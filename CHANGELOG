


Glossary:
OpenMS - Name of the project and our C++ library
TOPP - "The OpenMS PiPeline", collection of chainable tools for flexible HPLC/MS workflows. Formerly known as "The OpenMS Proteomics Pipeline"
TOPPAS - "The OpenMS PiPeline Assistant", graphical tool to interactively build and run HPLC/MS workflows
TOPPView - Versatile viewer for HPLC/MS data
INI file - parameter configuration file, holding custom parameter settings for TOPP tools
INIFileEditor - graphical parameter editor for INI files
Parameters - list of algorithm or TOPP tool parameters that changed in this release
PR - Pull Request (on GitHub), i.e. integration of a new feature or bugfix
#<number>, e.g. #4957 - a reference to an issue or pull request on GitHub, visit e.g. https://github.com/OpenMS/OpenMS/pull/XXXX (replace XXXX with number of interest) for details

------------------------------------------------------------------------------------------
----                                OpenMS 3.2     (in development)                   ----
------------------------------------------------------------------------------------------

What's new:
- Breaking change: Rename of parameters for FeatureFinderCentroided (debug->advanced), and PeakPickerWavelet/TOFCalibration (optimization -> optimization:type) (#7154)

Library:
- Extend FileHandler to support load and store operations for our major datastructures (spectra, features, identifications, etc.). Replaced file type specific code with the more generic FileHandler calls to decouple the IO code from other parts of the library.
- SiriusAdapter reworked to SiriusExport: Instead of running SIRIUS directly, this reworked tool takes multiple mzML and feautureXML (optional) files exporting a single SIRIUS .ms input file as well as an input table with compound info from features for the new AssayGeneratorMetaboSirius tool. (#7234)
- Splitting AssayGeneratorMetabo into two tools: In line with the changes to SiriusExport this tool has been split into two separate workflows. AssayGeneratorMetabo generates an assay library from mzML and feautreXML files using an heuristic approach picking the highest intensity MS2 peaks (like before). AssayGeneratorMetaboSirius takes an existing SIRIUS project directory as input to generate an assay library based on fragmentation trees. (#7234)
- better documentation for all SpectraFilter... tools (#7183)
<<<<<<< HEAD
- OpenSwath: Add output on peak shape metrics to .osw file (#7222)
=======
- TOPPView: offer Ion mobility view from 2D spectra view (#7423)
- TOPPView: view ion mobility frames, irrespective of its MS level (formerly only MS1 was supported) (#7427)

>>>>>>> 24cfc353

Fixes:
- TOPPView: fix crash when viewing certain Chromatograms (#7220)
- TOPPView: in 2D view, show correct adjacent layers in context menu, if user clicked to the right of the last MS1 scan (now shows the 4 rightmost MS1 scans, used to show the 4 leftmost scans) (#7423)
- more robust parsing of mzIdentML (#7153)
- more robust FileConverter (#7176)
- MSFragger: allow relative path to database (#7155)
- MSGFPlusAdapter: allow concurrent creation of indexed database (#7272)
- ParamEditor: fixed error for the subsection parameter (ParamNode) to go through store function (#7180)
- TOPPAS: open files in TOPPView (#7213)
- pyOpenMS: Log warnings in pure Python code with warnings.warn instead of print (#7418)

Misc:
- OpenMSInfo reports the ILP solver (CoinOr or glpk) (#7156)
- add citation information for OpenMS 3.0 (Nat. Methods) (#7383)
- Add export for Common Workflow Language (CWL) (#6156)
- Add tool description lib (TDL) dependency (#6156)

Note: The goal of our library is to provide useful, reusable code in a way that’s easy to understand and use.
To make OpenMS simpler, more focused and more accessible we gradually remove potentially outdated tools and algorithms.
If you, as a user, are negatively affected by this step please contact us. We listen to our users and will try to find 
an alternative solution or reverse a particular decision for removal.

Cleanup/Removal:

- removed tools:
  - Removed SpectraFilterMarkerMower TOPP tool (#7183)
  - FeatureFinderIsotopeWavelet
  - PeakPickerWavelet
  - PrecursorMassCorrector
  - TOFCalibration
  - ERPairFinder
  - RNPxlSearch

- removed library code:
  - HiddenMarkovModel
  - PeakPickerMaxima
  - DeNovo related, old marker code

- removed tutorials:
  - Tutorial_PeakPickerCWT
  - Tutorial_TOFCalibration

- removed tests:
  - TOFCalibration_test
  - ContinuousWaveletTransformNumIntegration_test
  - ContinuousWaveletTransform_test
  - FeatureFinderAlgorithmIsotopeWavelet_test
  - IsotopeWaveletTransform_test
  - IsotopeWavelet_test
  - OptimizePeakDeconvolution_test
  - OptimizePick_test
  - PeakPickerCWT_test
  - PeakShape_test

------------------------------------------------------------------------------------------
----                                OpenMS 3.1     (released 10/2023)                 ----
------------------------------------------------------------------------------------------

We are excited to share an experimental update with our community, mainly targeted at platforms that depend on Conda packages.
Please note that this is a partial and unannounced release, focused on delivering novel features and major changes that we're actively testing and refining.
While these features are still in an experimental phase, we encourage adventurous users and platform integrators to explore and provide feedback.

Important Notes:
- Features are experimental and may undergo changes or be removed in future releases based on user feedback and stability.
- We welcome your feedback and suggestions to help us improve and refine these experimental features.
- For stability and production use, we recommend sticking with the latest stable release.

Please use this opportunity to test and provide feedback on these new features, as your input will play a vital role in shaping their development.

Thank you for being a part of our community and for helping us make OpenMS even better!

What's new:
- Major change: removed the distinction between TOPP tool and util and the TOPP and UTIL build targets were merged to a single TOPP target. All utils are considered tools now and categorized as "Utilities".
- Added SageAdapter. Support for standard identification tasks with sage (https://github.com/lazear/sage) (experimental).
- Require some advanced instruction sets for x64 CPUs: SSE3 (g++/clang) or AVX (MSVC); and NEON for ARM64 CPUs (#6978)
  and report them via the OpenMSInfo tool (#7022)
- Base64 encoding/decoding using the SIMDe library (#6978)
- Filter features in ProteomicsLFQ according to feature p-value (additional parameters feature_with(out)_id_min_score, MBR is automatically active if targeted_only = false)
- TOPPAS: filter TOPP tools by name for faster access when building a pipeline (#7139)

Fixes:
- Fix a crash when loading mzML data with multiple threads which contains non-MS spectra, e.g. 'electromagnetic radiation spectrum' (#7011)
- InternalCalibration: improve visualization of calibration plots (#7064)
- Restore TOPPAS tutorial (#7076)
- various low impact UBSan fixes
- make mzData more robust against wrong 'length' attributes for binary data (#7113)

Misc:
- Report reading/writing throughput (MiB/sec) when loading/storing mzML (#7035)
- Add ability to create decoy features in FeatureFinderIdentification
- Restore developer quick guide in Doxygen docu - see https://openms.de/current_doxygen/html/index.html (#7109)
- Updated the changelog helper to set LD_LIBRARY_PATH automatically and other fixes
- Added "area" column to EICextractor output

Cleanup of old/unused tools and code:
- Removed old tools and associated code in the library for InclusionExclusionListCreator, SvmTheoreticalSpectrumGenerator, PrecursorIonSelector, and MSSimulator
  Note: general SVC and SVR is still supported with the SimpleSVM class.
- Removed old RT and PT predict code and tools RTModel, RTPredict, PTModel, PTPredict, RTEvaluation and associated library code (SVMWrapper and LibSVMEncoder).
- Removed PepNovoAdapter
- Removed CompNovoAdapter and library code
- Removed simplistic evaluation tools FFEval, LabeledEval, TransformationEvaluation
- Removed EnzymaticDigestionLogModel
- Removed FidoAdapter (same functionality now in our own inference engines)

------------------------------------------------------------------------------------------
----                                OpenMS 3.0     (released 7/2023)                  ----
------------------------------------------------------------------------------------------

New Tools:

    FLASHDeconv -- Ultra-fast high-quality deconvolution enables online processing of top-down MS data (TOPP)
    FLASHDeconvWizard -- A GUI assistant for FLASHDeconv execution.

New Features:

e.g.

    TMT18plex support (#6390)
    ProteinQuantifier supports iBAQ (#6107)
    OpenSwath: Add support for diaPASEF data with overlapping m/z and IM windows, and add new outputs on ion mobility features (delta_im), IM calibration (#5911, #6234, #6268)
    OpenSwathDecoyGenerator speed improvement and remove duplicates (#6054)
    NucleicAcidSearchEngine (NASE): user defined ribonucleotides with phosphorothioate linkages (#6337), JSON based ribonucleotides and updated to latest Modomics database (#6482)
    TargetedSpectraExtractor: more features (#6106)
    TOPPView: TheoreticalSpectrumGenerationDialog now supports generation of isotope patterns for metabolites (#6023); faster loading of external drag'n'drop data (#6837)
    colored commandline/console on all platforms (#6275)
    support for 'no cleavage' for XTandemAdapter and CometAdapter (#6133).
    Percolator pin file reader (#6824)
    JSON export for OMS files(SQLite) (#6114)
    ParamEditor with more convenient StringList editing (#5135)
    load parameter values from a JSON formatted .json file. (Accessible via -ini. This will be
    helpful for Common Workflow Language users and others)
    FileFilter can remove convex hulls of features and consensusFeatures to reduce file size (#6140)
    Faster compile time (#6618)
    Improving code quality by fixing lots of linting warnings and leaks (e.g. #6839, #6831, #6829)

Documentation:

    website redesign (visit openms.org)
    OpenMS user documentation is moved to openms.readthedocs.io/en/latest.
    OpenMS API reference and advanced developer documentation remains inside OpenMS doxygen
    documentation (https://abibuilder.cs.uni-tuebingen.de/archive/openms/Documentation/release/)
    pyopenms: pyopenms-extra is renamed to pyopenms-docs.

Bug fixes

e.g.

    GaussFilter when using ppm as width (#6830)
    NASE a-B ion masses (#6718), ID-Mapper for TMT data (#6758)
    FeatureFinderMetaboliteIdentification speed improvements (#6619)
    IDRipper speed improvements (#6584)
    Honor MissedCleavages in SimpleSearchEngine (#6889)
    TOPPView: fixed lots of display glitches, e.g. axis labels, goto dialog and easier re-use of components, etc (#6673, #6616, #6592, #6703, #6793)
    mzTab fixes for empty IDs (#6445)
    Fix GNPS error for empty scans in Bruker files (#6898)
    PrecursorPurity: handle unknown charge (#6283)
    OpenSwath: Fix duplicated transition error when multiple genes map to a single peptide (#5653)
    Fixed race condition when logging messages.

Removed tools:

    InspectAdapter
    OMSSAAdapter
    MyriMatchAdapter
    CruxAdapter

Supported compilers (when building from source):

    g++ (7.0 or later, tested up to v13.0)
    clang (?, tested up to v16)
    Visual Studio (2019(v16.8.4) or later)

Full changelog: [OpenMS 2.8 &rarr; 3.0](https://github.com/OpenMS/OpenMS/compare/Release2.8.0...Release3.0.0)

------------------------------------------------------------------------------------------
----                                OpenMS 2.8     (released 2/2022)                  ----
------------------------------------------------------------------------------------------

- source + conda release only
- Restructuring of Imported CMake targets and pyOpenMS CMake
- Reduce exposition of third-party libraries to interface
- greatly improved pyOpenMS documentation and extra functions (in the pyopenms-extra submodule)
- Fixes IDMapper for isobaric labelling experiments (will lead to much more identifications)
- Deisotoping algorithm using KL
- PeptideIndexer supports ambiguous AA's in Peptide sequence (as reported by recent Mascot versions) (#5776)
- SeqAn external library removed from source tree (not needed anymore)
- Resolve compatibility issues between IDRipper and IDMerger (#4957)
- Basic MzTabM support for AccurateMassSearch
- Changed default parameter keep_unidentified_masses to "true" (AccurateMassSearch/AccurateMassSearchEngine)
- Added parameter allow_nterm_protein_cleavage to PeptideIndexer to support no cleavage.
- Fixes and improves TheoreticalSpectrumGenerationDialog in TOPPView (closes #5787) (#5883)

------------------------------------------------------------------------------------------
----                                OpenMS 2.7     (released 9/2021)                  ----
------------------------------------------------------------------------------------------

General:
- OpenMS now expects a compiler that supports C++17
- Config storage path on linux changed to ~/.config/
- Some documentation improvements to pyOpenMS https://pyopenms.readthedocs.io/en/latest/
- PyOpenMS checks if `OPENMS_DATA_PATH` environment variable is set, before setting to default value

Adapters/Third-party support:
- Added support for SIRIUS 4.9.0
- Added basic Triqler export
- Improved NOVOR support
- Improved MSFragger support
- Removed Inspect support
- Easier 15N-labeling support for XTandemAdapter by shipping the required AA mass modification file (#5026)

What's new:
- Add some support for integrating spectral information when conducting DDA metabolomics experiments
- SimpleSearchEngine and algorithm: Additional spectrum features for percolator added
- FeatureFinderMetaboIdent: Targeted feature extraction is now also available from pyOpenMS
- AssayGeneratorMetabo: Added SIRIUS 4.9.0 support, allowing internal decoy generation and added internal feature linking support
- QCCalculator: export in mzQC file format is now available

New Tools:
- OpenMSDatabasesInfo -- Prints the content of OpenMS' enzyme and modification databases to TSV (UTIL)
- TriqlerConverter -- Converter to input for Triqler (UTIL)

Removed Tools:
- FeatureFinderSuperHirn -- Finds mass spectrometric features in mass spectra (TOPP)
- InspectAdapter -- Annotates MS/MS spectra using Inspect (TOPP)

Further fixes:
- Support for GLPK 5.x (#5127)
- IPF (identification of peptidoforms): add a check for terminal residue modification when generating theoretical peptidoforms
- Reduced build times on Windows
- Reduced AddressSanitizer warnings

File formats:
- Exporter for MSP files
- Improved support for reading NIST MSP files

Dependencies:
- Promoted SeqAn v1 to C17. Moved Seqan from contrib to main source tree (as it is not officially maintained anymore).

Library:
- Removed Elements.xml and Residues.xml. Hard-coded elements and residues for better performance/startup times.
- Moved algorithm of FeatureFinderMetaboIdent into library
- Added support for isotopic labelling experiments (MDV) 
- Removed SuperHirn library

GUI tools:
- TOPPView: Various bug fixes
- TOPPView: Dynamic detection of tools in TOPPView upon startup
- TOPPView: Improved DIA data browsing
- TOPPAS: add a `recent files` submenu
- ParamEditor: with more convenient StringList editing
- SwathWizard: Allow opening in TOPPView


------------------------------------------------------------------------------------------
----                                OpenMS 2.6     (released 10/2020)                 ----
------------------------------------------------------------------------------------------

We now create nightly pyopenms wheels (https://pypi.org/project/pyopenms-nightly/) and conda packages (https://anaconda.org/OpenMS/)

Adapters/Third-party support:
- LuciphorAdapter now stores which modifications were used for localization (#4771) and localization scores are reported in mzTab #4772 
- Added Percolator3.0 support, fixed ConsensusID reading from wrong (Percolator-overwritten) meta data (#4829), and adapted the Regex parsing of XTandem Percolator output files #4849 
- Added options introduced in new MSGF versions #4713 
- Updated IsoSpec fine structure isotopic calculator sources to v 2.1.0 #4733 
- Updated other third-party tools

What's new:
- Introduced a Wizard for Swath data (#4647 #4706 #4758 #4769 #4773 #4837), which also reports summary statistics about Swath TargetedExperiments #4788 #4790
- UTIL StaticModification: Applies a set of modifications to all PeptideIDs in an idXML file (UTIL)
- TOPP DatabaseSuitability: Computes a suitability score for a database which was used for a peptide identification search. Also reports the quality of LC-MS spectra. #4791 #4781 #4814
- Added support for QC of labeled experiments (iTRAQ/TMT)
- Added automated QC computations for MRM (#4637)
- Adapted consensusXML and mzTab to support protein groups (#4630)
- Consensus/IDMerger: Introduced use of merge idx to ensure keeping track of primaryRuns
- Epifany: Added calculation of protein group FDR, ID filtering for protein group scores (#4802) and support for inference on not just individual samples but also consensusXML files
- FeatureFinderCentroided/FeatureFinderAlgorithmPicked: Improved runtime performance #4652 #4701 
- FeatureFinderIdentification: Improved SLIM-labeling experiment support
- FileConverter: Improved runtime performance when producing mzML output #4750
- FeatureLinkerQT: Introduced Fibonacci heaps for large runtime optimization (#4721) and fixed related preconditions/segfaults #4756 #4760 #4778 
- IDFilter: added support for consensusXMLs #4798 #4799
- MapAlignerIdentification: New option to use an "identity" transformation when data is too sparse to determine alignment model #4628
- MzTabExporter: changed to only export one main score, and to derive nativeIDs from data (#4767). Now ensures that all output rows contain the same number of columns #4801 
- MzTabExporter on LFQ consensusXMLs produces 100% PRIDE validated mzTabs now
- ProteomicsLFQ: Added spectral counting as quantification method (#4726). Introduced performance improvements for AASequence and string parsing, especially for modified sequences. Various further improvements (e.g. #4669)
- SimpleSearchEngine (multithreaded), TheoreticalSpectrumGenerator, MSSpectrum: Runtime optimization #4709
- Further introduction of more file streaming to address possible memory consumption issues #4682 #4694

Further fixes:
- We now limit double precision to 17 digits during file writes #4636 
- Ensure that CometAdapter always writes indexed mzML fixes for CometAdapter (#4653), fixed the writing of terminal modifications with specific origin in Comet (#4742), the writing of protein terminal mods in Comet and MSGF adapter #4710, and the Comet pepXML modification parsing #4755 
- Removed secondary search engine settings duplication in mzTab MTD section. #4720 
- Improved XTandem output protein parsing #4789 to fix Issue #4770
- Increased (partial) support for parsing mzid with nonstandard, non-CV-term scores, fixes #4859
- Fixes to NucleicAcidSearchEngine mzTab output #4692
- ConsensusID now passes spectrum reference meta values along #4703
- Fix to LFQ requantification #4633
- Improved MapAlignerTreeGuided memory usage (#4704) and fixed segfault when featureXML contains no IDs #4665 
- TOPPAS fixes #4780 

Various:
- OMMSAAdapter now writes out native ids and spectrum references #4852 
- FileInfo: Report more charge distribution and MS2 activation-method information for Raw files #4836 
- Added sum formula output in RNAMassCalculator #4677 
- Added automatic OpenMS tool reporting of peak memory usage #4712 
- Some extra tools documentation outputs #4822 #4823
- Extended mapping of filetypes and mimetypes for knime output formats documentation #4839
- RTEvaluation: fixed output formats #4533 
- Some further clarifications, standardization/consolidation of outputs formats/consistency
- Continued fixes/improvement of documentation
- Removed deprecated version of PeakPickerHiRes (LowMemPeakPickerHiResRandomAccess and LowMemPeakPickerHiRes). Their functionality can be accessed through options of PeakPickerHiRes
- moved the config storage location for unix installations to comply with X Display Group (freedesktop.org) guidelines.


-------------------------------------------------------------------------------------------
----                                OpenMS 2.5     (released 2/2020)                   ----
-------------------------------------------------------------------------------------------

OpenMS 2.5 ships exciting new tools and improvements. 

General:
- support for RNA mass spectrometry
- TMT16plex support for IsobaricAnalyzer (see PR #4295)
- improved MsStats/MsStatsTMT output support (see PR #4181, #4207)
- extended MaxQuant-compatible mzXML support (via FileConverter) (see PR #4432, #4423)
- QualityControl Workflow (all in the QC folder)
- OpenMS and pyOpenMS support for oligonucleotides
- OpenSWATH support for ion mobility extraction and scoring
- OpenSWATH support for metabolite assay library building through SIRIUS (and metabolite extraction and scoring)
- OpenSWATH support for PRM
- TOPPAS improvements (see PR #4100, #4121, #4266, #4497)
- fixes to PeptideIndexer for X!Tandem special cutting rules and ambiguous amino acids (see PR #4356)
- support for HDF5
- support for hyperfine isotopic distributions (through IsoSpec)
- JSON support (see PR #3786)
- speed improvements (loading/storing files, handling peptide sequences)
- support for VS2019 and GCC 9.1 (see PR #4211)
- support for outlier removal in IDPosteriorErrorProbability
- reduced memory footprint of FeatureFinderIdentification through batch processing

New Tools:
- Epifany -- Runs a Bayesian protein inference (UTIL)
- FeatureFinderMetaboIdent -- Detects features in MS1 data based on metabolite identifications (UTIL)
- GNPSExport -- Tool to export consensus features into MGF format (TOPP)
- NucleicAcidSearchEngine -- Annotate nucleic acid identifications to MS/MS spectra (UTIL)
- ProteomicsLFQ -- A standard proteomics LFQ pipeline (TOPP) (experimental)
- QualityControl -- Computes various QC metrics from many possible input files (only the consensusXML is required). The more optional files you provide, the more metrics you get (TOPP)
- RNAMassCalculator -- Calculates masses and mass-to-charge ratios of RNA sequences (UTIL)
- MapAlignerTreeGuided -- Aligns maps through hierarchical clustering based on distances computed between shared IDs.

Deprecated and removed Tools:

Changed Tools:
- OpenPepXL and OpenPepXLLF runtime and memory efficiency improved by orders of magnitude
- IDFilter can now filter by using all MetaValues available in the ID files
- ImageCreator uses updated gradients and has gained RT and m/z filtering options (PR #4188)

Status changed:
- OpenPepXL (UTIL -> TOPP)
- OpenPepXLLF (UTIL -> TOPP)
- XFDR (UTIL -> TOPP)


-------------------------------------------------------------------------------------------
----                                OpenMS 2.4     (released 9/2021)                   ----
-------------------------------------------------------------------------------------------
OpenMS 2.4 introduces changes from 322 pull requests including new features and bug fixes.

Notable changes since version 2.3 are:

Dependencies:
- Switch to Qt 5 (>= 5.5)

Documentation:
- New developer documentation to get started developing tools with OpenMS

Library:
- Improved mass calculations for isotope distributions 
- Moved tool code from the tool to the library
- BinnedSpectrum now also supports offsets
- Improved peak type estimation
- Improved adduct grouping
- New EMG fitter for peak intensity imputation
- Targeted / untargeted spectra extraction and matching
- Spectra matching against a spectra library, using contrast angle similary function
- More precise peak integration (trapezoid, simpson)

New tools:
- AssayGeneratorMetabo -- Assay library generation from DDA data (Metabolomics) (UTIL)
- ClusterMassTraces -- Creates pseudo spectra (UTIL)
- ClusterMassTracesByPrecursor -- Correlate precursor masstraces with fragment ion masstraces in SWATH maps based on their elution profile (UTIL)
- CruxAdapter -- Identifies MS/MS spectra using Crux (TOPP)
- MSFraggerAdapter -- Peptide Identification with MSFragger (UTIL)
- MSstatsConverter -- Converter to input for MSstats (UTIL)
- MaRaClusterAdapter -- Facilitate input to MaRaCluster and reintegrate (TOPP)
- NovorAdapter -- Template for Tool creation (UTIL)
- RNADigestor -- Digests an RNA sequence database in-silico (UTIL)

Deprecated and removed tools:
- AdditiveSeries -- Computes an additive series to quantify a peptide in a set of samples (TOPP)
- IDEvaluator -- Computes a 'q-value vs. #PSM' plot which is saved as an image to visualize the number identifications for a certain q-value (UTIL)
- IDEvaluatorGUI -- Computes a 'q-value vs. #PSM' plot to visualize the number identifications for a certain q-value (UTIL)
- RNPxl -- Tool for RNP cross linking experiment analysis (UTIL) (superseded by RNPxlSearch)
  
Changed Tools:
- SiriusAdapter now supports several input data
- FileFilter now supports filtering spectra by similarity
- PeptideIndexer now supports automatic detection of decoy suffix/prefix string and position
- PeakPickerHiRes now supports automatic detection and picking of profile spectra
- Support for MSFragger search engine through MSFraggerAdapter
- Support for Crux search engine through CruxAdapter
- Support for Maracluster through MaraClusterAdapter
- OpenPepXL was improved in efficiency and usability
- IDFileConverter now supports the Cross-Linking MS specific xquest.xml format

TOPPView:
- Improved visualization of identification results and ion annotations
- Support for visualization of Ion Mobility and DIA data

Major changes in functionality:
- None   

File formats:
- Importer for MSP files
  
Scripts:
- None
 
Databases:
- None

Third-party software:
- New: maracluster (0.05)
- Update: MS-GF+ to Release (2018.01.30)
- Update: Sirius 4 for Windows 64bit, Linux 64bit, and MacOS 64bit
- Update: Crux (crux-3.1.8b78546) on all 64bit platforms.


-------------------------------------------------------------------------------------------
----                                OpenMS 2.3     (released 1/18)                   ----
-------------------------------------------------------------------------------------------
OpenMS 2.3 introduces a considerable number of new features and bug fixes.

Notable changes since version 2.2 are:

TOPPView:
   - Deletion of selections of Peak Annotations is reflected in the Peptide Hit
   - Buttons for saving ID files were merged to one single button. Format is determined by file extension or selected filter
   - Clicking on a data point in 2D view, the search range for close fragment ion spectra is extended if no spectra are found initially
   
New tools:
  - CometAdapter -- Annotates MS/MS spectra using Comet (TOPP)
  - MetaboliteAdductDecharger -- Decharges and merges different feature charge variants of the same metabolite (UTIL)
  - OpenPepXL -- Tool for protein-protein cross-linking identification using labeled linkers (UTIL)
  - OpenPepXLLF -- Tool for protein-protein cross linking with label-free linkers (UTIL)
  - PSMFeatureExtractor -- Computes extra features for each input PSM (UTIL)
  - SiriusExport -- Tool for metabolite identification using single and tandem mass spectrometry (UTIL)
  - XFDR -- Calculates false discovery rate estimates on protein-protein-crosslink identifications (UTIL)

Deprecated and removed tools:
  - None

Renamed tool:
  - LowMemPeakPickerHiRes_RandomAccess was renamed to LowMemPeakPickerHiResRandomAccess

Major changes in functionality:
  - Experimental design
    - Add support for fractions
  - FeatureLinkerUnlabeledKD
    - m/z and retention time tolerances for warping and linking are now separate parameters 
  - IsobaricAnalyzer
    - Support for TMT11plex (https://www.thermofisher.com/order/catalog/product/A34808)
  - FileInfo
    - For idXML files, the tool computes the average length of contained peptides
  - TopPerc
    - Renamed in PercolatorAdapter (still experimental)
  - OpenSWATH:
    - RT normalization now allows more models
    - Add S/N ratio for each ion trace
  - Support for C++11 (requires a compiler that supports C++11)

    
Library:
  - TOPP tools report their peak memory usage when using -debug 1 (or higher)
  - idXML files can now be written faster (about 10%)
  - pyOpenMS bindings for DataArrayByName getters
  - Python build are now split in compilation units and can thus run in parallel
  - FASTA files can now be written
  - Allow String values to be passed to EnzymaticDigestion::isValidProduct

File formats:
  - consensusXML now supports both channels and MS runs. Information will also be exported in mzTab
  
Scripts:
 - None
 
Databases:
 - None

Third-party software:
  - New: Comet "2016.01 rev. 3" for Windows 32bit/64bit, Linux 64bit, and MacOS 64bit
  - New: Percolator 3.1.2 for Windows 32bit/64bit, Linux 64bit, and MacOS 64bit (still experimental)
  - New: Sirius 3.5.1 for Windows 64bit, Linux 64bit, and MacOS 64bit
  - New: SpectraST 5.0 for Windows 64bit, Linux 64bit, and MacOS 64bit
  - Update MS-GF+ to Release (v2017.07.21)  


-------------------------------------------------------------------------------------------
----                                OpenMS 2.2     (released 11/2016)                  ----
-------------------------------------------------------------------------------------------
OpenMS 2.2 introduces a considerable number of new features and bug fixes.

Notable changes since version 2.1 are:

New tools:
  - RNPxlSearch -- Annotate RNA to peptide crosslinks in MS/MS spectra (UTIL)
  - SpectraSTSearchAdapter -- Interface to the SEARCH Mode of the SpectraST executable (UTIL)
  - FeatureLinkerUnlabeledKD -- Feature linking using a KD tree (TOPP)
  - DatabaseFilter -- Filters a protein database (FASTA format) based on identified proteins (UTIL)
  - TargetedFileConverter -- Conversion of multiple targeted file formats (CSV, TraML etc)
  
Deprecated and removed tools:
  - ITRAQAnalyzer -- superseded by IsobaricAanalyzer
  - TMTAnalyzer -- superseded by IsobaricAanalyzer
  - ConvertTSVToTraML - superseded by TargetedFileConverter
  - ConvertTraMLToTSV - superseded by TargetedFileConverter
  - MapAlignmentEvaluation -- removed as deprecated
   
Major changes in functionality:
  - OpenSWATH analysis
    - Support for metabolomics workflows
    - Support for scanning SWATH (SONAR)
    - Support for SQL-based file formats
  - XTandemAdapter 
    - Simplified usage
    - Improved support for PTMs and newer X! Tandem versions ("Vengeance", "Alanine")
  - IsobaricAnalyzer
    - Support for TMT10plex
    - Support for quantification in MS3 data
  - IDMapper
    - Allows to map unidentified tandem mass spectra to features
  - FeatureFinderIdentification
    - Advanced multi-sample support using machine learning
  - FileFilter
    - Allows users to enable zlib and lossy compression (see "-lossy_compression")
    - Allows users to set desired mass accuracy
  - IDFilter
    - Added option to filter for valid digestion products
  - FalseDiscoveryRate
    - Allow filtering by q-value in the tool (no need for IDFilter with "score:pep" option)
    
Library:
  - Averagine approximation for fragment isotope distributions
  - Precursor mass correction supports correction to highest intensity peak in tolerance window
  - Functionality for resampling and adding of spectra
  - Protein-protein cross-link spectrum generator
  - Terminal modifications are now separated by "." in text output
  - SQLite support in OpenSWATH
  - TheoreticalSpectrumGenerator speed-up and removal of RichPeak code
  - Removal of template parameters from MSExperiment (reduced compile time and binary size)
  - Allow estimation of isotope distributions with predefined numbers of sulfur atoms
  - Improved handling of bracket notation for modified residues (e.g. N[2457.877]VSVK)
  - Improved handling of terminal and residue specificity of modifications
  - Improved annotation of peptide identifications with spectrum references
  - Improved handling of unknown amino acids ("X") in sequences

File formats:
  - Improved mzML support for SONAR data and mzML with drift time (experimental)
  - Improved support for cross-link data and unknown modifications in mzIdentML
  - mzXML writer able to write MaxQuant-compatible files
  - mzML files now routinely support substantial compression (up to 5x compression, see #2449, #2458)
  - Support for Percolator result files based on X! Tandem searches

Scripts:
  - New R script for visualizing RT transformations (trafoXML) 
 
Databases:
  - By default, decoy sequences are now denoted by the prefix "DECOY_"

Third-party software:
  

-------------------------------------------------------------------------------------------
----                                OpenMS 2.1     (released 11/2016)                  ----
-------------------------------------------------------------------------------------------
OpenMS 2.1 introduces a considerable number of new features and bug fixes.

Notable changes since version 2.0.1 are:

New tools:
  - ExternalCalibration -- Applies an external mass recalibration (TOPP)
  - OpenSwathFileSplitter -- Splits SWATH files into n files, each containing one window (TOPP)
  - MultiplexResolver -- Completes peptide multiplets and resolves conflicts within them (UTIL)
  - TICCalculator -- Calculates the TIC from a mass spectrometric raw file (useful for benchmarking) (UTIL)

Deprecated and removed tools:
  - PILISIdentification -- performs a peptide/protein identification with the PILIS engine (TOPP)
  - PILISModelCV -- Perform a cross validation of the PILIS model parameters (TOPP)
  - PILISModelTrainer -- Train the PILIS model with a given set of spectra and identifications (TOPP)
  - PILISSpectraGenerator -- Generate spectra given a list of peptides and a PILIS model (TOPP)

Major changes in functionality:
  - Update notification: starting with OpenMS 2.1 all TOPP tools will check for updated versions of the tools 
      online and will print an information message if a newer version is available. This version check occurs only 
      once per day and tool. Information on which tools are executed will be collected anonymously to identify which 
      tools are no longer used and to optimally distribute development resources. If the feature causes problems or
      concerns, it can be disabled through a command line switch or environment variable (see the documentation).
  - InternalCalibration:
    - supports calibration using a table of lock masses and peptide ids.
    - global or RT-chunked calibration
    - linear & quadratic models (with intensity weighting)
    - outlier removal via RANSAC
    - reoccurring calibrations can be quickly applied to other files using the novel ExternalCalibration tool
  - OpenSwathWorkflow
    - support for metabolites / small molecules
  - MapAlignerIdentification
    - support for "lowess" transformation model
  - AccurateMassSearch:
    - support for multiple databases
  - FeatureFinderMetabo
    - isotope spacing model for carbon rich molecules (e.g. lipids)
  - PeakPickerHiRes and MassTraceExtractor:
    - support for FWHM annotation

File formats:
  - Improved mzIdentML support (experimental)
  - Improved pepXML support
  - Improved support for indexed mzML files
  - Improved TraML support

Databases:
  - By default, decoy sequences are now denoted by a prefix 'DECOY_'.

Third-party software:
  - update for 64-bit X!Tandem VENGEANCE (2015.12.15) NOTE: 32-bit version kept at SLEDGEHAMMER (2013.09.01)
  - update for MS-GF+ Release v2016.10.14, released October 14, 2016
  - update for pwiz 3.0.9935


-------------------------------------------------------------------------------------------
----                                OpenMS 2.0.1   (released 4/2016)                   ----
-------------------------------------------------------------------------------------------
OpenMS 2.0.1 is a source only release of the core libraries and tools. 
With over 300 merged pull requests, it introduces a considerable number of new features, 
bug fixes and speed improvements.

Notable changes are:

File formats:
  - Improved mzIdentML support (experimental)
  - Improved mzTab support (experimental)
  - Comet pepXML file reading support (experimental) 
  - Search parameter units are retained through id files
  - Faster base64 decoding in XML files

Databases:
  - HMDB has been updated to version 3.6

TOPPView:
  - Added slight margin around data range (%2) for improved visualization
  - Added FeatureFinderMultiplex to the tools accessible from TOPPView
  - Some fixes to the scrollbar behaviour

Added tools:
  - IDScoreSwitcher -- Switches between different scores of peptide or protein hits in identification data (UTIL)
  - LuciphorAdapter -- Modification site localisation using LuciPHOr2 (TOPP)
  - MetaProSIP -- Performs proteinSIP on peptide features for elemental flux analysis (UTIL)
  - MzMLSplitter -- Splits an mzML file into multiple parts (UTIL)
  - OpenSwathAssayGenerator -- Generates assays according to different models for a specific TraML (TOPP)

Removed tools:
  - RTAnnotator -- Annotates identification files that are missing the RT field (UTIL)

Tools with major changes:
  - OpenSWATH now outputs peak apices
    - Improved iRT correction
    - Assay generator
    - UIS scoring
  - Deuterium labeling in MetaProSIP (experimental)
  - XTandemAdapter allows for external config file
  - TextExporter can optionally export PeptideIdentification and PeptideHits meta-values
  - FeatureLinkerUnlabeledQT speed improvements
  - FileMerger allows to concatenate files in RT
  - MzTabExporter supports protein IDs
  - PeakPickerWavelet speedup
  - HiResPrecursorMassCorrector supports correction of precursors to detected features
  - FeatureFinderMultiplex speed improvements

Library:
  - Support for user definable enzymes available in EnzymesDB.xml
  - PeptideIndexing is now available as internal algorithm
  - EnzymaticDigestion allows for minimum / maximum length constraints
  - HyperScore and PScore implementations
  - Fits allow extrapolation of data values
  - QT clustering is now order independent
  - Additional convinience functions to access the nearest spectrum peak in a mass tolerance window
  - User defined averagine compositions
  - A fast linear lowess implementation has been added
  - MetaInfoInterface has been added to FeatureMap to store additional meta-values
  - Calculation of Median Absolute Deviation

General:
  - OpenMS writes indexed mzML by default
  - OpenMS home directory can be configured through OPENMS_HOME_DIR environment variable
  - Updated GenericWrapper definitions for MS-GF+ and Mascot

Third party software:
  - LuciphorAdapter (experimental) PTM localization using the LuciPHOr2 algorithm (http://luciphor2.sourceforge.net/)


-------------------------------------------------------------------------------------------
----                                OpenMS 2.0     (released 4/2015)                   ----
-------------------------------------------------------------------------------------------
Release date: February 2015

OpenMS 2.0 is the first release after the switch to git and a complete overhaul of the
build system. It introduces a considerable number of new features and bug fixes.

Furthermore, we removed the dependency to GSL and replaced the functionality using
Eigen3 and Wildmagic. Thus, the OpenMS core and the full build are now under a more
permissive non-GPL (e.g., Apache or BSD) license.

File formats:
  - mzQuantML support (experimental)
  - mzIdentML support (experimental)
  - mzTab support (experimental)
  - Indexed mzML support
  - Support for numpress encoding in mzML
  - Major speed improvement in mzML / mzXML parsing (up to 4x for some setups)

TOPPView:
  - Support for visualizing mass fingerprinting hits from featureXML along with their raw spectra in MS1
  - Improved "Tools" -> "Goto" dialog
  - Improved display of m/z, RT, and intensity values 1D and 2D view

New tools:
  - FeatureFinderIdentification -- Detects features in MS1 data based on peptide identifications (TOPP)
  - FeatureFinderMultiplex -- Determination of peak ratios in LC-MS data (TOPP)
  - FidoAdapter -- Runs the protein inference engine Fido (TOPP)
  - LowMemPeakPickerHiRes -- Finds mass spectrometric peaks in profile mass spectra (UTIL)
  - LowMemPeakPickerHiRes_RandomAccess -- Finds mass spectrometric peaks in profile mass spectra (UTIL)
  - MRMTransitionGroupPicker (UTIL)
  - MSGFPlusAdapter -- MS/MS database search using MS-GF+ (TOPP)
  - MetaboliteSpectralMatcher -- Find potential HMDB ids within the given mass error window (UTIL)
  - OpenSwathWorkflow -- Complete workflow to run OpenSWATH (UTIL)
  - PeakPickerIterative -- Finds mass spectrometric peaks in profile mass spectra (UTIL)
  - RTAnnotator -- Annotates identification files that are missing the RT field (UTIL)
  - SimpleSearchEngine -- Annotates MS/MS spectra using SimpleSearchEngine (UTIL)
  - TopPerc -- Facilitate input to Percolator and reintegrate (UTIL)

Deprecated tools:
  - DBExporter -- Exports data from an OpenMS database to a file (TOPP)
  - DBImporter -- Imports data to an OpenMS database (TOPP)
  - FeatureFinderRaw -- Determination of peak ratios in LC-MS data (TOPP)
  - SILACAnalyzer -- Determination of peak ratios in LC-MS data (TOPP)

Status changes:
  - PhosphoScoring (UTIL -> TOPP)

Tools with major changes:
  - OpenSWATH now supports MS1 extraction and labelled workflows
  - OpenSWATHWorkflow single binary (high performance integrated workflow)
  - IsobaricAnalyzer now supports TMT 10-plex

General:
  - Removed GSL dependencies
  - Introduced low memory versions of various algorithms
  - OpenMS now offers a single interface for different implementations to access mass spectrometric data
      - in memory
      - on disk with index
      - cached on disc for fast access
    as well as a chainable, low memory sequential processor of MS data (using a separate interface)
  - pyOpenMS now supports python 3.x
  - Refactored AASequence, major speed improvement (~40x) for construction of unmodified sequences

Third party software:
  - Added Fido support
  - Added MS-GF+ support

Changes to the Build System / Package System:
  - Restructured repository layout and build system
  - Added support for Travis CI
  - Simplified pyOpenMS build system
  - Support for Visual Studio 2013


Resolved issues and merged pull requests:
  #644 Fix header macros
  #649 Fix ms numpress
  #651 [INTERNAL,API] Removal of the GSL
  #656 Repository layout restructuring
  #657 [FIX, INTERNAL]
  #658 [FIX] PeptideIndexer crashes on empty idXML (#653)
  #659 [NOP] replaced c like file ending C with cpp
  #660 [FIX] fix Cython 0.20 compatibility issue
  #661 [BUILD,PYOPENMS] simplify pyOpenMS build system
  #662 CMake and docu cleanups w.r.t. to the new layout
  #664 [BUILD] build system fixes / cleanups
  #665 Fix coverity errors
  #666 [FEATURE] ib spectra format export
  #667 [BUILD] improved handling of boost in OpenMS build system
  #668 [NOP] added support for travis-ci to OpenMS
  #669 [FIX] fixed AccurateMassSearch_test
  #673 [FEATURE,FIX] Added min/max values to go-to dialog
  #675 Checker/Test fixes and adds test for CTD writing
  #677 [PYOPENMS] setup.py as minimal as possible + other improvements
  #678 [FIX] fix how swath files are annotated
  #679 [FIX,TEST] fixed OpenSwathDecoyGenerator / MRMDecoy
  #680 [INTERNAL] Feature/CachedMzML fixes
  #684 [FIX] Bugfix for threading issue in MascotGenericFile
  #685 Typo fixes in documentation and licence files
  #688 Fix/file size limit
  #689 [FIX] disable OpenMP again for ILPDCWrapper
  #690 Fix/misc
  #691 further improvements to MGF::load()
  #693 Major speedup of String --> Double conversion
  #694 added missing index file for OMSSA test, which gets recreated when runni...
  #696 [FIX] fix RAM usage when adding dataprocessing to chromatograms
  #697 [FIX] proper usage of map in ControlledVocabulary
  #698 Updates to FeatureFinderIdentification and the ...TraceFitter classes
  #702 Feature/parallel reader
  #703 Feature/aa sequence tpp
  #705 [FIX] Propagate metadata in OpenSwathWorkflow
  #707 [FEATURE] variable stylesheet support for qcml
  #708 [BUILD] fix build system bug
  #711 [FEATURE,BUILD] fix install target
  #713 Fix for pepXML loading bug (#710)
  #715 Feature/pyopenms wrapping improvements neu
  #716 [NOP,TEST] clean up MRMDecoy, add more tests
  #717 fixed 32bit memory limitation of OMSSA by chunking input data
  #718 [FIX] fixed misleading warning ("Removed x peptide identifications...
  #719 [CI,FIX] fix travis contrib clone problems
  #721 [INTERNAL] cleanup of iostream includes
  #722 Feature/mz xml consumer
  #724 Feature/pyopenms mzxml consumer
  #725 Fix/misc
  #726 IDPosteriorErrorProbability fix
  #729 Fix/coverity
  #730 Feature/peak picker sn performance
  #734 Feature/more pyopenms improvements
  #735 [FEATURE] clang warning level
  #737 [FIX] several minor fixes
  #739 Feature/uids fileconverter
  #741 ProteinResolver fix
  #742 svn cleanup
  #743 [FIX] fixed compilation error on vs2013
  #747 Speedup OMSSA-XML parsing and some stats for OMSSA&XTandem
  #749 Feature/python3
  #750 [PYOPENMS,FIX] fixed streampos->long conversion
  #751 [FEATURE] track base name when reading pep.xml files
  #752 [FIX] fixed missing adaption PeptideIdentification::empty()
  #754 [PYOPENMS] changed extra methods on MSSpectrum
  #755 [FIX] fixed shadow warning
  #756 Unity Builds
  #760 [FIX-#618] fix spelling errors in headers
  #761 Feature/header fixes
  #764 [FEATURE] lib superhirn
  #765 Feature/db removal
  #768 [FIX] fixed warnings in CONCEPTS
  #770 [FIX] fixed some clang warnings in stream manipulation
  #771 New warnings
  #773 [BUILD,PYOPENMS] fix pyOpenMS build
  #775 [FIX] typos in the CMake file
  #776 Fix for IDPosteriorErrorProbability on Mascot search results (#740)
  #777 Memory profiling class
  #779 [FIX] replaced DoubleReal and Real by double and float.
  #780 [FIX] fix Swath window estimation
  #781 Fix/open swath fixes
  #784 [FEATURE] fix macosx pyopenms errors
  #785 [FIX] VS2013 compile fixes
  #786 [FEATURE] added openms_add_library function
  #787 [FEATURE,BUILD] move pyOpenMS to src
  #789 small fix to Win install doc for VS2013
  #790 Remove "RT"; and "MZ"; metavalues from PeptideIdentification
  #791 [FIX] forgot writtenDigits fixes in tests VS2013
  #792 [FIX] AASequence refactoring
  #794 Generic Wrapping of R scripts using GenericWrapper
  #797 [NOP,DOC] removed all remaining references to FeatureFinderRaw and SILAC...
  #798 Fix/py open ms testfix
  #799 [DOC] removed migrated pages from doxygen. replaced by link to wiki
  #800 spline interpolation of MS1 spectra
  #801 RTPredict: fixed order of parameters and doc
  #802 [FIX] fixed copy-paste mistake in error message
  #804 [FIX] MRMDecoy: Fix neutral losses for higher charge states
  #805 [PYOPENMS] added getters/setters for MZ and RT in PeptideIdentification....
  #807 cubic spline implementation
  #810 cubic spline interpolation
  #811 [NOP] add better debug information and error handling
  #812 [FIX] per cppcheck
  #813 Fix/openswath
  #814 [FEATURE] ConvertTSVToTraML: Support for SpectraST MRM Transition Lists
  #816 Feature/cached mz ml format change
  #817 [FIX] fix spline derivative for cubic spline
  #819 Feature/custom i rt
  #820 Fix/warnings
  #821 [FIX] suppress clang warnings
  #823 Feature/update numpress
  #824 Fix/coverity
  #826 Feature/funny pictures
  #827 [FIX] fixes export macro warnings
  #831 [FEATURE] fix all gcc warnings and turn warnings into errors
  #832 several pyopenms fixes + updates
  #833 Feature/visibility hidden
  #834 Fix/fix werror
  #835 Fix spline spectrum
  #836 [FIX,TEST] MRMRTNormalizer_test: Windows compatibility
  #838 [FIX] fixed uninitialized pointer warning
  #840 [FIX] fix pyOpenMS test
  #841 [BUILD] disable -Werror by default
  #842 [FIX] fix dereference of iterator
  #843 [FIX] fixes tests failing win debug mode
  #844 [FIX] evaluation at m/z in first package now possible
  #845 [FEATURE] replace String classes with StringUtils
  #846 Fix/fixes from822
  #847 peak boundaries and new cubic splines for PeakPickerHiRes
  #850 [FEATURE] modified tests to reflect X!Tandem SLEDGEHAMMER as default
  #851 Fix and tests for a bug in reading Mascot XML files
  #852 [FIX] fix windows compile error
  #854 [FIX] ConsensusID doesn't sort peptide hits before processing (idXML)
  #855 [FIX] FalseDiscoveryRate "target+decoy"; hits should be considered as targets
  #856 [FEATURE] KNIME package generation updates
  #857 Fix/py open ms fix
  #858 [FEATURE] ~40x speedup for constructions of unmodified AASequence
  #859 Feature/SystemWildMagic
  #863 [BUILD] added test for x!tandem version to enable tests only with newer ...
  #865 Work-around for special modifications in Mascot (fixes #864)
  #866 [FEATURE] git version embedding
  #867 [FIX-#861,DOC] fixed eigen 3.2.1 problems with GammaDistributionFitter
  #868 multiplex filtering
  #869 [FIX] fixed problems with negative sizeof values in CachedMzML
  #870 [FIX,DOC] doxygen 1.8.7 fixes
  #873 [FIX] fixed macosx version query
  #875 Rewrite of 'AASequence::parseString_', increasing robustness of parsing (fixes #818)
  #876 [DOC] added new doc_class_only target
  #880 PeakPickerHiRes peak boundaries fixed
  #881 [FEATURE] mzTab 1.0
  #882 [FEATURE] coding style improvements
  #884 [FIX] Convert XTandem search results into .pepXML by IDFileConverter
  #885 [NOP] added moc files to gitignore
  #888 [FIX-#887] IDFilter errornousely removed peptidhits in multiple run files
  #889 multiplex clustering
  #891 [FIX] converting uniform distributed generators with normal distributions
  #892 Enable loading of some pepXML files that used to cause crashes
  #894 [FEATURE] improved 3rd party lib finding
  #895 [FEATURE] simple search engine
  #896 added scan-polarity filter to FileFilter ...
  #897 (feature for Windows developers) added a small Windows .reg file
  #898 More compact format for MGF files (fixes #890)
  #899 [DOC] some minor documentation addition
  #901 [FIX] fix MS level for DTA file reader
  #902 [FIX,PYOPENMS] fix pyOpenMS after #875
  #903 [FIX] mzXML fix (filterLine, basePeakMz)
  #904 Feature/fix peak boundaries
  #910 [FIX] fixed unity build error introduced in #845
  #911 [FIX] FFCentroided replace exception handling with proper check
  #914 fix index in CubicSpline2d
  #916 IDMapper extension for featureMaps
  #917 AccurateMassSearchEngine annotation of input map (not only mzTab output)
  #919 [FIX] libc++ test fixes
  #920 [FIX] fixed minor problem with knime package generation and cmake versions >2.8.11
  #921 MS1 annotation in TOPPView
  #922 [FIX] build system improvements
  #923 EmpiricalFormula: fix (negative counts were casted away)
  #924 Switch to disable tracking of Git version within OpenMS
  #925 Fix/small docu improvement
  #926 Feature/spellcheck
  #927 PeptideIndexer: support for treating isoleucine/leucine as equivalent (resolves #872)
  #928 Build System
  #929 TextFile feature (skip empty lines) and docu fix
  #930 check for missing peaks
  #931 fix for evaluation at last node
  #936 [FIX] fixed the 'variable' consumption of xslt files for a QcML file.
  #938 [FEATURE] precursor scoring
  #939 [FIX] fix compile error
  #940 coding convention violations in MultiplexClustering fixed
  #943 [FIX,PYOPENMS] fix pyOpenMS after #889
  #944 [FIX,TOOLS] pyopenms parser fix
  #945 [FEATURE] pyopenms wrap improved
  #946 OPENMS_DLLAPI removed from GridBasedClustering
  #947 [FEATURE] FeatureFinderMultiplex
  #949 Fix/xml escape
  #950 Feature/traml heavylight
  #951 [FIX] add setOptions method for FileHandler
  #955 Fix/xml escape
  #958 [FIX] disallow concurrent access to the static PRNG
  #959 Feature/pyopenms copyconstr
  #960 [FEATURE] peptide group label new
  #962 [FIX] QCCalculator now computes TIC only on MS1 spectra (fixes #96)
  #964 [FIX] check for invalid charge ranges in search engine adapters (see #963)
  #965 [FEATURE] tmt 10plex support
  #966 [FEATURE] chaining consumer
  #967 [FEATURE,TEST] mssim more ground truth in id xml
  #968 [FEATURE] export PT value analogous to predicted rt value in TextExporte...
  #969 [FEATURE] add a low memory FileConverter option
  #970 [FEATURE] test if java can be executed
  #972 Fix/file cleanup
  #973 [FIX] validate presence of input file before starting executable
  #977 [FEATURE] replaced pphires ms1_only flag with ms_levels parameter
  #981 Feature/TextExporter_mzML
  #983 [FEATURE] add library check on Windows for correct lib arch
  #984 [NOP] add heavy methyl SILAC labels to unimod.xml
  #985 [FEATURE] bspline support using eol bsplines implementation
  #988 [FIX] simplified EmpiricalFormula
  #990 [FIX,FEATURE] TransformationModelInterpolated readded
  #993 Feature/sort on load (mzML, mzXML)
  #994 fixes mass traces in featureXML output
  #995 fixes CubicSpline2d constructor exceptions
  #996 allow for SplinePackages based on just two data points
  #1000 fixes problems with ">>" generated in nested C++ templates
  #1001 Fix/py open ms test
  #1002 [pyOPENMS] features
  #1003 [FIX] fixes random fails of MSSim_test
  #1006 [FEATURE] enable gui less OpenMS
  #1009 update unimod.xml with newest version from unimod.org
  #1010 [FIX] external code tests updated/fixed
  #1011 [FIX] external project doc
  #1012 [FEATURE] decreased memory footprint of Feature class by up to 44%
  #1014 TOPPView: group separator for mz,rt and int values in 1D and 2D canvas
  #1019 [FIX] fixed unitybuild problem on win32 with eol-bsplines
  #1020 [NOP] updated copyright/license header to 2014
  #1021 Feature/py open ms fixes and wraps
  #1024 sorting mass shifts in FeatureFinderMultiplex
  #1025 Fix/checker fixes
  #1026 additional example in SplineSpectrum test
  #1027 Adapter for Fido (protein inference engine), solves #808
  #1029 [FIX-#184] remove public vector/map inheritance
  #1032 fixes peak boundaries in PeakPickerHiRes (resolves #1022)
  #1034 [FIX] improve set_peaks documentation
  #1035 B-spline interpolation for peak width estimation in MultiplexClustering class
  #1036 [FEATURE,API] Removed template parameter from FeatureMap
  #1037 Fix/ TraML load/store
  #1038 Feature/py open ms wraps
  #1039 Fix/debug fix
  #1040 Fix/spellcheck
  #1044 [FIX:#1043]fixed featureXML reading spectrum_reference as String
  #1045 [FIX] fix compile issue on win32 systems
  #1046 Fix/py open ms wrap
  #1047 [FIX] first probe install path, then the build path for share/OpenMS
  #1048 Feature/peptide hit protein locations
  #1050 Re-added B-spline transformation for non-linear RT alignment in MapAlignerIdentification
  #1051 [FIX] made arguments and functions in BSpline2d const (if possible)
  #1055 [FEATURE] improved purity computation for IsobaricAnalyzer
  #1056 [FIX] UniqueIdGenerator susceptible to identical RNG seeds
  #1057 GenericWrapper doc has minor quirks
  #1058 Feature/openswathwf add
  #1059 Switch to version 2.0
  #1061 FeatureFinderIdentification: documentation, tests, parameter improvements
  #1063 Fix/accession nr
  #1065 PeakPickerHiRes docu updated
  #1067 Testing/mzid
  #1069 Fix and test for issue #1068 (bug in "AASequence::operator<" involving N-terminal modifications)
  #1070 removing zeros in profile data caused by Thermo bug
  #1072 PeakPickerHiRes: disable spacing constraints for chromatograms (fixes #1060)
  #1074 'intensity weighted mean'; averaging added to ProteinQuantifier, solves #830
  #1076 Adapter for MS-GF+ search engine
  #1077 [TESTING] download and add MSGFPlus in travis-ci
  #1078 [FEATURE] export aabefore and aaafter in peptideindexer
  #1079 Linear extrapolation (and other options) for B-spline transformation
  #1080 [NOP] refactored PeptideHit protein accession extraction to true member
  #1082 [NOP] removed index file as these are recreated by MSGF+ anyways
  #1083 Feature/mz tab fixes
  #1084 [FIX] compile fixes
  #1086 Update (indistinguishable) protein groups when filtering protein identifications (fixes #748)
  #1087 centroided input data for FeatureFinderMultiplex
  #1088 Fix FileConverter's "write_mzML_index" flag
  #1089 Fix/mzid
  #1090 Enable mzIdentML input in IDFileConverter
  #1091 Feature/mz tab cleanup
  #1092 [NOP] removed unnecessary index files
  #1094 [FIX] fixed small bugs preventing a build on windows
  #1097 [FIX] consistent use of wildmagic
  #1098 Revert "[FIX] consistent use of wildmagic"
  #1099 [FIX,BUILD] fix Windows build
  #1100 Fix/windows fix
  #1101 optimisation for knockout searches in FeatureFinderMultiplex
  #1102 Fix/fix spellcheck
  #1104 [FIX] fix compile warning from unused variables
  #1108 [FIX] fix compile warnings and increase QT min version to 4.6
  #1109 [FIX] removed support for multiple id formats in tools without
  #1115 fix some windows compile warnings
  #1116 fix segfaults in XTandemXMLFile and IsobaricChannelExtractor
  #1118 Feature/swath window loader
  #1121 [FIX] some VC 2013 static tests fixed
  #1122 Fix PeakPicker Wavelet
  #1123 [FEATURE] remove PeakType template argument from FeatureFinder
  #1124 [NOP] addendum to #1123
  #1125 optimisations in FeatureFinderMultiplex
  #1126 [FIX] intermediate fix for win32 systems
  #1127 [FEATURE] create uncrustify branch
  #1128 Fix/RT meta value related bug, removed unused comment
  #1131 Make BuildSystem's LibCheck fail-safe
  #1135 Fix/ams mz tab export
  #1136 [NOP] uncrustified
  #1137 [FIX] added -b option to create new branch
  #1140 [FIX] fixed bugs in AScore implementation and added deisotoping as
  #1141 Fix AccurateMassSearch and visualization
  #1145 Fix/spellchecks
  #1147 Fix/copyright update
  #1150 Added PhosphoScoring tool to TOPP documentation
  #1151 Changelog 2.0
  #1152 [FIX,PYOPENMS] fix and adopt pyOpenMS
  #1153 minor amendmend to last fix (better console output)
  #1154 [TEST] fix test
  #1156 [FIX-#618] fix spelling errors
  #1157 [NOP] correct version in LICENSE file
  #1158 [FIX] make identifier of multiple identification runs unique
  #1161 pyOpenMS 2.0 features
  #1162 [FIX] fixed study variable index start at 1. Added global identifiert to
  #1164 [FIX] pepXML does on some occassion contain very small fixed
  #1165 Added minimal test cases for checker.php Missing test errors
  #1169 [FIX] fixed segfault if searchparam requested on empty proteinids
  #1170 [FIX,TEST] FidoAdapter test
  #1172 [FIX] fix for the write out of mzid
  #1173 [FIX] changed path String parameter to input files
  #1174 [TRAVIS] added Fido executables and adapted to new directory structure
  #1175 [FEATURE] add ConsensusMap push_back
  #1176 [BUILD] added support for new thirdparty executables in KNIME
  #1179 [FIX] added missing option to apply e-value filtering
  #1180 [FIX] fix toolnames for KNIME packaging
  #1181 fixed minor typo in error message
  #1184 [FIX] we decided to add the missing struct mapping file and in the
  #1185 [FIX] added missing elements and spike ins
  #1186 Fix/docu qc mzid
  #1187 [FIX] AMS: export observed-Mass in mzTab as well
  #1188 [Build] Added support for new third party binaries for dmg packaging. Adapted Li...
  #1189 Feature/sn
  #1190 [TEST] fix test
  #1192 [FIX] HMDB: removed duplicates introduced by including spike ins
  #1194 [NOP] removed deprecated qc toppas workflow
  #1195 [STYLE] Changed header guards mentioned by checker.php
  #1196 [FIX] XTandemAdapter added option to disable isotope error flag
  #1198 [TEST] fix
  #1199 [TEST,FIX] changing the order of the test fixes the issue
  #1201 Fix/lp wrapper param file
  #1203 [TEST,FIX] set reasonable comparison tolerance
  #1204 Removes debug code from FeatureFinderMultiplex
  #1206 [TEST] fix test error
  #1212 [FIX] and/or extension to IDFilter: Added support for old target_decoy user param in decoy filtering.
  #1213 [DOC] improve linux install doc
  #1215 [FIX] export AMS result as valid mzTab
  #1218 [FIX] consistent use of wildmagic: TransformationModelLinear
  #1219 [FIX] Map index stored as meta value in peptide identification
  #1220 change parameter ranges in FeatureFinderMultiplex
  #1224 updated KNIME license
  #1225 [FIX][TEST] Fido replacing scores
  #1226 Ammend to pull request #1212
  #1228 [FIX, PYOPENMS] fixed pxd file
  #1229 [DOC] merged License.txt and LICENSE for more complete description
  #1230 Updated ACTIVE_MAINTAINERS with people commiting, starting in 2012. Remo...
  #1231 Added Deuterium and Tritium to Elements.xml, as LIPIDMAPS contains sum f...
  #1232 Fix amt
  #1237 [FIX] minimum value for max_length should be 0 not -Inf
  #1240 [FIX] Fix/id filter blacklist
  #1242 Fix amt
  #1243 fixes INIUpdater test
  #1246 Updated problematic FidoAdapter test (fixes #1171)
  #1247 [FIX] added missing function
  #1248 [FIX, PYOPENMS] ammend to last commit
  #1249 Documentation improvements (and minor fixes)
  #1250 Another FidoAdapter test fix
  #1253 [FIX] IsobaricAnalyzer: set charge states of consensus features
  #1254 [DOC,FIX] Updated CHANGELOG, changelog_helper.sh
  #1256 Fix MSGFPlusAdapter running in TOPPAS (mzid output)
  #1257 Clean-up of UTILS documentation
  #1261 [KNIME] adapted parameter naming for FidoAdapter in KNIME
  #1262 IDFilter reports empty results
  #1263 [FIX] moved TopPerc to UTILS and changed experimental status of MSGFPlus
  #1266 [FIX] ammend to last commit
  #1267 [FIX] fix conversion from Feature with Masstraces to MSExperiment
  #1269 IsobaricAnalyzer: documentation, warning fix
  #1270 [FIX] lexical cast is discouraged. Use of build in functions.
  #1273 [FIX][BUILD] Fixes linking issue with boost in UTILS #1272
  #1275 [FEATURE] [FIX] mass trace RT spacing
  #1283 [PYOPENMS] Better PepXMLFile write support
  #1284 [FIX] KNIME execution of MSGFPlusAdapter
  #1286 [FIX] set low memory log type correctly
  #1290 [FIX, PYOPENMS] fix python binding for MassTrace
  #1305 [FIX] Fix/id mapper statistics
  #1307 remove OS X specific code for opening folders
  #1309 [FIX] Ammend to #1284
  #1315 sync develop additions

-------------------------------------------------------------------------------------------
----                                OpenMS 1.11.1  (released 11/2013)                  ----
-------------------------------------------------------------------------------------------
Release date: November 2013

OpenMS 1.11.1 is a bugfix release resolving the following issues with OpenMS 1.11:

TOPPAS:
- fixed bug that caused TOPPAS to crash when a connection between nodes was added under certain circumstances

TOPP:
- XMLValidator can now be used on mzML files
- fixed bug in MSSimulator/EnzymaticDigestion where amino acid "U" was leading to crash
- fixed some problems with protein modifications in MascotAdapterOnline
- fixed potential problems of TOPP help screens on small screens / small terminal windows

Build system:
- fixed issues with CMake 2.8.12
- fixed potential clang compile errors

General:
- fixed issues with MIME types in KNIME

Resolved issues:
  #606 TOPPAS crashes during creation of certain edges.
  #609 MascotAdapterOnline: Problems with modifications
  #614 Amino acid "U" leads to crash in MSSimulator/EnzymaticDigestion
  #629 OpenMS is incompatible with CMake 2.8.12
  #630 Knime mime.types file should have lower case mime type names
  #633 ConsoleUtils::breakString triggers uncaught exception if terminal size is too small

------------------------------------------------------------------------------------------
----                                  OpenMS 1.11                                     ----
------------------------------------------------------------------------------------------
Release date: August 2013

OpenMS 1.11 is the first release with fully integrated Python bindings (termed pyOpenMS).
For further details, please refer to https://pypi.python.org/pypi/pyopenms

File formats:
- QcML support
- pepXML exported from Mascot (added support)
- mzTab updated to 1.0RC3
- ParamXML updated to v 1.6.2
- support for CTD schema 0.3
- full support of sourceFile tag in mzML (all source files are written, SHA1 support)

TOPPView:
- handle .mzML file with mixed spectra and chromatograms (prefer spectra)
- chromatograms of all types can be displayed (not just SRM)
- link to documentation and webpage fixed
- fix a segfault when loading empty chromatograms into TOPPView

TOPPAS:
- link to documentation and webpage fixed

TOPP tools:
- MODIFIED:
  - FeatureLinkerUnlabeledQT: performance (speed and memory) improvement
  - FeatureLinkerUnlabeled: performance (memory) improvement (now constant in number of input maps)
  - MapAlignerPoseClustering: performance (memory) improvement (now constant in number of input maps)
  - EICExtractor: critical bugfix if the input map was not sorted
  - PeptideIndexer: by default now demands that the peptide is fully tryptic ("-enzyme:specificity none" restores the old behavior)
  - FileFilter: filter MS2 spectra by consensus map feature overlap, collision energy, isolation window width
  - ProteinResolver: documentation and interface improvements
  - QCCalculator/QCEmbedder/QCExtractor: multiple improvements
  - WindowMower: speed improvement (movetype either slide or jump [faster])
- ADDED
  - AccurateMassSearch: AccurateMassSearch assembles metabolite features from singleton mass traces.
  - IsobaricAnalyzer: Extracts and normalizes isobaric labeling information from an MS experiment. This merges the previous TMTAnalyzer and ITRAQAnalyzer functionality
  - QCExtractor: Extracts a table attachment to a given qc parameter
  - QCImporter: Embed tables or pictures in QcML

General:
- Python bindings allow full access to the OpenMS API from Python
- TOPPTools now support passing of all parameters on the command line (use --helphelp)
- Better chromatogram support (for NoiseFilterGaussian, NoiseFilterSGolay, PeakPickerHiRes)

Search engine support:
- Mascot 2.4 is now supported
- OMSSAAdapter with improved memory footprint
- N-terminal modifications work now with X!Tandem

Changes to the Build System / Package System:
- shared linking works for all contrib packages with automated detection using CMake find modules
- upgrade of xerces to version 3.1.1
- upgrade of libsvm to version 3.12

Development:
- public inheritance from std::vector and std::set has been reduced in the
  OpenMS codebase (removed from ConsensusFeature, FeatureMap, ConsensusMap,
  MSExperiment)
- addition of the OpenMS/INTERFACES folder which contains proposed OpenMS
  interfaces for reading/writing spectra

Deprecated:
- TMTAnalyzer, ITRAQAnalyzer -> please use IsobaricAnalyzer instead
- Several functions provided by std::vector in the MSSpectrum interface are now
  deprecated (e.g. push_back, reserve etc.)

Resolved issues:
  #120	Improve visual representation of edges
  #151	Optimize time/memory efficiency of critical tools/algorithms
  #184	Some OpenMS classes are derived from std::vector
  #309	FileConverter puts incorrect/incomplete information in <sourceFile>
  #343	OpenMS build system should allow searching for contrib libs also in system paths (e.g., /opt/local/..)
  #382	Excessive memory usage by MapAligners and FeatureLinkers
  #398	INIFileEditor doesn't save modified values if still in edit mode
  #457	Use system libraries instead of contrib
  #465	"-debug" option in TOPP tools doesn't show LOG_DEBUG messages
  #497	Non-intuitive way to edit parameters in TOPPView/TOPPAS/INIFileEditor
  #516	TOPPAS: "Refresh parameters" complains if no input files are present
  #517	MSQuantification::load declared but not implemented
  #519	Merge ITRAQAnalyzer and TMTAnalyzer
  #520	Support linking against shared libs
  #521	Upgrade contrib libsvm
  #522	Make parameters from subsections addressable from command line
  #523	Link to OpenMS website from within TOPPAS/TOPPView broken
  #524	PeptideIndexer does not honor cleavage sites
  #525	EICExtractor will report wrong intensities if input map is not sorted
  #527	pyOpenMS compile issue with clang
  #529	Strange naming of TextExporter parameters
  #531	Upgrade xerces-c version in contrib to 3.1.1
  #533	pyOpenMS
  #534	MascotAdapterOnline does not support Mascot 2.4
  #535	mzML with Spectra and Chromatograms
  #536	MascotAdapterOnline SSL and Mascot 2.4
  #537	Invalid Doxygen XML Files
  #540	IsobaricAnalyzer
  #541	AccurateMassSearch
  #542	TOPPView: switch to 3D view should pick the data layer automatically
  #544	featureXML version at 1.4 while 1.6 is the current version
  #549	Problems converting Mascot XML to idXML
  #552	pyOpenMS build system
  #553	TOPPView's "Apply TOPP tool" functionality is broken
  #554	FeatureLinkerUnlabeled(QT) - speed/memory enhancements
  #556	Setting parameter may not take effect
  #557	XTandemAdapter/mz-out scramble
  #562	cmake doesn't check for MSBuild.exe location on Windows
  #565	XTandemAdapter fails to add terminal modifications correctly to X!Tandem search
  #569	Segfault of IDEvaluator and IDEvaluatorGUI
  #570	FeatureLinkerUnlabeledQT regression
  #574	Update ParamXMLHandler to support v1.6.2 of Param schema
  #575	Upgrade TOPPBase's CTD support to new version of CTD schema
  #576	Cython 0.19 does not compile current pyOpenMS
  #578	Add qcML CV terms
  #580	XTandemAdapter finds non-tryptic peptides although cleavage rule is set to "[RK]|{P}"
  #582	Compile error with Boost 1.46
  #583	MascotAdapterOnline with Mascot 2.4.0 may never finish
  #584	FileFilter parameter -mz (mz range to extract) applies to all MS levels and not to a specified level
  #586	ModificationsDB_test relies on raw memory addresses
  #587	MascotAdapterOnline does not support SSL connections
  #588	MascotAdapterOnline does not support connections to public MatrixScience Mascot instance
  #591	Detection of MGF format via file content fails on our own files
  #593	Parameter default of 'tab' will be returned as single space
  #598  SILACAnalyzer (no label) crash
  #603  TOPPView: showing peptide annotations of feature maps also shows feature indexes

------------------------------------------------------------------------------------------
----                                  OpenMS 1.10                                     ----
------------------------------------------------------------------------------------------
Release date: March 2013

OpenMS 1.10 is the first release integrated into KNIME (www.knime.org).
To use OpenMS in KNIME please refer to the www.OpenMS.de for additional information.

File formats:
- TraML 1.0.0 support
- Initial mzQuantML, mzIdentML and mzTab support (not fully supported)

TOPPView:
- Concurrent zoom
- SRM data visualization

New tools:
- Superhirn
- OpenSWATH
- QCCalculator
- IDRipper
- FeatureFinderMetabo
- IDEvaluation
- RNPxl

General:
- Better chromatogram support
- Decoy strings can now be prepended
- Filter modified peptides
- Many memory and speed improvements
- TMT-6plex support
- EDTA conversion from feature and consensusXML in FileConverter
- Filtering of MS2 spectra by identifications

Search engine support:
- MyriMatch adapter

Changes to the Build System / Package System:
- Cpplint coding convention check integrated into build system
- Integration of OMSSA search engine in Windows and Mac installers
- Integration of X!Tandem search engine in Windows and Mac installers
- Integration of MyriMatch search engine in Windows and Mac installers

Development:
- Style corrections of the OpenMS source base using uncrustify

Deprecated:
- Conversion of Sequest files in IDFileConverter

Resolved issues:
	#513	Commented out the functionality of smartFileNames_() (not mature enough for the 1.10 release)
	#508	allow free columns for TSV
	#473	change in/out types again to csv
	#507	TOPPDocumenter now expects the path to the executables and can generate doc for TOPPView/TOPPAS on mac osx
	#506	added custom info.plist containing the path to OMSSA/XTandem for the GUI tools
	#505	goto dialogs now act with error tolerance
	#504	Fixed XTandemXMLFile loading when no encoding is given by XTandemXML file by enforcing ISO-Latin-1 (default would be utf-8, breaking the aminoacid sequence readin). Introduced enforceEncoding(encoding) to XMLFile.
	#316	SpectraTreeTab is not cleaned up when last layer is deleted
	#283	TOPPView: Scan view widget does not clear after closing last file
	#379	MapAlignerPoseClustering: -reference:index has no effect
	#384	replace zip libraries with The Boost Iostreams Library (already in contrib)
	#280	IonizationSimulation_test can not be compiled with OpenMP support on Mac OS X	(Unit) Tests
	#368	Check Example pipelines and tutorials if they still contain the Tools using the type parameters
	#341	Move IMS Mass Decomposition Code to OpenMS and remove IMS from contrib
	#330	Remove static references to 10.5 SDK in OpenMS and contrib builds
	#135	Remove temporary files after completion
	#301	IDExtractor has no documentation
	#78		Write generic Nightly Testing Script
	#355	Adapt documentation to the changes in the contrib handling of the build system
	#348	Update TOPP tool names in documentation
	#383	iTRAQ isotope correction & simulation broken for 8plex
	#333	CMake returning incorrect configurations.
	#378	Intensity issue for simulation of MS2 signals
	#264	PrecursorIonSelector crashs (SegFault) with minimal input
	#322	PeakPicker (wavelet) writes lots of "dataProcessing" junk to mzML file
	#327	Feature width not stored in featureXML
	#372	Calculation of rank correlation coefficient buggy
	#376	Command line parser does not recognize --help and --helphelp
	#374	IonizationSimulation takes ages to complete on very high abundance peptides
	#371	FileFilter should support filtering by meta values
	#359	Remove type argument from SpectrumFilter
	#346	Implement mechanism to convert pre1.9 toppas workflows to 1.9 workflows
	#345	Implement mechanism to convert pre1.9 ini files to 1.9 workflows
	#212	Nicer formatting of parameter listings in documentation
	#356	PeakPickerWavelet fails for broad peaks
	#332	TOPPAS: QWebView for downloading pipelines does not work behind proxy
	#366	SILACLabeler should adjust all channels to have the same RT elution profiles
	#365	Sampling of RT parameters in RTSimulation can produces abnormal RT parameters
	#364	Improve handling of user input while downloading workflows from the online repository
	#363	TOPP test need to define their dependencies to avoid wrong execution
	#360	Remove type argument from FeatureFinder
	#357	IDPosteriorError Prob crashes with small number of peptides
	#354	Adapt documentation to the changes in the contrib handling of the build system
	#344	remove TOPPBase type argument from MSSimulator
	#347	Contaminant simulation might produce wrong masses when used in unintended way
	#41		AndiMS for 32/64bit Windows and 64bit Linux.
	#326	PepXMLFile: use RT of MS2 spectra for peptide RT
	#321	Update Seqan to 1.3	Build System
	#331	TOPPAS: Active tab changes all the time under MacOSX (10.6 and 10.7)
	#106	Export for Workflows as image
	#325	No HTML for Internal FAQ
	#324	DecoyDatabase should support shuffling and contaminants	TOPP
	#323	MapAligner -apply_given_trafo's "invert" option only works from commandline	TOPP
	#209	Reading Bruker XMassFile failes with invalid DateTime String
	#236	TOPP tool API change will crash existing TOPPAS pipelines
	#282	TOPPAS updateParameters() might create invalid Pipeline
	#298	"Open in TOPPView" broken for MacOSX
	#320	TOPPAS Workflows should support a short documentation
	#318	FuzzyStringComparator::compareLines_ throws exception on gcc-4.6
	#317	ostream::operator<< for MSSpectrum is not working
	#314	Crash when selecting empty window
	#227	TOPPAS tmp directory not multi-user friendly
	#178	Warn if merger node is followed by a tool for single files, not lists
	#313	MascotAdapterOnline does not support Mascot 2.3
	#312	FilterFilter should support filtering by precursor charge
	#226	Specific isotopes in ElementsDB are generated with wrong masses
	#308	AASequence(iterator, iterator) constructor is invalid, since it ignores terminal modifications
	#305	TOPPView fails while opening mzML with intensities stored in an int32 array
	#234	File forwarding/merging broken
	#303	TOPPAS, TOPPView and ExecutePipeline: looking for TOPP tools
	#302	Simulator should support picked peak Ground Truth
	#300	Allow input node recycling	TOPPAS	closed	fixed
	#299	Enable automatic static code analysis of OpenMS using cppcheck
	#205	TOPPAS crashes
	#210	TOPPAS Merger nodes are buggy
	#259	Resume button broken
	#43		Discuss overhaul of OpenMS web site and possible migration to CMS	Website, FAQs, Screencasts
	#297	Simulation: Ionization does not consider n-term to carry charge
	#295	Split OpenMS library in two or more parts
	#296	PeptideIndexer might keep 1 old ProteinAccession

------------------------------------------------------------------------------------------
----                                  OpenMS 1.9                                      ----
------------------------------------------------------------------------------------------
Release date: February 2012

OpenMS 1.9 has some major changes in TOPP tool names and usage. Therefore all .ini files
for "typed" TOPP tools (i.e. those with a "type" parameter) built with OpenMS 1.8 and below
are incompatible! To fix your old .ini and .toppas files use the new
INIUpdater tool (see its documentation and the TOPP documentation in general).

OpenMS 1.9 removed support for Mac OS X 10.5.

Documentation:
- new Quickstart tutorial
- dedicated and reworked TOPPAS tutorial

TOPPView improvements:
-MODIFIED:
  - ConsensusFeatures can now be colored using MetaValues
  - better grid line drawing/calculation, extracted AxisPainter class
  - IdentificationView:
    - added automatic labeling with peptide fragment sequence
    - theoretical spectrum is now hidden by default (labeling contains relevant information for most use cases)
    - automatic zoom to measured MS2 data range

TOPPAS improvements:
	- TOPPAS allows for interactive download of preconfigured TOPPAS pipelines from OpenMS homepage
	- "Recycling" mode for nodes, useful for database input files (see docu for details)
- more flexible pipeline design for Merger nodes
- Merger nodes (merge, merge all) renamed to "Merge" (one round) and "Collect" (all rounds)


TOPP tools:
- ADDED:
  - MapStatistics: statistics for low level quality control
  - EICExtractor: quantify known RT, m/z locations in one or many LC/MS maps and align them
  - MassTraceExtractor: annotate mass traces in centroided LC/MS maps - useful for metabolomics and top-down proteomics (use FeatureFinder tools for peptides)
  - FeatureFinderRaw: feature finding on raw data
	- FeatureFinderMetabo: feature finding for metabolites
  - IDConflictResolver: resolve ambiguous annotations of features with peptide identifications
- MODIFIED:
  - FeatureFinder: split into FeatureFinderMRM, FeatureFinderCentroided, FeatureFinderIsotopeWavelet
  - FeatureLinker: split into FeatureLinkerLabeled, FeatureLinkerUnlabeled, FeatureLinkerUnlabeledQT
  - FeatureLinker tools remove unneeded data after loading featureXML files to conserve memory
  - MapAligner: split into MapAlignerIdentification, MapAlignerPoseClustering, MapAlignerSpectrum, and MapRTTransformer
  - model parameters of MapAligner tools are now set in the INI file
  - MapAlignerIdentification: don't fail if parameter "min_run_occur" is set too high, warn and use possible maximum instead
  - NoiseFilter: split into NoiseFilterGaussian and NoiseFilterSGolay
  - PeakPicker: split into PeakPickerWavelet and PeakPickerHiRes
  - PILISModel: split into PILISModelCV, PILISModelTrainer, and PILISSpectraGenerator
  - MascotAdapterOnline: now supports Mascot 2.3 servers
  - ProteinQuantifier: added support for writing idXML (suitable for export to mzTab)
  - IDFileConverter: when reading pepXML, fail if the requested experiment (parameters "mz_file"/"mz_name") could not be found in the file
- REMOVED:
  - AndiMS/NetCDF is no longer supported on any platform
  - removed IDDecoyProbability tool

UTIL tools:
- ADDED:
  - INIUpdater: update INI and TOPPAS files
  - TransformationEvaluation: evaluate a (RT) transformation by applying it to a range of values
- REMOVED:
  - CaapConvert
  - UniqueIdAssigner
  - HistView

Changes to the Build System:
	- TOPPAS now requires Qt's Webkit library
	- Use CMAKE_BUILD_TYPE instead of OPENMS_BUILD_TYPE (removed)
	- Use CMAKE_FIND_ROOT_PATH instead of CONTRIB_CUSTOM_DIR (deprecated)
  - Removed AndiMS, NetCDF and dependencies
	- Removed dependency to imslib, relevant classes were moved directly to OpenMS/CHEMISTRY/MASSDECOMPOSITION/IMS
- OpenMS now supports ctests functionality for optimized and parallel testing (see ticket #363)

Fixed Issues: (see also http://sourceforge.net/apps/trac/open-ms/report)
	#341 	Move IMS Mass Decomposition Code to OpenMS and remove IMS from contrib
	#330 	Remove static references to 10.5 SDK in OpenMS and contrib builds
	#301 	IDExtractor has no documentation
	#78 	Write generic Nightly Testing Script
	#355 	Adapt documentation to the changes in the contrib handling of the build system
	#348 	Update TOPP tool names in documentation
	#333 	CMake returning incorrect configurations
	#264 	PrecursorIonSelector crashs (SegFault) with minimal input
	#280	IonizationSimulation_test can not be compiled with OpenMP support on Mac OS X
	#322 	PeakPicker (wavelet) writes lots of "dataProcessing" junk to mzML file
	#327 	Feature width not stored in featureXML
	#372 	Calculation of rank correlation coefficient buggy
	#376 	Command line parser does not recognize --help and --helphelp
	#371 	FileFilter should support filtering by meta values
	#359 	Remove type argument from SpectrumFilter
	#346 	Implement mechanism to convert pre1.9 toppas workflows to 1.9 workflows
	#345 	Implement mechanism to convert pre1.9 ini files to 1.9 workflows
	#212 	Nicer formatting of parameter listings in documentation
	#356 	PeakPickerWavelet fails for broad peaks
	#363 	TOPP test need to define their dependencies to avoid wrong execution
	#360 	Remove type argument from FeatureFinder
	#357 	IDPosteriorErrorProb crashes with small number of peptides
	#354 	Adapt documentation to the changes in the contrib handling of the build system
	#41 	AndiMS for 32/64bit Windows and 64bit Linux..
	#326 	PepXMLFile: use RT of MS2 spectra for peptide RT
	#321 	Update to Seqan 1.3
	#324 	DecoyDatabase should support shuffling and contaminants
	#323 	MapAligner -apply_given_trafo's "invert" option only works from commandline
	#209 	Reading Bruker XMassFile failes with invalid DateTime String
	#236 	TOPP tool API change will crash existing TOPPAS pipelines
	#318 	FuzzyStringComparator::compareLines_ throws exception on gcc-4.6
	#317 	ostream::operator<< for MSSpectrum is not working
	#297 	Simulation: Ionization does not consider n-term to carry charge
	#383 	Simulation: iTRAQ isotope correction & simulation broken for 8plex
	#378 	Simulation: Intensity issue for simulation of MS2 signals
	#374 	Simulation: IonizationSimulation takes ages to complete on very high abundance peptides
	#366 	Simulation: SILACLabeler should adjust all channels to have the same RT elution profiles
	#365 	Simulation: Sampling of RT parameters in RTSimulation can produces abnormal RT parameters
	#344 	Simulation: remove TOPPBase type argument from MSSimulator
	#347 	Simulation: Contaminant simulation might produce wrong masses when used in unintended way
	#303 	TOPPAS, TOPPView and ExecutePipeline: looking for TOPP tools
	#305 	TOPPView fails while opening mzML with intensities stored in an int32 array
	#314 	TOPPView: Crash when selecting empty window
	#205 	TOPPAS crashes
	#227 	TOPPAS: tmp directory not multi-user friendly
	#282 	TOPPAS: updateParameters() might create invalid Pipeline
	#332 	TOPPAS: QWebView for downloading pipelines does not work behind proxy
	#135 	TOPPAS: Remove temporary files after completion
	#320 	TOPPAS: Workflows should support a short documentation
	#298 	TOPPAS: "Open in TOPPView" broken for MacOSX
	#106 	TOPPAS: Export for Workflows as image
	#364 	TOPPAS: Improve handling of user input while downloading workflows from the online repository
	#331 	TOPPAS: Active tab changes all the time under MacOSX (10.6 and 10.7)
	#210 	TOPPAS: Merger nodes are buggy
	#259 	TOPPAS: Resume button broken
	#300 	TOPPAS: Allow input node recycling
	#234 	TOPPAS: File forwarding/merging broken
	#178 	TOPPAS: Warn if merger node is followed by a tool for single files, not lists
	#313 	MascotAdapterOnline does not support Mascot 2.3
	#312 	FilterFilter should support filtering by precursor charge
	#226 	Specific isotopes in ElementsDB are generated with wrong masses
	#308 	AASequence(iterator, iterator) constructor is invalid, since it ignores terminal modifications
	#302 	Simulator should support picked peak Ground Truth
	#299 	Enable automatic static code analysis of OpenMS using cppcheck
	#43 	Discuss overhaul of OpenMS web site and possible migration to CMS
	#295 	Split OpenMS library in two or more parts
	#296 	PeptideIndexer might keep 1 old ProteinAccession
	#379  MapAlignerPoseClustering: -reference:index has no effect


Detailed list of changes to specific OpenMS classes:
- NEW:
	- compose_f_gx_hy_t (from imslib)
	- compose_f_gx_t (from imslib)
	- IMSAlphabet (from imslib)
	- IMSAlphabetParser (from imslib)
	- IMSAlphabetTextParser (from imslib)
	- IMSElement (from imslib)
	- IMSIsotopeDistribution (from imslib)
	- IntegerMassDecomposer (from imslib)
	- MassDecomposer (from imslib)
	- RealMassDecomposer (from imslib)
	- Weights (from imslib)
  - sum/mean/median functions added to header "StatisticFunctions"
  - PeptideAndProteinQuant: contains quantification code formerly included in ProteinQuantifier (TOPP tool)
- MODIFIED:
  - AASequence: removed AASequence(ConstIterator, ConstIterator) constructor, since it ignored Terminal Modifications; since there was no way to enable correct construction from two Iterators, we removed it
  - MapAlignmentAlgorithmIdentification: don't fail (exception: InvalidParameter) if value for "min_run_occur" is too high, warn and use possible maximum instead
  - MSSimulator: "type" parameter moved to "MSSim:Labeling:type"
  - Param: added new command line parser with improved functionality
  - PepXMLFile:
    - added reading support for pepXML version 1.17
    - set RT's of peptide identifications based on MS2 spectra, not the MS1 precursors as before (flag "use_precursor_rt" switches to the old behavior)
    - fail with ParseError if a requested experiment could not be found in a pepXML file
  - ProtXMLFile: set score type for peptides
  - TOPPBase: added methods to turn Param objects into command line parameters
  - TransformationModel: simplified handling of parameters
  - TransformationModelBSpline: new option to distribute breakpoints evenly at data quantiles (instead of uniformly over the data range)
  - lots more... too much to list



------------------------------------------------------------------------------------------
----                                  OpenMS 1.8                                      ----
------------------------------------------------------------------------------------------

TOPP tools:
- MODIFIED:
  - MapAligner: separated data extraction from transformation modelling - this allows to combine different algorithms and models; new option "invert"; reworked parameters (please see the MapAligner documentation and update your INI files)
  - FeatureLinker: now able to link consensus maps; added new experimental algorithm "unabeled_qt"; improved quality calculation in "unlabeled" algorithm
  - IDMapper, FeatureLinker ("unlabeled"/"unlabeled_qt" algorithms): now consider charge states by default (use parameter "ignore_charge" if you want to avoid this)
  - FileInfo: improved formatting of output
  - TextExporter: unified output formats
  - FileConverter: added conversion to consensusXML
  - ProteinQuantifier: redefined meaning of parameter combination "top 0"/"consensus:fix_peptides"
  - ITRAQAnalyzer: isotope corrected quantitation result is written to "-out" instead of the uncorrected values
  - GenericWrapper: now supports arbitrary external programs, when a .ttd file is present (see <OpenMS>/share/OpenMS/TOOLS/EXTERNAL)

UTIL tools:

TOPPView improvements:
- NEW:
  - Identification View (load idXML through Tools->annotate with identifications)
  - 1D view now supports vector graphics export when saving an image
  - Peaks in 2D view are drawn as circles at a high zoom level
  - TOPPAS pipelines can be edited and run directly from TOPPView

TOPPAS improvements:
- MODIFIED:
  - improved stability when using longer filenames
  - minor fixes (see bug tickets below)

OpenMS library improvements:
- Stability and consistency fixes mostly (see bug tickets below)

Changes to the Build System:
- minor only


Fixed Issues:
#277 	Crash upon annotation with idXML
#271 	Filename generation in TOPPAS broken
#278 	TOPP tools update only values from INI files, not restrictions
#273 	TOPPAS appends an extra "toppas" when saving files with uppercase TOPPAS extension
#272 	TOPPAS doesn't update the tab title after saving a new pipeline
#261 	ProteinQuantifier: handling of mod. peptides during protein quantification
#153 	"Unlabeled" FeatureLinker produces quality values that make no sense
#220 	TOPPAS: mzML.gz files are not recognized as correct input
#260 	InclusionExclusionListCreator creates invalid lists for Thermo instruments
#269 	OMSSAAdapter crashes when run from directory containing spaces
#267 	bug in StablePairfinder (distances)
#266 	TOPPAS "store" button for vertex' INI files always writes default INI
#129 	TOPPAS: Allow opening files in one layer
#105 	TOPPAS: Split TOPPAS.ini into Resource and Workflow files
#262 	PrecursorIonSelector handles input/output arguments incorrectly
#100 	TOPPView memory consumption high when copying data
#257 	CLang++ crashes with "SCEVAddRecExpr operand is not loop-invariant!" on EnzymaticDigestion
#233 	TOPPView's updateLayer does not reload all data
#247 	TOPPView: crashes if file is deleted while opened
#66 	"Tools -> Go to" coordinates should default to current view
#239 	seg. fault when loading featureXML into TOPPView from the wrong context
#221 	TOPPView: when loading a new layer, the zoom should not reset
#222 	IDMapper should support mapping charge-matched entities only
#255 	TOPPView's Projection is showing only single peaks at high zoom
#253 	TOPP tools should be able to write their type into ini file, without knowing it a priori
#252 	OMSSAAdapter crashes when v2.1.7 and 'precursor_mass_tolerance_unit_ppm' are used
#251 	XTandem Adapter ignores "no_refinement" flag
#198 	add Proteowizward to Windows binary installer
#246 	TOPPView: Update Layer broken
#149 	Support external tools not derived from TOPPBase
#245 	PeptideIndexer fails on ambiguous AA's
#244 	merging by Precursor in SpectraMerger
#242 	Protein coverage should be reported
#237 	RT corrections via BSpline transformation is unreliable for sparse regions (e.g. borders and extrapolation)
#235 	TOPPAS input file name lists should be sorted
#231 	FeatureFinder has faulty Averagine model
#229 	Digestor UTIL cannot write FASTA output
#27 	generate publication ready figures in SVG format - 1D view
#215 	FeatureFinder crashes with Segmentation fault
#213 	TOPPView crashs when loading mzML and featureXML
#224 	PepXMLFile produces invalid files (mod_aminoacid_mass position is 1-based)
#225 	msInspect pepXML parser can not handle OpenMS pepXML due to massdiff attribute
#223 	TOPPAS restores wrong parameter name when deleting an input/output edge
#217 	Caching in LogStream is not thread safe
#218 	FF should work on non-sorted data, but gracefully exit on negative m/z values
#214 	MapAligner crashes on certain data
#211 	TOPPAS: IDFilter RTPredict linking not possible
#150 	TOPPAS does not use user environment to find executables
#208 	Windows: hide extra console window when starting GUI apps
#207 	Projections show wrong axis names
#179 	adapt to command/console width
#206 	Parameter names should include subsection
#204 	TOPPView "Go To" Dialog should support UniqueID's
#202 	"Open file" dialog: "readable files" should include .gz files
#191 	changing from 1D to 2D,3D View and 3D to 2D if MS1 spectra are present
#196 	NoiseFilter, PeakPicker, BaselineFilter crash on certain input-data

Detailed list of changes to specific OpenMS classes:
- NEW:
  - BaseFeature: parent of Feature and ConsensusFeature
  - FeatureGroupingAlgorithmQT, QTClusterFinder, QTCluster, GridFeature: feature grouping for unlabeled data based on QT clustering
  - FeatureDistance: distance measure for features
  - TransformationModel: different models for retention time transformations
  - SvmTheoreticalSpectrumGenerator: simulator for MS/MS spectra

- MODIFIED:
  - Feature, ConsensusFeature: moved common parts to BaseFeature
  - StablePairFinder: moved distance calculation to FeatureDistance
  - TransformationDescription: reworked, some functionality moved to TransformationModel
  - all MapAlignmentAlgorithm... classes, PoseClustering[Affine/Shift]Superimposer, TransformationXMLFile, InternalCalibration: adapted to changes in RT alignment/transformation modelling
  - FeatureGroupingAlgorithm: support linking of consensus maps; new algorithm "unlabeled_qt"
  - BaseGroupFinder: new algorithm "qt"
  - IDMapper: consider charge states for matching
  - PepXMLFile: use E-value (instead of hyperscore) as score for X! Tandem results
  - FileHandler: accept endings ".pep.xml" and ".prot.xml" for pepXML/protXML
  - FeatureMap, ConsensusMap: "clear" also clears meta data by default
  - ConsensusMap: adapted signature of "convert" for feature maps (to mirror that for peak maps)
  - Param: remove() and ::removeAll() now delete empty nodes which have no subnodes nor entries (otherwise writing paramXML breaks)
  - TheoreticalSpectrumGenerator: getSpectrum() now generates all selected ion types not only b- and y-ions

------------------------------------------------------------------------------------------
----                                  OpenMS 1.7                                      ----
------------------------------------------------------------------------------------------
Release date: Sep 5th 2010

TOPP tools:
- TOPP tool categories have been reorganized
- TOPP documentation now has a predecessor/successor tool section and uniform algorithms subsection parameter documentation
- MODIFIED:
  - IDFilter: reworked parameter names and documentation (please see the IDFilter documentation and update your INI files)
  - IDMapper: reworked parameter handling (please see the IDMapper documentation and update your INI files)
  - FileMerger: can now merge featureXML
  - IDMerger: new option to integrate data from pepXML and protXML
  - MapAligner: improved handling of reference files, added several options to the "identification" algorithm
  - SeedListGenerator: new option to use monoisotopic peptide mass instead of precursor m/z for seeds from idXML input
  - Resampler: PNG image creation functionality removed and transferred to ImageCreator UTIL
  - FeatureFinder: deprecated algorithms "simple" and "simplest"
  - FeatureLinker: deprected algorithm "identification"
- NEW:
  - ProteinQuantifier: compute protein/peptide abundances from annotated featureXML or consensusXML files
  - GenericWrapper: wrap external programs (e.g. ProteinProphet) in TOPPAS
  - ConsensusID: [rewritten] combine several peptide search engine results to improve precision and recall
  - InclusionExclusionListCreator: creates inclusion or exclusion lists for MS/MS based on identifications, feature maps or protein databases
- REMOVED:
  - TextImporter (functionality moved to FileConverter)

UTIL tools:
- MODIFIED:
  - DecoyDatabase now uses "_rev" as decoy string by default (previously: "_ref"), as required by PeptideIndexer by default
  - MSSimulator provides a framework for the simulation of labeled data (#88)
- NEW:
  - ImageCreator: creates PNG's from MS maps
  - IDSplitter: splits peptide/protein annotations off of data files (inverse operation as IDMapper)
  - MassCalculator: calculates masses and mass-to-charge ratios of peptide sequences

OpenMS library improvements:
- read protXML files
- support protein groups in ProteinIdentification/idXML
- line numbers in errors of Textbased files (most formats: dta, dta2D, FASTAFile, PepNovoOutfile, MascotGenericFile, MS2File, MSPFile, OMSSACSVFile, TextImporter (csv, msInspect, SpecArray?, Kroenik))
- FeatureFinderAlgorithmPicked is now able to fit asymmetric retention time profiles (experimental)
- added generic labeling framework to SIMULATION (#88) (experimental)

TOPPView improvements:
- basic visualization of peptide identifications in idXML
- when the amount of loaded data causes memory depletion, an error is issued and TOPPView does not crash (only a problem on 32bit systems)
- zooming beyond the last zoom stack item using the mouse wheel or CTRL+

TOPPAS improvements:
- added copy/paste for workflow items
- workflows can now include other workflows (File>Include)
- several bug fixes
- split TOPPAS in TOPPAS and PipelineExecute TOPP-tool

Changes to the Build System:
- external code support for CMake 2.8:
  External code using "include (${OpenMS_USE_FILE})" in its CMakeLists.txt cannot be configured against OpenMS 1.7, however, only minor changes are required to fix this. See the documentation for "Programming with OpenMS".
- nightly tests for external code
- SVN revision used to build the lib is remembered (finer version tracking)
- nightly coverage builds
- GUI testing (experimental)
- Visual Studio 2010 support
- building on Mac OS X requires CMake 2.8.1 due to bugs in CMake < 2.8.1

Fixed Issues:
[new tracker: http://sourceforge.net/apps/trac/open-ms/query?status=closed&group=resolution&milestone=Release+1.7]
-	#23	  implement protXML
-	#44  	TOPPView warning "Cannot show projections!"
-	#46  	All TOPP/UTILS segfault if /share is not found
-	#53  	TOPPAS select directory has save as dialog
-	#54  	TOPPAS select directory has save as dialog
-	#56  	TOPPAS context menu "open in TOPPView" does not work under MacOSX
-	#58  	Unit tests for nested classes
-	#59  	Test of external Code
-	#61  	automatic ini file Version number update
-	#62  	nightly tests for external code
-	#63  	rename methods named min() or max() to something else...
-	#64  	TOPPView - update_layer reload is incomplete
-	#69  	FileMerger needs ability to merge featureXML
-	#73  	Resampler: can't create PNGs with TOPPAS
-	#74  	Default parameters of PTModel cause infinite loop
-	#76  	Add deployment target for compatibility with older MacOSX versions
-	#77  	FuzzyDiff always returns 'true' when comparing any two PNG images
-	#81  	Terminal modification with residue specificity
-	#85	  IDMapper will crash on negative RT's or big deltas
-	#87  	Gzipped files work as input, but arrow stays red
-	#88  	Implement Labeling Framework for MSSimulator
-	#90	  Quantification on protein level
-	#91	  Simple FF crashes on very sparse data
-	#92	  Encoding of XML files (invalid multcharacter)
-	#93	  TOPPAS layer bug
-	#98	  display RT value when viewing 1D data
-	#104	Split TOPPAS in TOPPAS and PipelineExecute TOPP-tool
-	#110	"Copy&paste, include workflows in current window"
-	#121	Tool categories and menu items in context menus have arbitrary order
-	#122	Projection view: mouse-over text on RT projection says "m/z"
-	#123	Reorganize TOPP tool categories
-	#124	TOPPAS fails to load files correctly
-	#127	catch out-of-memory exceptions in TOPPView
-	#131	TOPP input files check too restrictive...
-	#132	check all system calls
-	#133	Textexporter runs indefinitely when input has no IDs and -consensus_features as output
-	#134	[Windows] failure of TOPP tools in TOPPAS due to _out and _temp directory not writeable
-	#136	TOPPView: #of Isotopes in TheoreticalSpectrumGenerator not forwarded
-	#137	Implement asymmetric elution profile shapes for model fitting in FeatureFinderAlgorithmPicked
-	#141	CMake 2.8.1 causes linker errors on Mac OS 10.6.3
-	#143	Incompatibility between String and string methods
-	#147	Internal Compiler Error with gcc 4.3
-	#152	Remove/hide deprecated algorithms
-	#154	Update TOPPAS workflows params
-	#155	linking OpenMS.so using a relative contrib directory fails
-	#156	use MSBuild instead of devenv for contrib building on Windows
-	#158	FeatureFinder (centroided) might crash on certain input
-	#159	IDMapper will crash when given empty FeatureMap
-	#161	TOPPAS Output file naming can lead to wrong "merge all" behaviour
-	#163	rework IDFilter
-	#164	DecoyDatabase creates faulty protein names by default
-	#170	TheoreticalSpectrumGenerator computes wrong prefix/suffix masses
-	#171	Remove/hide entire deprecated tools
-	#175	Internal Compiler error in BaseModel/FeatureFinder
-	#182	INIFileEditor crashes upon execution
For more minor bugfixes visit the above URL.

Detailed list of changes to specific OpenMS classes:
- ConsensusMap, FeatureHandle, ConsensusFeature:
  - element index replaced by unique id
- DPosition:
  - min() renamed to minPositive()
  - min_negative() to minNegative()
- DIntervalBase
  - min() renamed to minPosition()
  - max() renamed to maxPosition()
- String
  - removed:
     String substr(SignedSize start, SignedSize n) const;
     String substr(SignedSize start) const;
  - added:
     String substr(size_t pos = 0, size_t n = npos) const;
     String chop(Size n) const;

------------------------------------------------------------------------------------------
----                                  OpenMS 1.6                                      ----
------------------------------------------------------------------------------------------
Release date: Nov 19th 2009

Main improvements of TOPPView:
- Storing peak data is now possible in mzData, mzXML and mzML format
- Feature and consensus feature peaks are now configurable (icon and size)
- Added new label mode for feature layers: all peptide hits of a feature are displayed
- Added visualization of unassigned peptide hits for feature layers
- Measuring to arbitrary end points is now supported in 1D and 2D view
- file load progress bar stays responsive under load on Windows
- rudimentary chromatogram support

Main improvements of TOPP-Framework:
- Major update of TOPPAS
- TOPP tools now warn when used with parameter files from a different version
- Combining '-write_ini' and '-ini' option now allows to transfer settings with identical
  path and names from an old ini file into a new one.

New TOPP tools:
- SeedListGenerator
  - generates seed lists for feature detection (still experimental)
- PrecursorMassCorrector
  - update precursor m/z information of MS/MS spectra based on MS1 peptide isotope fits
    (still experimental)

Main improvements of TOPP-Tools:
- all tools:
  - gzipped and bzipped XML files (e.g. mzML) can be directly read
- FeatureFinder
  - Centroided
    - supports parallel execution now
    - supports user-specified seeds now
    - Wavelet: removed (Isotope-Wavelet is still available)
- FileMerger: accumulated processingMethod entries, which all contained the same
  information
- IDMapper
  - has new default m/z tolerance and uses ppm as new default measure! Da is still
    supported.
  - referenze m/z of ID can now be either: 1) precursor mass, 2) [new] mass of identified
    peptide
  - assigns more peptides to features with convex hulls (the deltas are used)
- InternalCalibration
  - supports calibration functions calculated seperately for each spectrum or one global
    function
  - supports peptide ids as reference peaks
  - works on peak or feature data now
- MapAligner
  - new "identification" algorithm for alignment based on identified peptides
    (still experimental)
- PeakPicker
  - support for automatic estimation of peak width
- TextImporter can now import Koenik(Hardkloer) feature files
- TextExporter
  - added option for string quoting
  - improved export of consensusXML
- PepNovoAdapter: complete rewrite of the code, including classes

New UTILS:
- UniqueIdAssigner can be used to assign unique ids to FeatureXML and ConsensusXML files

Main improvements of UTILS:


Main improvements of OpenMS C++ library:
- MGF file creation speedup (also affects some TOPP tools)
- removed FeatureFinder-Wavelet (IsotopeWavelet is still available)
- support for bzip2 and gzip compressed XML files
- chromatogram support
- comments and other strings of XML writers are now escaped to prevent reading problems
- fixed IdXMLFile segmentation fault if no protein identification given

Detailed list of changes to specific OpenMS classes
- [New classes]:
  - UniqueIdGenerator, UniqueIdInterface, UniqueIdIndexer
  - SVOutStream
  - MapAlignmentAlgorithmIdentification
  - SeedListGenerator
- [Removed classes]:
  - FeatureFinderAlgorithmWavelet
- [Renamed classes]:
  - IDTagger -> DocumentIDTagger
- String:
  - improved behaviour of split(...) method
  - added support for quoting and unquoting of strings
- ConsensusMap: added clear(...) method
- IDMapper:
  - uses bounding boxes of mass traces instead of convex hulls now
  - the given deltas are used for features with convex hulls as well
- PoseClusteringShiftSuperimposer:
  - full rewrite, uses a similar algorithm like PoseClusteringAffineSuperimposer now
- TranformationDescription:
  - added cubic b-spline transformation
  - PairsType uses DoubleReal instead of Real now, thus can be used for m/z as well
- VersionInfo:
  - includes (if available) SVN revision number that the library is build upon via support
    by the build system
  - SVN revision information is displayed in the TOPP tools help text
- PepXMLFile: improved handling of PTMs

Changes to the Build System:
- unit tests are now in a separate sub-project in <OpenMS/source/TEST/> avoiding huge
  Solution files in MSVC IDE
- new targets: test_build, tutorials_build, tutorials_exec
- SVN revision (if available) is determined and compiled into OpenMS before the library is
  built
- added real install prefix and install target to be able to do a 'make install'

Changes to OpenMS XML formats:
- FeatureXML and ConsensusXML files use unique ids now instead of running indices. New XML
  Schema versions: 1.4

Changes to the contrib package:
- updated GSL to version 1.13
- updated SVM to version 2.89
- added Z lib and bz2 lib

Bug fixes:

[old tracker: http://sourceforge.net/tracker/?func=detail&aid=2857130&group_id=90558&atid=1059012]
- [2857042]: RTModel/PTModel unable to find modification
- [2857040]: Modification names with brackets fail to parse
- [2849215]: OMSSAAdapter fails with Acetlyation not found
- [2849201]: Parameters in INI files are duplicated
- [2849439]: Compilation error with Qt 4.3.x
- [2900457]: idXML files with more than ProteinIdentification might be incorrect

[new tracker: http://sourceforge.net/apps/trac/open-ms/query?status=closed&group=resolution&milestone=Release+1.6]
- #29: FilerMerger accumulates processingMethod entries
- #28: Segfault if idXML file does not contain a protein identification.
- #24: XML formats are written with unescaped special chars like "&"

------------------------------------------------------------------------------------------
----                                  OpenMS 1.5                                      ----
------------------------------------------------------------------------------------------

Main improvements of TOPPView:
- Added new labeling options for feature data
- Fixed crash when zooming in snap-mode
- Added context menu to spectra selection bar
- Feature editing mode can be enabled/disabled in the context menu (to avoid accidental editing)
- Several minor fixes and improvements

Main improvements of TOPP:
- Made mzML 1.1.0 the default format for all TOPP tools
- Added data processing information to all output files to improve traceability
- FileFilter:
  - added 'sort_peaks' option
  - added filtering according to scan type
  - added filtering according to activation type
- FileInfo:
  - added flag for data processing output
  - corrupt data checks: sorting is checked now, improved speed
- Added new tool IDFileConverter, which can convert between identification file formats
- Added TOPPAS, a tool for visual creation and execution of TOPP pipelines (beta)
- TextImporter can now import SpecArray and msInspect feature files
- Added CompNovo, a de novo identification tool for combined CID/ETD experiments
- MapAligner uses a new algorithm for pose clustering with less parameters

Main improvements of UTILS:
- Added PeptideIndexer, assign proteins to peptides including target/decoy specification
- Added MRMPairFinder, ERPairFinder to extract ratios of labeled experiments
- Added IDMassAccurracy, given mzML files and identification, it calculates distributions of mass deviations
- Added MapAlignmentEvaluation, a tool to evaluate alignment results
- Added MSSimulator, a highly configurable simulator for mass spectrometry experiments

Main improvements of OpenMS C++ library:
- mzML 1.1.0 support
- Improved the precision of mass values in several file formats

Detailed list of changes to specific OpenMS classes
- New classes:
  - CompNovo-classes
  - StablePairFinder, which is now used by MapAligner and FeatureLinker
  - Simulation-classes
- Removed classes:
  - FeatureFinderAlgorithmWatershed
  - PeakIcon
  - FactoryProduct (replaced by DefaultParamHandler)
  - DSpectrum (all the functionalty was moved to MSSpectrum)
- Renamed and moved classes:
  - moved PersistentObject from FORMAT/ to FORMAT/DB/
  - renamed PepXMLFile to PepXMLFileMascot
- Changes to Classes:
  - MSExperiment: added 'isSorted' method
  - MSSpectrum:
    - added 'isSorted' method
    - renamed MetaDataArray to FloatDataArray
    - added IntegerDataArrays
    - added StringDataArrays
  - DataValue: added constructor for 'std::string' and QString
  - MetaInfo: 'setValue' method takes only DataValue now
  - MetaInfoInterface: 'setMetaValue' method takes only DataValue now
  - Param: 'setValue' method takes only DataValue now
  - ExperimentalSettings: moved DataProcessing to SpectrumSettings (for mzML)
  - Precursor: supports multiple dissociation methods now (for mzML)
  - MetaInfoDescription: removed comment and source file; added data processing (for MzML)
  - ElementDB: isotopes are now possible
  - EmpiricalFormula: isotopes are now possible (e.g. (2)H for deuterium)
  - ModificationsDB: switched completely to UniMod (www.unimod.org). PSI-MOD still provided for convenience
  - PepXMLFile: added new 'load' method (moved the old 'load' method to PepXMLFileMascot)
  - TextFile:
    - is now derived from StringList
    - the 'asString' method was replaced by 'concatenate' from StringList
  - MzMLFile:
    - added support for integer and string binary arrays
    - added support for compressed binary data arrays
    - loading a file with unknown CV terms in certain tags no longer causes an error
  - DBConnection:
    - The 'executeQuery' method no longer sets the internal pointer to the first record of the result.
      It is now positioned before the first record. A boolean flag can be used to switch to the old behaviour.
  - SourceFile: changed native ID type to string
  - PoseClusteringAffineSuperimposer: full rewrite, not using CGAL

Changes to the contrib package:
- Added CoinMP 1.3.3
- Added IMSlib 0.1.0
- Update Xerces-C to revision 806068 of SVN trunk

Bug fixes:
- [2778461]: mzData files containing 'supDataArray' elements no longer crash OpenMS
- [2777173]: TOPPView 2D view projections no longer forget the draw mode on repaint
- [2776386]: TOPPView snap-to-max intensity mode no longer crashes with empty spectra
- [2775912]: PeakPickerCWT no longer assigns RT=-1 to MS/MS spectra

------------------------------------------------------------------------------------------
----                                  OpenMS 1.4                                      ----
------------------------------------------------------------------------------------------

Main improvements of TOPPView:
- Drag-and-drop is now supported from the layer bar, spectrum bar and for files from the operating system
- Improved visualization of very high-resolution data
- Improved painting speed of 2D view

Main improvements of TOPP:
- Added new tool TextImporter, which can convert text files to featureXML
- TextExporter can now export peptide/protein information stored in consensusXML
- PeakPicker: reduced the number of parameters, added parallization support
- FeatureFinder: added new MRM algorithm and removed the tool 'FeatureFinderMRM'
- FileInfo: added support for idXML

Main improvements of OpenMS C++ library:
- mzML 1.1.0 RC5 support
- removed support for external memory (use the 64bit builds if you want to process large datasets)
- added support for three kinds of parallization architectures
  - OpenMP
  - Intel Threading Building Blocks
  - Nvidia Cuda

Detailed list of changes to specific OpenMS classes:
- SpectrumSettings: several precursor peaks are now supported, added product list
- Precursor: complete rewrite for better support of mzData, mzXML and mzML
- PeakPickerCWT: cleaned up interface, improved meta data handling, improved parameters, added parallelization support
- GaussFilter: cleaned up interface, improved meta data handling
- SavitzkyGolayFilter: cleaned up interface, improved meta data handling
- MorphologicalFilter: cleaned up interface
- LinearResampler: cleaned up interface
- LabeledPairFinder: estimated negative sigma values are now treated as positive values
- FeatureFinder: added new algorithm 'MRM' for MRM feature detection; replaces FeatureFinderMRM
- ExperimentalSettings: remove native ID type (for mzML support)
- SourceFile: added native ID type (for mzML support)
- File: replaced vector<String> by StringList in all methods

Bug fixes:
- [2645436]: TOPPView - Data Filter for "Size" not available
- [2645510]: OpenMS - libOpenMS.so is built but linking fails (TOPP, tests) (on Debian "Lenny")
- [2665055]: FileFilter ignores -sort option for FeatureXML and Consensus
- [2659013]: windows contrib can fail when copying compiled libraries
- [2606068]: TOPP tools with list parameters do not work with INI files
- [2690367]: Protein references missing on peptide identifications

------------------------------------------------------------------------------------------
----                                   OpenMS 1.3                                     ----
------------------------------------------------------------------------------------------

New features and improvements of OpenMS:
- The build system is now based on CMake - supporting Linux, MacOS and Windows.
- Finalized mzML implementation (version 1.1.0 RC4)
  - previously unsupported parts
  - indexed mzML
  - semantic validation (see FileInfo)
- Kernel: Replaced comparators NthPositionLess by the comparator(s) RTLess and/or MZLess.
- Kernel: Replaced methods sortByNthPosition() by the method(s) sortByRT() and/or sortByMZ().
- Improved the framework for meta data visualization.
- Several extensions to the meta data classes were made for mzML compliance.
- The macros used for unit testing in source/TEST have been revised.
- More consistent handling of single vs. double numeric precision, esp. in file output.
- Added ANALYSIS/PIP/PeakIntensityPredictor class for peak intensity prediction (contributed by Alexandra Scherbart).
- Added support for Intel Compiler versions 10 and 11
- Added support for Qt up to 4.5 rc1

New features and improvements of TOPP:
- Added SILACAnalyzer: A specialized tool for quantitation of SILAC experiments (contributed by Lars Nilse).
- Added ITRAQAnalyzer: A specialized tool for quantitation of ITRAQ experiments.
- Added IDMapper: Assigns protein/peptide identifications to features or consensus features.
- FeatureLinker: Added automated RT parameter estimation for 'labeled' algorithm.
- MapAligner: Added spectrum_alignment and apply_given_trafo, IdXML is supported.
- Resampler: This tool is now used for resampling raw data instead of resampling in NoiseFilter or BaselineFilter.
- FileInfo: The option '-v' now also does a semantic validation of mzML files.
- FileMerger: Improved interface
- ConsensusID: Now also supports consensus identification of features and consensus features.
- INIFileEditor: Support for string/int/double lists and input/output files was added.
- Added PrecursorIonSelector: A tool for result-driven precursor ion selection.
- FalseDiscoveryRate: corrected FDR calculations and added optional support for q-values
- Added MascotAdapterOnline: which allows queries to Mascot via network (together with Daniel Jameson)

New features and improvements of TOPPView:
- Added functionality for editing feature data
- Added support for consensus features (consensusXML)
- Added measuring and generic annotations to 1D view
- Several minor interface improvements and bugfixes

Changes to OpenMS XML formats:
- ParamXML:
  - Restrictions in Param .ini files are represented by 'min:max' instead
    of 'min-max' now, to avoid issues with small (1e-06) and negative numbers.
  - Replaced 'advanced' attribute by the more general 'tags' attribute.
  - Added support for float, int and string lists
- featureXML:
  - Added tag <subordinate> to store competing features that did not qualify for the final map
  - Removed <description> section
  - Added document identifier
  - Added protein and peptide information
- consensusXML:
  - Added document identifier
  - Added protein and peptide information
- idXML:
  - Added document identifier

Changes to the contrib package:
- The build system is now based on CMake - supporting Linux, MacOS and Windows.
- Updated SeqAn package to revision 2666 (this fixes the STL debug error)
- Updated xerces-c to version 3.0.0
- Updated boost to version 1.37.0
- Downgraded GSL to 1.8 (because of Mac/Windows support)

Detailed list of changes to specific OpenMS classes:
- Renamed and moved classes
  - Renamed MSMetaDataExplorer to MetaDataBrowser
  - Renamed ProcessingMethod to DataProcessing
  - Moved XMLValidator from FORMAT/ to FORMAT/VALIDATORS/
- Removed classes
  - DPeakArray (moved the functionality to the classes that inherited from it)
  - IDSpectrumMapper (replaced by IDMapper)
  - IDFeatureMapper (replaced by IDMapper)
  - FeatureXMLHandler (merged into FeatureXMLFile)
  - ConsensusXMLHandler (merged into ConsensusXMLFile)
  - PeakPicker (merged into PeakPickerCWT)
  - MorphFilter (merged into MorphologicalFilter)
  - TopHatFilter (merged into MorphologicalFilter)
- New classes
  - DATASTRUCTURES/IntList
  - DATASTRUCTURES/StringList
  - ANALYSIS/ID/IDMapper
  - ANALYSIS/MAPMATCHING/MapAlignmentAlgorithmApplyGivenTrafo
  - ANALYSIS/MAPMATCHING/MapAlignmentAlgorithmSpectrumAlignment
- Changes to classes
  - InstrumentSettings
    - Revisited scan modes
    - Added bool member for zoom scans (no longer a scan mode)
  - MassAnalyzer: Removed tandem scanning method. This is stored in the ScanMode of InstrumentSettings.
  - DataProcessing: Now contains Software and can handle multiple processing actions.
  - Software: Only contains name and version now.
  - SourceFile: Added MetaInfointerface and checksum type
  - ContactPerson: Added URL and address
  - Instrument:
    - Can contain multiple detectors and multiple ion sources now
    - Added Software
    - Added ion optics type
  - AcquisitionInfo: Added MetaInfoInterface
  - Acquisition: integer 'number' member was changed to a string 'identifier' (for mzML)
  - ExperimentalSettings
    - Now contains multiple SourceFiles and DataProcessings
    - ExperimentType was removed
  - SpectrumSettings
    - Added nativeID (from acquisition software)
  - DSpectrum
    - The peaks are no longer stored in a container member, but DSpectrum is derived
      from std::vector<PeakType>.
    - The container type is no longer a template argument. Peak type and allocator type
      are the new template arguments.
  - LabeledPairFinder: Added automated RT parameter estimation.
  - GaussFitter: Removed several unneeded methods.
  - GammaDistributionFitter: Removed several unneeded methods.
  - DataValue: Added support for IntList and DoubleList types
  - Param:
    - Added a new remove(key) method, that removed only exact matches.
      The old remove() method was renamed to removeAll(prefix)
    - Replaced 'advanced' flag by a generic tagging mechanism
    - Added support for IntList and DoubleList types
  - File: find(...) now throws an exception, of the file is not found.
  - DPeak and DRichPeak are metafunctions now, e.g. DPeak<1>::Type is a typedef for Peak1D.
  - VersionInfo: Added support for SVN revision info. Slight interface changes.
  - TOPPBase: Print revison info (if meaningful).
  - MetaInfo: Uses double precision now.
  - Date
    - get() now returns a string instead of modifying a string reference.
    - Made today() is static now and returns the current DateTime instead of modifying the object.
  - DateTime
    - get(), getDate() and getTime() now return a string instead of modifying a string reference.
    - Made now() is static now and returns the current Date instead of modifying the object.
  - MSExperiment: The date is now a DateTime object.
  - ProgressLogger: Nested application uses indentation.
  - XMLValidator: The output stream for error messages can now be set in the isValid(...) method
  - XMLFile: The output stream for validation error messages can now be set in the isValid(...) method
  - MzMLFile: The output stream for validation error messages can now be set in the isValid(...) method
  - IdXMLFile: Adden document identifier to the load(...) and store(...) method

------------------------------------------------------------------------------------------
----                                   OpenMS 1.2                                     ----
------------------------------------------------------------------------------------------

New features and improvements of OpenMS:
- GCC 4.3 is now supported (GCC 3.4 and 4.0 are no longer supported)
- Added support for GCC STL debug mode (configure option --enable-stl-debug)
- Complete reimplementation of map alignment and feature grouping classes.
  This affected some classes in KERNEL and nearly all classes in ANALYSIS/MAPMATCHING.
  The affected classes are not listed in detail here.
- Added meta data arrays to spectra as the new standard way of handing peak meta information
- Improved interface of SpectrumCanvas and derived classes for easier reuse outside of TOPPView
- Added support for arbitrary modifications to peptide/protein modifications (based on PSI-MOD)
- Exceptions thrown by member functions are no longer declared in the header files.
  They are however documented in the class documentation.
- Added *beta* support for the HUPO PSI format mzML
  Currently only reading is supported and some features are not implemented yet
  e.g. chromatograms, zlib compression of base64 data, base64 integer data, base64 16 bit data
- Added the UTILS package, a bundle of small helper tools.
- Changed handling of amino acid sequences and modifications. Modifications are taken from
  PSI-MOD and are fully supported via the class AASequence.
- Added new framework for generic clustering

New features and improvements of TOPP:
- Replaced 'MapAlignment', 'UnlabeledMatcher' and 'LabeledMatcher' tools by 'MapAligner' and 'FeatureLinker' tools
- Added map alignment algorithm based on spectrum similarity to 'MapAlignment'
- Added 'PTModel' and 'PTPredict' tool for prediction of proteotypic peptides
- Added XTandemAdapter with a minimal interface (shared with OMSSAAdapter) all advanced option can be set using a
  standard X!Tandem configuration file
- Changed OMSSAAdapter to same minimal interface as XTandemAdapter, advanced option are additionally available
- Added IDDecoyProbability which implements the transformation of a forward and reversed search into probability
  scores (target-decoy approach)
- Added FalseDiscoveryRate, which implements FDR calculation from forward and reversed searches at peptide
  and protein levels

New features and improvements of TOPPView:
- Major update to the user interface and functionality
- Speed improvements of the 2D view
- Many bug fixes
- Updated tutorial

Changes to OpenMS XML formats:
- Added TransformationXML which stores information about map alignment
- Removed map alignment information from ConsensusXML
- FeaturePairsXML is now deprecated (ConsensusXML is used instead)

Changes to the contrib package:
- Updated to NetCDF 3.6.3
- Updated to SeqAn 1.1 (r2416)
- Updated to CGAL 3.3.1
- Updated to GSL 1.11
- Updated to xerces-c 2.80
- Updated to boost 1.35.0
- Updated to libsvm 2.86

Detailed list of changes to specific OpenMS classes:
- Renamed and moved classes
  - Renamed 'Exception::Base' to 'Exception::BaseException'
  - Renamed all 'Peak' classes to 'RichPeak'
  - Renamed all 'RawDataPoint' classes to 'Peak'
  - Renamed 'KERNEL/DPeakConstRefArray' to 'DATASTRUCTURES/ConstRefVector'

- Removed classes
  - KERNEL/PickedPeak1D
  - DATASTRUCTURES/HashMap (replace by Map)
  - ANALYSIS/MAPMATCHING/BaseAlignment (restructuring of map alignment)
  - ANALYSIS/MAPMATCHING/BaseMapMatcher (restructuring of map alignment)
  - ANALYSIS/MAPMATCHING/BasePairFinder (restructuring of map alignment)
  - ANALYSIS/MAPMATCHING/BasePairFinder_impl (restructuring of map alignment)
  - ANALYSIS/MAPMATCHING/BasePairwiseMapMatcher_impl (restructuring of map alignment)
  - ANALYSIS/MAPMATCHING/BaseSuperImposer_impl (restructuring of map alignment
  - ANALYSIS/MAPMATCHING/ElementPair (restructuring of map alignment)
  - ANALYSIS/MAPMATCHING/Grid (restructuring of map alignment)
  - ANALYSIS/MAPMATCHING/GridCell (restructuring of map alignment)
  - ANALYSIS/MAPMATCHING/Group (restructuring of map alignment)
  - ANALYSIS/MAPMATCHING/IndexTuple (restructuring of map alignment)
  - ANALYSIS/MAPMATCHING/LinearMapping (restructuring of map alignment)
  - ANALYSIS/MAPMATCHING/MapDewarper (restructuring of map alignment)
  - ANALYSIS/MAPMATCHING/MapMatcherRegression (restructuring of map alignment)
  - ANALYSIS/MAPMATCHING/PairMatcher (restructuring of map alignment)
  - ANALYSIS/MAPMATCHING/PoseClusteringPairwiseMapMatcher (restructuring of map alignment)
  - ANALYSIS/MAPMATCHING/StarAlignment (restructuring of map alignment)
  - ANALYSIS/CLUSTERING/BinnedRep (reimplemented in BinnedSpectrum)
  - COMPARISON/SPECTRA/BinnedRepCompareFunctor (reimplemented in BinnedSpectrumCompareFunctor)
  - COMPARISON/SPECTRA/BinnedRepMutualInformation (reimplemented in BinnedMutualInformation)
  - COMPARISON/SPECTRA/BinnedRepSharedPeakCount (reimplemented in BinnedSharedPeakCount)
  - COMPARISON/SPECTRA/BinnedRepSpectrumContrastAngle (reimplemented in BinnedSpectralContrastAngle)
  - COMPARISON/SPECTRA/BinnedRepSumAgreeingIntensities (reimplemented in BinnedSumAgreeingIntensities)
  - CONCEPT/Benchmark
  - CONCEPT/HashFunction
  - FILTERING/SMOOTHING/SmoothFilter
  - FORMAT/FeaturePairsXMLFile (restructuring of map alignment)
  - FORMAT/GridFile (restructuring of map alignment)
  - FORMAT/HANDLER/FeaturePairsHandler (restructuring of map alignment)
  - FORMAT/HANDLER/GridHandler (restructuring of map alignment)
  - FORMAT/HANDLER/OMSAAXMLHandler (replaced by OMSSAXMLFile)
  - KERNEL/ConsensusPeak (restructuring of map alignment)
  - KERNEL/FeatureHandle
  - KERNEL/MSExperimentExtern
  - KERNEL/PeakIndex
  - TRANSFORMATIONS/CENTROIDING/PeakShapeType

- New classes
  - CHEMISTRY/ModificationsDB which handles the PSI-MOD modifications
  - CHEMISTRY/ModificationDefinition class, which specifies modification search options
  - CHEMISTRY/ModificationDefinitionSet class, which specifies modification search options
  - CHEMISTRY/ResidueModification which represents a PSI-MOD modification
  - ANALYSIS/ID/FalseDiscoveryRate class, which calculates FDRs on peptide and protein level
  - ANALYSIS/ID/IDDecoyProbability class, which implements a target decoy probability estimation
  - DATASTRUCTURES/Map class and replaced HashMap usage with Map
  - ANALYSIS/MAPMATCHING/BaseGroupFinder (restructuring of map alignment)
  - ANALYSIS/MAPMATCHING/FeatureGroupingAlgorithm (restructuring of map alignment)
  - ANALYSIS/MAPMATCHING/FeatureGroupingAlgorithmLabeled (restructuring of map alignment)
  - ANALYSIS/MAPMATCHING/FeatureGroupingAlgorithmUnlabeled (restructuring of map alignment)
  - ANALYSIS/MAPMATCHING/LabeledPairFinder (restructuring of map alignment)
  - ANALYSIS/MAPMATCHING/MapAlignmentAlgorithm (restructuring of map alignment)
  - ANALYSIS/MAPMATCHING/MapAlignmentAlgorithmPoseClustering (restructuring of map alignment)
  - ANALYSIS/MAPMATCHING/MapAlignmentAlgorithmSpectrumAlignment (new map alignment type using spectral alignments)
  - ANALYSIS/MAPMATCHING/TransformationDescription (new map alignment type using spectral alignments)
  - ANALYSIS/CLUSTERING/AverageLinkage (new framework for clustering)
  - ANALYSIS/CLUSTERING/ClusterFunctor (new framework for clustering)
  - ANALYSIS/CLUSTERING/ClusterHierachical (new framework for clustering)
  - ANALYSIS/CLUSTERING/CompleteLinkage (new framework for clustering)
  - ANALYSIS/CLUSTERING/SingleLinkage (new framework for clustering)
  - COMPARISON/SPECTRA/BinnedSpectrum (Binned represenetation of a spectrum)
  - COMPARISON/SPECTRA/BinnedMutualInformation
  - COMPARISON/SPECTRA/BinnedSumAgreeingIntensities
  - COMPARISON/SPECTRA/BinnedSpectralContrastAngle
  - COMPARISON/SPECTRA/BinnedSharedPeakCount
  - COMPARISON/SPECTRA/BinnedSpectrumCompareFunctor
  - COMPARISON/SPECTRA/CompareFourierTransform
  - COMPARISON/SPECTRA/PeakAlignment
  - COMPARISON/SPECTRA/SteinScottImproveScore
  - DATASTRUCTURE/DistanceMatrix
  - FORMAT/ControlledVocabulary
  - FORMAT/HANDLER/MzMLHandler
  - FORMAT/HANDLER/UnimodXMLHandler
  - FORMAT/HANDLER/XTandemInFileXMLHandler
  - FORMAT/MSPFile
  - FORMAT/MzMLFile
  - FORMAT/OMSSACSVFile
  - FORMAT/PepXMLFile (only for Mascot output, not complete implementation of pepXML)
  - FORMAT/TransformationXMLFile
  - FORMAT/XTandemInfile
  - FORMAT/XTandemXMLFile
  - MATH/STATISTICS/GammaDistributionFitter
  - MATH/STATISTICS/GaussFitter
  - TRANSFORMATIONS/FEATUREFINDER/FeatureFinderAlgorithmIsotopeWavelet
  - TRANSFORMATIONS/FEATUREFINDER/FeatureFinderAlgorithmWavelet

- Changes to classes
  - Changed AASequence to support PSI-MOD modifications
  - Changed Residue to support PSI-MOD modifications



------------------------------------------------------------------------------------------
----                                  OpenMS 1.1.1                                    ----
------------------------------------------------------------------------------------------

Bug fixes:
- [1953335]: TOPP - TOPPView: Filter bar is not updated when deleting a layer
- [1953339]: TOPP - TOPPView: Crash when pressing cancel button of the DB password dialog
- [1948699]: TOPP - TOPPView: Opening a file from command-line containing spaces fails
- [1948080]: TOPP - MascotAdapter: Variable modification were added to fixed modifications
- [1941268]: TOPP - TOPPView: Crash when displaying files with intensity 0 peaks only
- [1941270]: TOPP - TOPPView: Recent file paths in TOPPView are wrong under certain conditions (Windows only)
- [1941273]: TOPP - TOPPView: Crash when loading an INI file without type in TOPP dialog
- [1934199]: OpenMS - SpectrumWidget: Crash when painted without layers
- [1933097]: OpenMS - TOPPBase: Invalid default values of string parameters were not handled correctly


------------------------------------------------------------------------------------------
----                                   OpenMS 1.1                                     ----
------------------------------------------------------------------------------------------

New features and improvements of OpenMS:
- Added support for Windows XP
- Improved configure
  - prefix option now works as expected
  - Fixed several bugs in handling of Qt
  - Fixed several minor bugs
- Added support for large datasets through a custom allocator
- Added support for XML schemas, which allows validation of files
- Added optional schema version tag to all OpenMS XML formats
- Removed classes: DataReducer, MaxReducer, SumReducer, SavitzkyGolaySVDFilter,
                   MSExperimentExtern, BaseMapping
- Added classes: StringList, SuffixArray, DataFilters
- Renamed/moved classes:
  - ExternalCalibraton -> TOFCalibration,
  - SavitzkyGolayQRFilter -> SavitzkyGolayFilter
  - FORMAT/Param.h -> DATASTRUCTURES/Param.h
- Refactoring of FeatureFinder framework
- Refactoring of MapAlignment framework
- Refactoring of XML parsing classes
- Refactoring of the visualization widgets
- Reorganization of the OpenMS documentation
- Lots of minor bug fixes and improvements to documentation

New features and improvements of TOPP:
- Added support for advanced parameters and parameter value restrictions
- Added file type/name checks before use of input/output files
- Improved parameter handling of the tools that offer different methods:
  FeatureFinder, NoiseFilter and SpectraFilter
- Lots of minor bug fixes and improvements to documentation
- FileFilter: Added option to sort data points according to RT and m/z
- FileInfo: Added validation of files against the XML schema, added check for corrupt data
- Added TextExporter: exports featureXML, featurePairsXML, consensusXML and idXML to text
                      files for import to other tools
- Added FeatureFinderMRM: performs peptide quantitation using Multiple-Reaction-Monitoring (MRM)

New features and improvements of TOPPView:
- Refactoring of the interface: Moved a lot of functions to context menus
- Added data filters (intensity, quality, ...)
- Lots of minor bug fixes
- Added tutorial

Detailed list of changes to specific OpenMS classes:
- BoundingBox2D
  - Added constructor from PointArrayType
- DataValue
  - Simplified to Int, DoubleReal and String types only
  - Direct cast to all data types is not possible anymore
- DefaultParamHandler
  - Added support for restrictions
  - Added support for advanced parameters
- String
  - Improved implementations of implode and substr
  - Renamed implode(...) method to concatenate(...)
- DSpectrum
  - Added method to find the nearest peak to an m/z value (findNearest)
- Feature
  - Added support for convex hulls of individual mass traces
- Param
  - Added support for value restrictions
  - Added support for advanced parameters
  - Replaced STL iterator by Param-specific iterator, which is aware of the tree strucure
  - The getValue method now throws an exception in case of a non-existing name.
    Use exists(...) to check if a parameter exists
- FileHandler
  - Added support for IdXML, ConsensusXML and mgf format
- Factory
  - Added methods to find out which products are registered
- MetaInfo/MetaInfoInterface/MetaInfoRegistry
  - Names are automatically registered now
- FileHandler
  - Renamed some of the Type enum values to make them consistent

------------------------------------------------------------------------------------------
----                                   OpenMS 1.0                                     ----
------------------------------------------------------------------------------------------
- Kernel redesign (improvement of usability)
- Removed Boost dependencies
- Qt4 port
- Experimental support for MacOS 10
- Experimental support for Windows (XP & VISTA via MinGW)
- New OpenMS and TOPP tutorial
- Redesign of protein and peptide identification datastructures
- New format for protein and peptide identification: IdXML
- Release of annotated schemas for all OpenMS XML formats
- New features and improvements of TOPPView
  - Visualization of peaks, feature and feature pairs has been speeded up
  - Meta data browsing and editing
  - TOPP tools can be invoked via TOPPView
  - Visualization of protein/peptide identification annotated to LC-MS/MS data
- New features and improvements of TOPP
  - Added INIFileEditor - A GUI editor for TOPP configuration files
  - Added ConsensusID - A tool to unify protein and petide identification from several
                        search engines
  - Added Decharger - Decharging feature maps
  - Added MapAlignment - Multiple alignment of LC-MS maps
  - Added MapNormalizer - Normalization of peak intensities
  - Added InternalCalibration - Calibration of peak m/z using reference masses
  - Added ExternalCalibration - Conversion of flight times into m/z using external
                                calibrant spectra<|MERGE_RESOLUTION|>--- conflicted
+++ resolved
@@ -24,13 +24,9 @@
 - SiriusAdapter reworked to SiriusExport: Instead of running SIRIUS directly, this reworked tool takes multiple mzML and feautureXML (optional) files exporting a single SIRIUS .ms input file as well as an input table with compound info from features for the new AssayGeneratorMetaboSirius tool. (#7234)
 - Splitting AssayGeneratorMetabo into two tools: In line with the changes to SiriusExport this tool has been split into two separate workflows. AssayGeneratorMetabo generates an assay library from mzML and feautreXML files using an heuristic approach picking the highest intensity MS2 peaks (like before). AssayGeneratorMetaboSirius takes an existing SIRIUS project directory as input to generate an assay library based on fragmentation trees. (#7234)
 - better documentation for all SpectraFilter... tools (#7183)
-<<<<<<< HEAD
-- OpenSwath: Add output on peak shape metrics to .osw file (#7222)
-=======
 - TOPPView: offer Ion mobility view from 2D spectra view (#7423)
 - TOPPView: view ion mobility frames, irrespective of its MS level (formerly only MS1 was supported) (#7427)
-
->>>>>>> 24cfc353
+- OpenSwath: Add output on peak shape metrics to .osw file (#7222)
 
 Fixes:
 - TOPPView: fix crash when viewing certain Chromatograms (#7220)
