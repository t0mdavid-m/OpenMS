tasks:
    - init: >
        cp -r .vscode-gitpod .vscode && echo "Welcome!" 
        git config -f .gitmodules submodule.THIRDPARTY.shallow true && 
        git submodule update --init THIRDPARTY &&
        export PATH=$PATH$( find ${PWD}/THIRDPARTY/All -type d -printf ":%p" ) &&
        export PATH=$PATH$( find ${PWD}/THIRDPARTY/Linux/64bit -type d -printf ":%p" ) &&
        mkdir -p build && pushd build &&
        cmake -DCMAKE_BUILD_TYPE=Debug -DHAS_XSERVER=OFF -DENABLE_DOCS=OFF -DWITH_GUI=OFF -DCMAKE_EXPORT_COMPILE_COMMANDS=ON -DCMAKE_PREFIX_PATH='/contrib-build/;/usr/;/usr/local' -DBOOST_USE_STATIC=OFF ../ &&
        make -j7 OpenMS TOPP &&
        popd
      command:  >
        export PATH=$PATH$( find ${PWD}/THIRDPARTY/All -type d -printf ":%p" ) &&
        export PATH=$PATH$( find ${PWD}/THIRDPARTY/Linux/64bit -type d -printf ":%p" ) &&
        pushd build && make -j7 all && popd
image:
  file: .gitpod.Dockerfile
github:
#foo
  prebuilds:
    # enable for the master/default branch (defaults to true)
    master: true
# enable for all branches in this repo (defaults to false)
    branches: false
# enable for pull requests coming from this repo (defaults to true)
    pullRequests: true
# enable for pull requests coming from forks (defaults to false)
    pullRequestsFromForks: false
# add a check to pull requests (defaults to true)
    addCheck: false
# add a "Review in Gitpod" button as a comment to pull requests (defaults to false)
    addComment: false
# add a "Review in Gitpod" button to the pull request's description (defaults to false)
    addBadge: false
# add a label once the prebuild is ready to pull requests (defaults to false)
    addLabel: false
vscode:
  extensions:
    #Will never be available on OpenVSX
    #- ms-vscode.cpptools
<<<<<<< HEAD
=======
    - https://github.com/microsoft/vscode-cpptools/releases/download/1.5.1/cpptools-linux.vsix
>>>>>>> ef4b42fc
    - hbenl.vscode-test-explorer
    #Currently not available on OpenVSX
    #- fredericbonnet.cmake-test-adapter
    - llvm-vs-code-extensions.vscode-clangd
    - ms-vscode.cmake-tools
    - mhutchie.git-graph
    - cschlosser.doxdocgen<|MERGE_RESOLUTION|>--- conflicted
+++ resolved
@@ -38,10 +38,7 @@
   extensions:
     #Will never be available on OpenVSX
     #- ms-vscode.cpptools
-<<<<<<< HEAD
-=======
     - https://github.com/microsoft/vscode-cpptools/releases/download/1.5.1/cpptools-linux.vsix
->>>>>>> ef4b42fc
     - hbenl.vscode-test-explorer
     #Currently not available on OpenVSX
     #- fredericbonnet.cmake-test-adapter
