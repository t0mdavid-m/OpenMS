--- conflicted
+++ resolved
@@ -721,10 +721,7 @@
           GITHUB_REF_NAME: ${{ github.ref_name }}
         run: |
           if [[ "${GITHUB_REF_NAME}" == release/* ]]; then
-<<<<<<< HEAD
             # Remove 'release/' prefix using parameter expansion
-=======
->>>>>>> 1ba85c54
             folder=${GITHUB_REF_NAME#release/}
           else
             echo refusing to mark non-release branch as latest
