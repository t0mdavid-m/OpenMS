# This does the whole cmake build of OpenMS on github's runners. It is intended to replace our current Jenkins based jobs.
# For Nightly and Release branches it builds the packages and submits them to our archive. 
# NB: The actual upload is currently commented out so that this can get merged to develop. It will be re-added presently.
name: openms-ci-full

# Controls when the action will run. Triggers the workflow on push or pull request
# events or manually via workflow_dispatch
on:
  workflow_dispatch:
    inputs:
      package:
        type: boolean
        description: Build and upload packages/installer/documentation?
        default: false
      knime:
        type: boolean
        description: Build and upload KNIME plugins and update site?
        default: false
      do_release:
        type: boolean
        description: Make tags and create a github release?
        default: false
      mark_as_latest:
        type: boolean
        description: Update latest to point to this release
        default: false
      announce_release:
        type: boolean
        description: Update website and create announcement material for release
        default: false
  push:
    branches:
      - nightly
      - release/*
  pull_request:
    branches:
      - develop

# A workflow run is made up of one or more jobs that can run sequentially or in parallel
jobs:
  build-and-test:
    strategy:
      fail-fast: false
      matrix:
        include:
          - os: windows-2022
            # cl.exe is currently the only supported. Needs a VS shell to be set up (especially if used without VS CMake Generator)
            # clang.exe is also installed but untested (might crash with our VS specific compiler definitions)
            # clang-cl.exe might be used instead.
            compiler: cl.exe
            compiler_ver: default

          - os: macos-13
            # Since the appleclang version is dependent on the XCode versions that are installed
            #  on the GH runners, use this as the choice for a specific version
            # TODO currently unused but XCode/appleclang is the default
            compiler: xcode
            # TODO implement support for other versions
            compiler_ver: 14.2

          # Make sure the compilers are available in that version on the GH runners
          # We are not installing anything.
          - os: ubuntu-22.04
            compiler: g++
            compiler_ver: 11

          - os: ubuntu-22.04
            compiler: clang++
            compiler_ver: 15
    outputs:
      version_number: ${{ steps.create_changelog.outputs.version_number }}

    runs-on: ${{ matrix.os }}

    steps:
    - uses: actions/checkout@v4
      with:
        path: OpenMS

    - id: extract_branch
      name: Extract branch/PR infos
      shell: bash
      run: echo "RUN_NAME=${{ github.event.pull_request && github.event.number || github.ref_name }}" >> $GITHUB_OUTPUT
      
    - id: set-vars
      name: Set extra variables
      run: |
        DO_PACKAGE=$( [[ ( "${{ inputs.package }}" || "${{ steps.extract_branch.outputs.RUN_NAME }}" == "nightly" || "${{ steps.extract_branch.outputs.RUN_NAME }}" =~ release/* ) && "${{ matrix.compiler }}" != "clang++" ]] && echo true || echo false)
        echo $DO_PACKAGE
        if [[ "${{ matrix.os }}" == ubuntu-* ]]; then
          echo "tp_folder=Linux" >> $GITHUB_OUTPUT
          echo "xvfb=xvfb-run -a" >> $GITHUB_OUTPUT
          echo "static_boost=OFF" >> $GITHUB_OUTPUT
<<<<<<< HEAD
          if [ "$DO_PACKAGE" == true ]; then
            echo "enable_docs=ON" >> $GITHUB_OUTPUT
=======
          # always run doxygen on Ubuntu (because its fast), to detect Doxygen errors
          echo "enable_docs=ON" >> $GITHUB_OUTPUT  
          if [ "$DO_PACKAGE" = true ]; then
>>>>>>> 35958092
            echo "pkg_type=deb" >> $GITHUB_OUTPUT
          else
            echo "pkg_type=none" >> $GITHUB_OUTPUT
          fi
          echo "cxx_compiler=${{ matrix.compiler }}-${{ matrix.compiler_ver }}" >> $GITHUB_OUTPUT
        fi
        
        if [[ "${{ matrix.os }}" == windows-* ]]; then
          echo "tp_folder=Windows" >> $GITHUB_OUTPUT
          echo "contrib_os=windows" >> $GITHUB_OUTPUT
          echo "contrib_os_ver=" >> $GITHUB_OUTPUT
          echo "contrib_compiler=msvc-14.2/" >> $GITHUB_OUTPUT
          echo "xvfb=" >> $GITHUB_OUTPUT
          echo "static_boost=ON" >> $GITHUB_OUTPUT
          if [ "$DO_PACKAGE" = true ]; then
            echo "pkg_type=nsis" >> $GITHUB_OUTPUT
            echo "enable_docs=ON" >> $GITHUB_OUTPUT
          else
            echo "pkg_type=none" >> $GITHUB_OUTPUT           
            echo "enable_docs=OFF" >> $GITHUB_OUTPUT
          fi
          echo "cxx_compiler=${{ matrix.compiler }}" >> $GITHUB_OUTPUT
        fi

        if [[ "${{ matrix.os }}" == macos-* ]]; then
          echo "tp_folder=MacOS" >> $GITHUB_OUTPUT
          echo "contrib_os=macOS" >> $GITHUB_OUTPUT
          echo "contrib_os_ver=10.15.5/" >> $GITHUB_OUTPUT
          echo "contrib_compiler=appleclang-11.0.0/" >> $GITHUB_OUTPUT
          echo "xvfb=" >> $GITHUB_OUTPUT
          echo "static_boost=ON" >> $GITHUB_OUTPUT
          if [ "$DO_PACKAGE" = true ]; then
            echo "pkg_type=pkg" >> $GITHUB_OUTPUT
            echo "enable_docs=ON" >> $GITHUB_OUTPUT
          else
            echo "pkg_type=none" >> $GITHUB_OUTPUT
            echo "enable_docs=OFF" >> $GITHUB_OUTPUT

          fi
          if [[ "${{ matrix.compiler }}" == "xcode" ]]; then
            sudo xcode-select -s '/Applications/Xcode_${{ matrix.compiler_ver }}.app/Contents/Developer'
            echo "cxx_compiler=clang++" >> $GITHUB_OUTPUT
          elif [[ "${{ matrix.compiler }}" == "clang++" ]]; then
            echo "cxx_compiler=$(brew --prefix llvm@${{ matrix.compiler_ver }})/bin/clang++" >> $GITHUB_OUTPUT
          else
            echo "Unsupported compiler"
            exit 1
          fi
        fi
      shell: bash

    # Create the changelog for the release from our overall changelog
    - id: create_changelog
      if: matrix.compiler != 'clang++' && startsWith(steps.extract_branch.outputs.RUN_NAME,'release') && startsWith(matrix.os, 'ubuntu')
      shell: bash
      name: Create changelog for release on Ubuntu + GCC
      run: |
        if [[ ${{ steps.extract_branch.outputs.RUN_NAME }} =~ ^release\/([0-9]+\.[0-9]+\.[0-9]+) ]]; then #FIXME readd trailing $ for regex to ONLY match actual releases.
          VERSION_NUMBER=${BASH_REMATCH[1]}
          echo "Version number: $VERSION_NUMBER"
          VERSION_NUMBER="3.0.0" #FIXME remove this override, we apparently didn't actually put anything in the changelog for 2.9.1...
          if [ "${VERSION_NUMBER##*.}" -eq "0" ] # Handle trailing 0 in major releases (eg 3.0.0)
          then
            VERSION_NUMBER=${VERSION_NUMBER%.*}
          fi
          echo "version_number=$VERSION_NUMBER" >> $GITHUB_OUTPUT
          grep -ne "----[[:space:]]*OpenMS" ${{ github.workspace }}/OpenMS/CHANGELOG > index_changelog.txt 
          START=$(cat index_changelog.txt | grep -A 1 -e " $VERSION_NUMBER " | cut -f1 -d: | head -1)
          END=$(cat index_changelog.txt | grep -A 1 -e " $VERSION_NUMBER " | cut -f1 -d: | tail -1)
          echo "Extracting between lines:"
          echo $START
          echo $END
          awk "NR > $START && NR < $END" OpenMS/CHANGELOG > ${{ github.workspace }}/changelog.txt
        else
          echo "Branch name does not match the expected pattern."
          exit 1
        fi

    - name: check input options
      if: github.event_name == 'workflow_dispatch'
      shell: bash
      run: |
          # check if we want to be marked as latest, and if we actually should.
          if [[ 'true' == ${{ inputs.do_release }} ]]; then
            if [[ 'false' == ${{ inputs.knime }} || 'false' == ${{ inputs.package }} ]]; then
              echo "Can't do a release without building the OpenMS package and the KNIME package"
              exit 1
            else
              if [[ 'true' == ${{ inputs.mark_as_latest }} && "$(git tag -l ${{ steps.create_changelog.outputs.version_number }})" ]]; then
                echo "Can't mark as latest, a tag with the same version already exists"
                exit 1
              fi
            fi
          else
            if [[ 'true' == ${{ inputs.mark_as_latest }} || 'true' == ${{inputs.announce_release}} ]]; then
              echo "Can't mark as lates or announce release unless we do a release"
              exit 1
            fi
          fi

      
    - name: Emulate a Visual Studio shell (Windows)
      if: startsWith(matrix.os, 'windows')
      uses: egor-tensin/vs-shell@v2
      with:
        # NOTE: x64 is hardcoded. No support for 32bit
        arch: x64

    - name: Install Qt (Windows and macOS)
      if: startsWith(matrix.os, 'macos') || startsWith(matrix.os, 'windows')
      uses: jurplel/install-qt-action@v3
      with:
        version: '5.15.2' # 5.12.7 is broken https://bugreports.qt.io/browse/QTBUG-81715, > 5.15.2 is not available on official archives (https://github.com/miurahr/aqtinstall/issues/636)
        cache: 'false'
        aqtversion: '==3.1.*'
        archives: 'qtsvg qtimageformats qtbase'

    - id: tools-prefix
      name: Setup build tools (and system contrib on Linux)
      shell: bash
      run: |
        if [[ "${{ matrix.os }}" == ubuntu-* ]]; then
          sudo add-apt-repository universe
          sudo apt update   
          sudo apt-get -qq install -y build-essential cmake autoconf patch libtool git automake ninja-build xvfb ccache
          sudo apt-get -qq install -y qtbase5-dev libqt5svg5-dev libqt5opengl5-dev
          sudo apt-get -qq install -y libeigen3-dev libboost-random-dev libboost-regex-dev libboost-iostreams-dev \
           libboost-date-time-dev libboost-math-dev libxerces-c-dev zlib1g-dev libsvm-dev libbz2-dev coinor-libcoinmp-dev libhdf5-dev

          echo "cmake_prefix=" >> $GITHUB_OUTPUT
          ## always run doxygen on Ubuntu to detect Doxygen errors
          sudo apt-get -qq install -y doxygen ghostscript graphviz
          echo "Testing doxygen"
          doxygen --version
        fi
        
        if [[ "${{ matrix.os }}" == windows-* ]]; then
          # Qt5_DIR set by Install Qt5 step
          echo "cmake_prefix=$Qt5_DIR/lib/cmake;$Qt5_DIR" >> $GITHUB_OUTPUT
          choco install ccache ninja cmake -y --no-progress
          ## GH CLI "SHOULD BE" installed. Sometimes I had to manually install nonetheless. Super weird.
          # https://github.com/actions/runner-images/blob/main/images/win/scripts/Installers/Install-GitHub-CLI.ps1
          echo "C:\Program Files (x86)\GitHub CLI" >> $GITHUB_PATH

          if [[ "${{ steps.set-vars.outputs.pkg_type }}" != "none" ]]; then
            choco install doxygen.portable ghostscript graphviz -y --no-progress
            # uses a custom NSIS, which provides 8-k string support and has UltraModernUI integrated already
            curl --no-progress-meter -L -o NSIS.tar.gz https://github.com/OpenMS/NSIS/raw/main/NSIS.tar.gz
            ## overwrite existing NSIS (which has only 1k-string support)
            7z x -so NSIS.tar.gz | 7z x -si -ttar -aoa -o"C:/Program Files (x86)/NSIS/"
          fi
        fi

        if [[ "${{ matrix.os }}" == macos-* ]]; then
          # Qt5_DIR set by Install Qt5 step
          echo "cmake_prefix=$Qt5_DIR/lib/cmake;$Qt5_DIR" >> $GITHUB_OUTPUT
          brew install --quiet ccache autoconf automake libtool ninja && brew link --overwrite ccache

          if [[ "${{ steps.set-vars.outputs.pkg_type }}" != "none" ]]; then
            brew install python@3.12 --force --overwrite
            brew install --quiet doxygen ghostscript graphviz
          fi
        fi

    - id: cache-contrib
      if: startsWith(matrix.os, 'macos') || startsWith(matrix.os, 'windows')
      name: Cache contrib (Windows and macOS)
      uses: actions/cache@v3
      with:
        path: ${{ github.workspace }}/OpenMS/contrib
        key: ${{ runner.os }}-contrib3

    - name: Download contrib build from archive (Windows and macOS)
      if: (startsWith(matrix.os, 'macos') || startsWith(matrix.os, 'windows')) && steps.cache-contrib.outputs.cache-hit != 'true'
      shell: bash
      run: |
          cd OpenMS/contrib
          curl --no-progress-meter -L -o contribbld.tar.gz https://abibuilder.cs.uni-tuebingen.de/archive/openms/contrib/${{ steps.set-vars.outputs.contrib_os }}/${{ steps.set-vars.outputs.contrib_os_ver }}x64/${{ steps.set-vars.outputs.contrib_compiler }}contrib_build.tar.gz
          7z x -so contribbld.tar.gz | 7z x -si -ttar
          rm contribbld.tar.gz
          ls -la

    - name: Fix contrib install names (macOS)
      if: startsWith(matrix.os, 'macos')
      shell: bash
      run: |
          shopt -s nullglob # ensure that for loop is only executed if there is at least one .dylib file
          for lib in $GITHUB_WORKSPACE/OpenMS/contrib/lib/*.dylib
          do
            install_name_tool -id $lib $lib
          done

          # create symlinks like brew https://github.com/Homebrew/homebrew-core/blob/master/Formula/qt.rb#L61
          # Warning: Qt5_DIR will change meaning in the new jurplel/install-qt-action. Use QT_ROOT_DIR instead
          # https://github.com/jurplel/install-qt-action/blob/master/README_upgrade_guide.md
          pushd $Qt5_DIR/include
            for f in $Qt5_DIR/lib/*.framework/Headers
            do
              lnknm=$(basename "${f%/*}" ".framework")
              ln -s $f $lnknm
            done
            for f in $Qt5_DIR/lib/*.framework/Versions/5/Qt*
            do
              install_name_tool -id $f $f
            done
          popd

    - name: Setup ccache cache
      uses: actions/cache@v3
      with:
        path: .ccache
        key: ${{ runner.os }}-ccache-${{ steps.extract_branch.outputs.RUN_NAME }}-${{ github.run_number }}
        # Restoring: From current branch/PR, otherwise from nightly, otherwise from any branch.
        restore-keys: |
          ${{ runner.os }}-ccache-${{ steps.extract_branch.outputs.RUN_NAME }}
          ${{ runner.os }}-ccache-nightly
          ${{ runner.os }}-ccache-

    - name: Add THIRDPARTY
      shell: bash
      run: |
          # initialize THIRDPARTY
          cd OpenMS
          git submodule update --init THIRDPARTY
          cd ..
          # add third-party binaries to PATH
          # use flat THIRDPARTY structure
          mkdir -p _thirdparty
          cp -R OpenMS/THIRDPARTY/${{ steps.set-vars.outputs.tp_folder }}/64bit/* _thirdparty/
          cp -R OpenMS/THIRDPARTY/All/* _thirdparty/
          # add third-party binaries to PATH
          for thirdpartytool in '${{ github.workspace }}/_thirdparty'/*
          do
            if [[ "${{ matrix.os }}" == windows-* ]]; then
              # substitute slashes
              echo ${thirdpartytool//\//\\} >> $GITHUB_PATH
            else
              echo $thirdpartytool >> $GITHUB_PATH
            fi
          done

   # Upload the changelog to the same artifact that we will add the installers to.
    - name: Upload changelog as artifact
      if: steps.set-vars.outputs.pkg_type != 'none' && startsWith(steps.extract_branch.outputs.RUN_NAME,'release') && startsWith(matrix.os, 'ubuntu')
      uses: actions/upload-artifact@v3
      with:
        name: changelog.txt
        path: |
          ${{ github.workspace }}/changelog.txt

    - name: Build
      shell: bash
      run: |
          # do not fail immediately
          set +e
          mkdir $GITHUB_WORKSPACE/OpenMS/bld/
          ${{ steps.set-vars.outputs.xvfb }} ctest --output-on-failure -V -S ../OpenMS/OpenMS/tools/ci/cibuild.cmake
          retVal=$?
          if [ $retVal -ne 0 ]; then
              echo -e "\033[0;31m Errors in build:"
              # TODO upload logs as artifact?
              find $GITHUB_WORKSPACE/OpenMS/bld/ -name "LastBuild*" -type f -exec cat {} \;
              # remove for next steps
              find $GITHUB_WORKSPACE/OpenMS/bld/ -name "LastBuild*" -type f -exec rm {} \;
          fi
          exit $retVal
      env:
          # TODO allow actual choice of compiler instead of using default.
          #  Problem: not all compilers are always in the PATH.
          CMAKE_CXX_COMPILER: ${{ steps.set-vars.outputs.cxx_compiler }}
          CMAKE_PREFIX_PATH: ${{ steps.tools-prefix.outputs.cmake_prefix }}
          OPENMS_CONTRIB_LIBS: "${{ github.workspace }}/OpenMS/contrib"
          CI_PROVIDER: "GitHub-Actions"
          CMAKE_GENERATOR: "Ninja"
          SOURCE_DIRECTORY: "${{ github.workspace }}/OpenMS"
          BUILD_NAME: "${{ steps.extract_branch.outputs.RUN_NAME }}-${{ steps.set-vars.outputs.tp_folder }}-${{ matrix.compiler }}-class-topp-${{ github.run_number }}"
          ENABLE_STYLE_TESTING: "OFF"
          ENABLE_TOPP_TESTING: "ON"
          ENABLE_CLASS_TESTING: "ON"
          ENABLE_DOCS: ${{ steps.set-vars.outputs.enable_docs }}
          ENABLE_GCC_WERROR: "OFF" # TODO think about that
          SEARCH_ENGINES_DIRECTORY: ${{ github.workspace }}/_thirdparty
          WITH_GUI: "ON"
          ADDRESS_SANITIZER: "Off"
          BUILD_TYPE: "Release"
          PACKAGE_TYPE: ${{ steps.set-vars.outputs.pkg_type }}
          OPENMP: "ON"
          BOOST_USE_STATIC: ${{ steps.set-vars.outputs.static_boost }}
          #  BUILD_FLAGS: "-p:CL_MPCount=2" # For VS Generator and MSBuild
          BUILD_FLAGS: "-j2" # Ninja will otherwise use all cores (doesn't go well in GHA). TODO make dependent on runner
          CMAKE_CCACHE_EXE: "ccache"
          CCACHE_BASEDIR: ${{ github.workspace }}
          CCACHE_DIR: ${{ github.workspace }}/.ccache
          CCACHE_COMPRESS: true
          CCACHE_COMPRESSLEVEL: 12
          CCACHE_MAXSIZE: 400M
          # TODO evaluate those options (we had them only on Linux before)
          CCACHE_SLOPPINESS: time_macros,include_file_ctime,include_file_mtime
          CCACHE_COMPILERCHECK: content
          WITH_THERMORAWFILEPARSER_TEST: "OFF"

    - name: Test
      shell: bash
      run: |
          ${{ steps.set-vars.outputs.xvfb }} ctest --output-on-failure -V -S $GITHUB_WORKSPACE/OpenMS/tools/ci/citest.cmake
      env:
          SOURCE_DIRECTORY: "${{ github.workspace }}/OpenMS"
          CI_PROVIDER: "GitHub-Actions"
          BUILD_NAME: "${{ steps.extract_branch.outputs.RUN_NAME }}-${{ steps.set-vars.outputs.tp_folder }}-${{ matrix.compiler }}-class-topp-${{ github.run_number }}"
          # The rest of the vars should be saved in the CMakeCache

    - name: Package
      if: steps.set-vars.outputs.pkg_type != 'none'
      shell: bash
      run: |
          # do not fail immediately
          set +e
          ${{ steps.set-vars.outputs.xvfb }} ctest --output-on-failure -V -S $GITHUB_WORKSPACE/OpenMS/tools/ci/cipackage.cmake
          retVal=$?
          if [ $retVal -ne 0 ]; then
              echo -e "\033[0;31m Errors in packaging:"
              # TODO upload logs as artifact?
              find $GITHUB_WORKSPACE/OpenMS/bld/ -name "LastBuild*" -type f -exec cat {} \;
              # remove for next steps
              find $GITHUB_WORKSPACE/OpenMS/bld/ -name "LastBuild*" -type f -exec rm {} \;
              # only on win
              cat OpenMS/bld/_CPack_Packages/win64/NSIS/NSISOutput.log || true
          fi
          exit $retVal
      env:
          SOURCE_DIRECTORY: "${{ github.workspace }}/OpenMS"
          PACKAGE_TYPE: ${{ steps.set-vars.outputs.pkg_type }}
          SEARCH_ENGINES_DIRECTORY: "${{ github.workspace }}/_thirdparty"
          CI_PROVIDER: "GitHub-Actions"
          BUILD_NAME: "${{ steps.extract_branch.outputs.RUN_NAME }}-${{ steps.set-vars.outputs.tp_folder }}-${{ matrix.compiler }}-class-topp-${{ github.run_number }}"

    # WARNING: Here you have to make sure that only one matrix configuration per OS produces packages. See set-vars steps.
    - name: Upload packages as artifacts
      if: steps.set-vars.outputs.pkg_type != 'none'
      uses: actions/upload-artifact@v3
      with:
        name: installer-${{ steps.set-vars.outputs.tp_folder }}
        path: |
          ${{ github.workspace }}/OpenMS/bld/*.exe
          ${{ github.workspace }}/OpenMS/bld/*.deb
          ${{ github.workspace }}/OpenMS/bld/*.pkg

    #Zip the documentation first, since there are :: which make the upload action choke.
    - name: Zip Documentation
      if: steps.set-vars.outputs.pkg_type != 'none' && startsWith(matrix.os, 'ubuntu')
      uses: thedoctor0/zip-release@0.7.6
      with:
        type: 'zip'
        directory: ${{ github.workspace }}/OpenMS/bld/doc
        exclusions: '/CMakeFiles/* /doxygen/* /code_examples/*'
        filename: 'documentation.zip'

    # Only upload docs when we are building the package, use the ubuntu build simply 'cause its fast
    - name: Upload Documentation as artifacts
      if: steps.set-vars.outputs.pkg_type != 'none' && startsWith(matrix.os, 'ubuntu')
      uses: actions/upload-artifact@v3
      with:
        name: documentation
        path: |
          ${{ github.workspace }}/OpenMS/bld/doc/documentation.zip
   
    - name: Generate KNIME descriptors and payloads
      if: steps.set-vars.outputs.pkg_type != 'none' || inputs.knime
      shell: bash
      run: |
        cd $GITHUB_WORKSPACE/OpenMS/bld/
        # TODO use CTest or script to upload to CDash?
        cmake -DSEARCH_ENGINES_DIRECTORY="$GITHUB_WORKSPACE/_thirdparty" -DENABLE_PREPARE_KNIME_PACKAGE=ON .
        cmake --build . --target prepare_knime_package
        
    - name: Upload KNIME payload and descriptors as artifacts
      if: steps.set-vars.outputs.pkg_type != 'none' || inputs.knime
      uses: actions/upload-artifact@v3
      with:
        name: knime-${{ steps.set-vars.outputs.tp_folder }}
        path: ${{ github.workspace }}/OpenMS/bld/knime/**/*


  deploy-installer:
    if: github.ref == 'refs/heads/nightly' || contains(github.ref, 'release/') || inputs.package
    runs-on: ubuntu-latest
    needs: build-and-test

    steps:
      - name: Extract branch/PR infos
        shell: bash
        run: echo "RUN_NAME=${{ github.event.pull_request && github.event.number || github.ref_name }}" >> $GITHUB_ENV
      
      # WOW, you cannot download with wildcard. INCREDIBLY ANNOYING https://github.com/actions/download-artifact/issues/6
      # Maybe in the next 3 years......
      - name: Download macos installer artifacts
        uses: actions/download-artifact@v3
        with:
          name: installer-MacOS

      - name: Download win installer artifacts
        uses: actions/download-artifact@v3
        with:
          name: installer-Windows
          
      - name: Download lnx installer artifacts
        uses: actions/download-artifact@v3
        with:
          name: installer-Linux

      - name: Download changelog as artifact
        uses: actions/download-artifact@v3
        with:
          name: changelog.txt
      
      - name: Upload installer
        shell: bash
        env:
          PASS: ${{ secrets.ARCHIVE_RRSYNC_SSH }}
          USER: ${{ secrets.ARCHIVE_RRSYNC_USER }}
          HOST: ${{ secrets.ARCHIVE_RRSYNC_HOST }}
        run: |
          echo "Upload"
          if [[ "${{ env.RUN_NAME }}" == "nightly" ]]; then
            folder=nightlyGHA                                                    # TODO: Change back when we deactivate Jenkins
          elif [[ "${{ env.RUN_NAME }}" =~ release/([0-9]+\.[0-9]+\.[0-9]+) ]]; then
            tmpfolder=${BASH_REMATCH[1]}
            folder=release/RC_GHA/$tmpfolder                                   # TODO: change back to RC after proper release
          else
            folder=experimental/${{ env.RUN_NAME }}
          fi
          echo "Uploading installers to: " $folder

          mkdir -p ~/.ssh/
          echo "$PASS" > ~/.ssh/private.key
          sudo chmod 600 ~/.ssh/private.key
          rsync --progress -avz -e "ssh -i ~/.ssh/private.key -o StrictHostKeyChecking=no" $GITHUB_WORKSPACE/* "$USER@$HOST:/OpenMSInstaller/${folder}"

          if [[ 'true' == ${{ inputs.mark_as_latest }} ]]; then
            ln -s ./$tmpfolder latest  #create link to the release folder
            rsync --progress -avz -e "ssh -i ~/.ssh/private.key -o StrictHostKeyChecking=no" latest "$USER@$HOST:/OpenMSInstaller/release/RC_GHA" # FIXME REVERT
          fi

      - name: create RELEASE_TEXT
        if: inputs.do_release
        shell: bash
        run: |
            #TODO Handle changelog_params
            ## Header
            cat > releaseTextHeader.txt << EOF
            Dear OpenMS-Users,

            we are proud to announce the release of OpenMS ${{ needs.build_and_test.outputs.version_number }}. Grab it <a href="https://abibuilder.cs.uni-tuebingen.de/archive/openms/OpenMSInstaller/release/${{ needs.build_and_test.outputs.version_number }}">here</a>

            In the following you find all important changes to the previous version:

            EOF

            ## Header
            cat > releaseTextParamHeader.txt << EOF

            Additionally, the following changes were made to parameters of our TOPP tools:

            EOF

            ##Footer
            cat > releaseTextFooter.txt << EOF

            Best regards,
            The OpenMS-Developers

            EOF
            RELEASE_TEXT=$(cat releaseTextHeader.txt $GITHUB_WORKSPACE/changelog.txt releaseTextFooter.txt)
            RELEASE_TEXT_ESCAPED_QUOTES="${RELEASE_TEXT//\"/\\\"}"
            cat releaseTextHeader.txt $GITHUB_WORKSPACE/changelog.txt releaseTextFooter.txt > RELEASE_TEXT_GH.md
            # cat RELEASE_TEXT_GH.md | jq -R -s '.' > RELEASE_TEXT_GH.json
      
      - name: run GHA release action.
        if: inputs.do_release
        uses: ncipollo/release-action@v1
        with: 
          bodyFile: RELEASE_TEXT_GH.md
          tag: ${{ env.RUN_NAME }}
          draft: true #FIXME revert
          artifactErrorsFailBuild: true
          makeLatest: ${{ inputs.mark_as_latest }}
          artifacts:
            ${{ github.workspace }}/*.exe, ${{ github.workspace }}/*.deb, ${{ github.workspace }}/*.pkg
            # TODO add src

  deploy-docs:
    if: github.ref == 'refs/heads/nightly' || contains(github.ref, 'release/') || inputs.package
    runs-on: ubuntu-latest
    needs: build-and-test
    steps:
      - name: Extract branch/PR infos
        shell: bash
        run: echo "RUN_NAME=${{ github.event.pull_request && github.event.number || github.ref_name }}" >> $GITHUB_ENV
    
      - name: Download Documentation
        uses: actions/download-artifact@v3
        with:
          name: documentation
          path: docs

      - name: Upload Documentation
        shell: bash
        env:
          PASS: ${{ secrets.ARCHIVE_RRSYNC_SSH }}
          USER: ${{ secrets.ARCHIVE_RRSYNC_USER }}
          HOST: ${{ secrets.ARCHIVE_RRSYNC_HOST }}
        run: |
          unzip $GITHUB_WORKSPACE/docs/documentation.zip -d $GITHUB_WORKSPACE/docs
          rm $GITHUB_WORKSPACE/docs/documentation.zip
          echo "Upload"
          if [[ "${{ env.RUN_NAME }}" == "nightly" ]]; then
            folder=nightlyGHA                                                    # TODO: Change back when we deactivate Jenkins
          elif [[ "${{ env.RUN_NAME }}" =~ release/([0-9]+\.[0-9]+\.[0-9]+) ]]; then
            tmpfolder=${BASH_REMATCH[1]}
            folder=release/RC_GHA/$tmpfolder                                   # TODO: change back to RC after proper release
          else
            folder=experimental/${{ env.RUN_NAME }}
          fi
          echo $folder

          mkdir -p ~/.ssh/
          echo "$PASS" > ~/.ssh/private.key
          sudo chmod 600 ~/.ssh/private.key

          # Upload documentation FIXME
          rsync --progress -avz -e "ssh -i ~/.ssh/private.key -o StrictHostKeyChecking=no" $GITHUB_WORKSPACE/docs/ "$USER@$HOST:/Documentation/${folder}"

          if [[ 'true' == ${{ inputs.mark_as_latest }} ]]; then
            ln -s ./$tmpfolder latest  #we can use the same link from above.
            rsync --progress -avz -e "ssh -i ~/.ssh/private.key -o StrictHostKeyChecking=no" latest "$USER@$HOST:/Documentation/release/RC_GHA" # FIXME REVERT
          fi
      
        # TODO create softlinks to latest nightly
        # TODO create and upload file hashes, at least for release candidate

        
  build-deploy-knime-updatesite:
    env:
      KNIME: 5.1
      JAVA_VER: 17
      PLUGIN_BUILD: ${{ github.workspace }}/plugin-build
      PLUGIN_SOURCE: ${{ github.workspace }}/plugin-source
    if: github.ref == 'refs/heads/nightly' || contains(github.ref, 'release/') || inputs.knime
    runs-on: ubuntu-latest
    needs: build-and-test
    steps:
      - name: Extract branch/PR infos
        shell: bash
        run: echo "RUN_NAME=${{ github.event.pull_request && github.event.number || github.ref_name }}" >> $GITHUB_ENV

      # WOW, you cannot download with wildcard. INCREDIBLY ANNOYING https://github.com/actions/download-artifact/issues/6
      # Maybe in the next 3 years......
      - name: Download macos installer artifacts
        uses: actions/download-artifact@v3
        with:
          name: knime-MacOS
          path: ${{ env.PLUGIN_SOURCE }}

      - name: Download win installer artifacts
        uses: actions/download-artifact@v3
        with:
          name: knime-Windows
          path: ${{ env.PLUGIN_SOURCE }}

      - name: Download lnx installer artifacts
        uses: actions/download-artifact@v3
        with:
          name: knime-Linux
          path: ${{ env.PLUGIN_SOURCE }}

      # Should be the default. 
      - name: Set up JDK
        uses: actions/setup-java@v3
        with:
          java-version: ${{ env.JAVA_VER }}
          distribution: 'temurin'

      - name: Generate KNIME plugin sources
        shell: bash
        run: |
            ## Setup functions

            function replace_qualifier {
              find $1 -name MANIFEST.MF -exec sed -i -e "s/qualifier/$2/g" {} \;
            }

            ## replace only first occurence of SNAPSHOT (second is the version of the parent pom).
            function replace_snapshot {
              find $1 -name pom.xml -exec sed -i -e "1 h;1! H;\$! d;$ {g;s/-SNAPSHOT/\.$2/;}" {} \;
            }

            ## Setup variables
            ## GKN git clone (see SCM subfolder settings above)
            GKN_PLUGIN_PATH=${GITHUB_WORKSPACE}/GenericKnimeNodes
            git clone -q https://github.com/genericworkflownodes/GenericKnimeNodes/ --branch develop --single-branch $GKN_PLUGIN_PATH

            ## Create folders
            mkdir ${PLUGIN_BUILD}
            PLUGIN_SOURCE_CONTRIB_PLUGINS=${PLUGIN_SOURCE}/de.openms.feature/contributing-plugins
            mkdir -p ${PLUGIN_SOURCE_CONTRIB_PLUGINS}
            PLUGIN_SOURCE_THIRDPARTY_CONTRIB_PLUGINS=${PLUGIN_SOURCE}/de.openms.thirdparty.feature/contributing-plugins
            mkdir -p ${PLUGIN_SOURCE_THIRDPARTY_CONTRIB_PLUGINS}

            ## We check exemplarily in de.openms.lib. It should never happen that one platform produced one plugin but not the other.
            pushd ${PLUGIN_SOURCE}/de.openms.feature/de.openms.lib/
              amount=$(ls -1 payload | wc -l)
              if [ $amount -le 2 ]; then
                  echo "Not enough payloads for each platform. Aborting..."
                  exit 1
              fi
            popd

            ## Clone the contributing plugins into the plugin source folder and update their "last modified" date to
            ## the last git commit
            pushd ${PLUGIN_SOURCE_CONTRIB_PLUGINS}

              git clone -q https://github.com/OpenMS/de.openms.knime --branch develop --single-branch .
              CONTRIBUTING_DATE=$(git log -1 --format="%cd" --date="format:%Y%m%d%H%M")
              echo "Setting qualifier/SNAPSHOT for de.openms.knime contrib plugins to ${CONTRIBUTING_DATE}!"
              git log -1 --format="%cd" --date=iso
              
              # TODO just iterate over all folders?
              replace_qualifier de.openms.knime.startupCheck ${CONTRIBUTING_DATE}
              replace_qualifier de.openms.knime.mzTab ${CONTRIBUTING_DATE}
              replace_qualifier de.openms.knime.textexporter_reader ${CONTRIBUTING_DATE}
              replace_qualifier de.openms.knime.importers ${CONTRIBUTING_DATE}
              replace_qualifier de.openms.knime.qchandling ${CONTRIBUTING_DATE}
              replace_qualifier de.openms.thirdparty.knime.startupCheck ${CONTRIBUTING_DATE}
              replace_snapshot de.openms.knime.startupCheck ${CONTRIBUTING_DATE}
              replace_snapshot de.openms.knime.mzTab ${CONTRIBUTING_DATE}
              replace_snapshot de.openms.knime.textexporter_reader ${CONTRIBUTING_DATE}
              replace_snapshot de.openms.knime.importers ${CONTRIBUTING_DATE}
              replace_snapshot de.openms.knime.qchandling ${CONTRIBUTING_DATE}
              replace_snapshot de.openms.thirdparty.knime.startupCheck ${CONTRIBUTING_DATE}
              
              # move to thirdparty feature so they get installed together
              mv de.openms.thirdparty.knime.startupCheck ${PLUGIN_SOURCE_THIRDPARTY_CONTRIB_PLUGINS}/de.openms.thirdparty.knime.startupCheck
              rm -r .git
              rm -r de.openms.knime.startupCheck.test

            popd

            ## New contrib plugin: de.openms.knime.dynamicJSViewers
            git clone -q https://github.com/genericworkflownodes/de.openms.knime.dynamicJSViewers --branch master --single-branch
            pushd de.openms.knime.dynamicJSViewers
              CONTRIBUTING_DATE=$(git log -1 --format="%cd" --date="format:%Y%m%d%H%M")
            popd

            mv de.openms.knime.dynamicJSViewers/de.openms.knime.dynamicJSViewers.feature ${PLUGIN_SOURCE}/
            mkdir ${PLUGIN_SOURCE}/de.openms.knime.dynamicJSViewers.feature/contributing-plugins
            rm -rf ${PLUGIN_SOURCE}/de.openms.knime.dynamicJSViewers.feature/.settings
            mv de.openms.knime.dynamicJSViewers/de.openms.knime.dynamicJSViewers ${PLUGIN_SOURCE}/de.openms.knime.dynamicJSViewers.feature/contributing-plugins/

            pushd ${PLUGIN_SOURCE}/de.openms.knime.dynamicJSViewers.feature/contributing-plugins/
              echo "Setting qualifier/SNAPSHOT for de.openms.knime.dynamicJSViewers to ${CONTRIBUTING_DATE}"
              replace_qualifier de.openms.knime.dynamicJSViewers ${CONTRIBUTING_DATE}
              replace_snapshot de.openms.knime.dynamicJSViewers ${CONTRIBUTING_DATE}
            popd

            rm -rf de.openms.knime.dynamicJSViewers

            # build the plugin source code
            cd ${GKN_PLUGIN_PATH}
            ant -Dplugin.dir=${PLUGIN_SOURCE} -Dgenerate.extra.arguments="-r -u" -Dcustom.plugin.generator.target=${PLUGIN_BUILD}

      - name: Build KNIME update site
        shell: bash
        env:
          KNIME: 5.1

        run: |
          # fix folder structure
          mv ${PLUGIN_BUILD}/.mvn ./
          mv ${PLUGIN_BUILD}/* ./

          git clone --depth 1 --branch master https://github.com/genericworkflownodes/buildresources

          # a special class that maps node names from old openms to openms thirdparty (we should be able to remove it future releases)
          cp buildresources/de.openms.thirdparty/src/de/openms/thirdparty/knime/OpenMSNodeFactoryClassMapper.java de.openms.thirdparty/src/de/openms/thirdparty/knime/
          # insert contents of the snippet before </plugin> in the plugin.xml. The snippet registers the class mapper.
          cat buildresources/de.openms.thirdparty/plugin.xml.snippet
          f1="$(cat buildresources/de.openms.thirdparty/plugin.xml.snippet)"
          awk -vf1="$f1" '/<\/plugin>/{print f1;print;next}1' de.openms.thirdparty/plugin.xml > buildresources/my.tmp && mv buildresources/my.tmp de.openms.thirdparty/plugin.xml

          rm -r buildresources
          rm -r plugin-build

          # remove maven pom.xmls since we will do a full pomless build. poms are only necessary if you want to develop on a single plugin, e.g., in eclipse.
          find . -mindepth 2 -name "pom.xml*" -exec rm {} \;

          # Build update site. Downloads necessary plugins from the dependency update sites from KNIME and GKN (for the correct KNIME version)
          mvn --no-transfer-progress "-Dknime.version=${KNIME}" "-Djava.majorversion=${JAVA_VER}" "-Dgkn.update.site=https://abibuilder.cs.uni-tuebingen.de/archive/gkn/updateSite/${KNIME}/" clean verify

      - name: Upload KNIME update site
        shell: bash
        env:
          PASS: ${{ secrets.ARCHIVE_RRSYNC_SSH }}
          USER: ${{ secrets.ARCHIVE_RRSYNC_USER }}
          HOST: ${{ secrets.ARCHIVE_RRSYNC_HOST }}
        run: |
          echo "Upload"
          if [[ "${{ env.RUN_NAME }}" == "nightly" ]]; then
            folder=nightlyGHA
          elif [[ "${{ env.RUN_NAME }}" =~ release/([0-9]+\.[0-9]+\.[0-9]+) ]]; then
            tmpfolder=${BASH_REMATCH[1]}
            folder=release/RC_GHA/$tmpfolder                                   # TODO: change back to RC after proper release
          else
            folder=experimental/${{ env.RUN_NAME }}
          fi
          echo "Uploading KNIME site to:" $folder

          # correct permissions of files to upload
          chmod -R o+r $GITHUB_WORKSPACE/de.openms.update/target/repository/*
          chmod o+x $GITHUB_WORKSPACE/de.openms.update/target/repository/features
          chmod o+x $GITHUB_WORKSPACE/de.openms.update/target/repository/plugins
          
          #Load private key into file
          mkdir -p ~/.ssh/
          echo "$PASS" > ~/.ssh/private.key
          sudo chmod 600 ~/.ssh/private.key
          rsync --progress -avz -e "ssh -i ~/.ssh/private.key -o StrictHostKeyChecking=no" $GITHUB_WORKSPACE/de.openms.update/target/repository/* "$USER@$HOST:/knime-plugin/updateSite/$folder/"

          if [[ 'true' == ${{ inputs.mark_as_latest }} ]]; then
            ln -s ./$tmpfolder latest  #create link to the release folder
            rsync --progress -avz -e "ssh -i ~/.ssh/private.key -o StrictHostKeyChecking=no" latest "$USER@$HOST:/knime-plugin/updateSite/release/RC_GHA" # FIXME REVERT
          fi

  do-release:
    if: inputs.do_release
    runs-on: ubuntu-latest
    needs: [build-deploy-knime-updatesite,deploy-installer]
    permissions: write-all
    steps:
    
# get token
      - name: get a token so that we can update the tags
        uses: actions/create-github-app-token@v1
        id: app-token
        with:
          app-id: ${{ vars.OPENMS_GITHUB_APP_ID }}
          private-key: ${{ secrets.OPENMS_GITHUB_APP_PRIVATE_KEY }}
          owner: ${{ github.repository_owner }}

      - name: Extract branch/PR infos
        shell: bash
        run: echo "RUN_NAME=${{ github.event.pull_request && github.event.number || github.ref_name }}" >> $GITHUB_ENV
    
      # NB we create the tag for the OpenMS repo next in a separate action.
      - id: bash_create_tags
        name: create tags for other repos
        shell: bash
        env: 
          GH_TOKEN: ${{ github.event.issue.number }}
        run: |
          function createGitTag() {
            REPO=$1
            SHA=$2
            gh api \
              --method POST \
              -H "Accept: application/vnd.github+json" \
              -H "X-GitHub-Api-Version: 2022-11-28" \
              /repos/${REPO}/git/refs \
              -f ref="refs/tags/${{ env.RUN_NAME }}" \
            -f sha="${SHA}"
          }
          
          function updateGitTag() {
            REPO=$1
            SHA=$2

            gh api \
              --method PATCH \
              -H "Accept: application/vnd.github+json" \
              -H "X-GitHub-Api-Version: 2022-11-28" \
              /repos/${REPO}/git/refs/tags/${{ env.RUN_NAME }} \
              -f sha="${SHA}" \
              -F force=true
          }
          DEOPENMS_SHA=$(curl -s -X GET https://api.github.com/repos/OpenMS/de.openms.knime/git/ref/heads/develop |jq '.object.sha')
          GKN_SHA=$(curl -s -X GET https://api.github.com/repos/genericworkflownodes/GenericKnimeNodes/git/ref/heads/develop |jq '.object.sha')
          JSViewer_SHA=$(curl -s -X GET https://api.github.com/repos/genericworkflownodes/de.openms.knime.dynamicJSViewers/git/ref/heads/master |jq '.object.sha')
          CONTRIB_SHA=$(curl -s -X GET https://api.github.com/repos/OpenMS/OpenMS/contents/contrib\?ref\=${{ github.sha }} | jq -r ".sha")
          THIRDPARTY_SHA=$(curl -s -X GET https://api.github.com/repos/OpenMS/OpenMS/contents/THIRDPARTY\?ref\=${{ github.sha }} | jq -r ".sha")
          PYDOCS_SHA=$(curl -s -X GET https://api.github.com/repos/OpenMS/OpenMS/contents/src/pyOpenMS/pyopenms-docs\?ref\=${{ github.sha }} | jq -r ".sha")
          TUTORIAL_SHA=$(curl https://api.github.com/repos/OpenMS/Tutorials/git/refs/heads/master | jq -r ".object.sha")
          DOCS_SHA=$(curl https://api.github.com/repos/OpenMS/OpenMS-docs/git/refs/heads/develop | jq -r ".object.sha")

          createGitTag OpenMS/contrib $CONTRIB_SHA  || updateGitTag OpenMS/contrib $CONTRIB_SHA 
          createGitTag OpenMS/pyopenms-docs $PYDOCS_SHA  || updateGitTag OpenMS/pyopenms-docs $PYDOCS_SHA 
          createGitTag OpenMS/THIRDPARTY $THIRDPARTY_SHA  || updateGitTag OpenMS/THIRDPARTY $THIRDPARTY_SHA 
          createGitTag OpenMS/Tutorials $TUTORIAL_SHA  || updateGitTag OpenMS/Tutorials $TUTORIAL_SHA 
          createGitTag OpenMS/OpenMS-docs $DOCS_SHA  || updateGitTag OpenMS/OpenMS-docs $DOCS_SHA 
          createGitTag OpenMS/de.openms.knime $DEOPENMS_SHA  || updateGitTag OpenMS/de.openms.knime $DEOPENMS_SHA 
          
          createGitTag genericworkflownodes/de.openms.knime.dynamicJSViewers $JSViewer_SHA || updateGitTag genericworkflownodes/de.openms.knime.dynamicJSViewers $GKN_SHA 
          createGitTag genericworkflownodes/GenericKnimeNodes $GKN_SHA  || updateGitTag genericworkflownodes/GenericKnimeNodes $GKN_SHA 


      #- name: merge branch back into develop
      - name: Merge to Develop
        if: inputs.mark_as_latest
        uses: actions/github-script@v7
        with:
          script: |
            const { repo, owner } = context.repo;
            const result = await github.rest.pulls.create({
              title: 'Merge latest release into develop',
              owner,
              repo,
              head: '${{ github.ref_name }}',
              base: 'develop',
              body: [
                'DO NOT MERGE ME!!!!! This PR is auto-generated by',
                '[actions/github-script](https://github.com/actions/github-script).'
              ].join('\n')
            });
            github.rest.issues.addLabels({
              owner,
              repo,
              issue_number: result.data.number,
              labels: ['feature', 'automated pr']
            });

      #- name: create text for website and update it.
      #  if: inputs.announce_release
      #  run: #FIXME
<|MERGE_RESOLUTION|>--- conflicted
+++ resolved
@@ -91,14 +91,9 @@
           echo "tp_folder=Linux" >> $GITHUB_OUTPUT
           echo "xvfb=xvfb-run -a" >> $GITHUB_OUTPUT
           echo "static_boost=OFF" >> $GITHUB_OUTPUT
-<<<<<<< HEAD
-          if [ "$DO_PACKAGE" == true ]; then
-            echo "enable_docs=ON" >> $GITHUB_OUTPUT
-=======
           # always run doxygen on Ubuntu (because its fast), to detect Doxygen errors
           echo "enable_docs=ON" >> $GITHUB_OUTPUT  
           if [ "$DO_PACKAGE" = true ]; then
->>>>>>> 35958092
             echo "pkg_type=deb" >> $GITHUB_OUTPUT
           else
             echo "pkg_type=none" >> $GITHUB_OUTPUT
