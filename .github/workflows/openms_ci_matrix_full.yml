--- conflicted
+++ resolved
@@ -91,16 +91,11 @@
       name: Extract branch/PR infos
       shell: bash
       run: echo "RUN_NAME=${{ github.event.pull_request && github.event.number || github.ref_name }}" >> $GITHUB_OUTPUT
-<<<<<<< HEAD
-      
-=======
-      id: extract_branch
 
     - name: Get number of CPU cores
       uses: SimenB/github-actions-cpu-cores@v1
       id: cpu-cores
 
->>>>>>> 91126990
     - id: set-vars
       name: Set extra variables
       run: |
@@ -221,13 +216,8 @@
         # NOTE: x64 is hardcoded. No support for 32bit
         arch: x64
 
-<<<<<<< HEAD
-    - name: Install Qt (Windows and macOS)
-      if: startsWith(matrix.os, 'macos') || startsWith(matrix.os, 'windows')
-=======
     - if: startsWith(matrix.os, 'windows')
       name: Install Qt (Windows)
->>>>>>> 91126990
       uses: jurplel/install-qt-action@v3
       with:
         version: '5.15.2' # 5.12.7 is broken https://bugreports.qt.io/browse/QTBUG-81715, > 5.15.2 is not available on official archives (https://github.com/miurahr/aqtinstall/issues/636)
@@ -235,13 +225,8 @@
         aqtversion: '==3.1.*'
         archives: 'qtsvg qtimageformats qtbase'
 
-<<<<<<< HEAD
-    - id: tools-prefix
-      name: Setup build tools (and system contrib on Linux)
-=======
     - name: Setup build tools (and system contrib on Linux and Mac)
       id: tools-prefix
->>>>>>> 91126990
       shell: bash
       env: 
         # We need to add this, otherwise brew "helpfully" updates all of the GitHub preinstalled packages, which can cause issues
@@ -290,27 +275,16 @@
           fi
         fi
 
-<<<<<<< HEAD
-    - id: cache-contrib
-      if: startsWith(matrix.os, 'macos') || startsWith(matrix.os, 'windows')
-      name: Cache contrib (Windows and macOS)
-=======
     - if: startsWith(matrix.os, 'windows')
       name: Cache contrib (Windows)
       id: cache-contrib
->>>>>>> 91126990
       uses: actions/cache@v4
       with:
         path: ${{ github.workspace }}/OpenMS/contrib
         key: ${{ runner.os }}-contrib3
 
-<<<<<<< HEAD
-    - name: Download contrib build from archive (Windows and macOS)
-      if: (startsWith(matrix.os, 'macos') || startsWith(matrix.os, 'windows')) && steps.cache-contrib.outputs.cache-hit != 'true'
-=======
     - if: startsWith(matrix.os, 'windows') && steps.cache-contrib.outputs.cache-hit != 'true'
       name: Download contrib build from archive (Windows)
->>>>>>> 91126990
       shell: bash
       run: |
           cd OpenMS/contrib
@@ -319,34 +293,6 @@
           rm contribbld.tar.gz
           ls -la
 
-<<<<<<< HEAD
-    - name: Fix contrib install names (macOS)
-      if: startsWith(matrix.os, 'macos')
-      shell: bash
-      run: |
-          shopt -s nullglob # ensure that for loop is only executed if there is at least one .dylib file
-          for lib in $GITHUB_WORKSPACE/OpenMS/contrib/lib/*.dylib
-          do
-            install_name_tool -id $lib $lib
-          done
-
-          # create symlinks like brew https://github.com/Homebrew/homebrew-core/blob/master/Formula/qt.rb#L61
-          # Warning: Qt5_DIR will change meaning in the new jurplel/install-qt-action. Use QT_ROOT_DIR instead
-          # https://github.com/jurplel/install-qt-action/blob/master/README_upgrade_guide.md
-          pushd $Qt5_DIR/include
-            for f in $Qt5_DIR/lib/*.framework/Headers
-            do
-              lnknm=$(basename "${f%/*}" ".framework")
-              ln -s $f $lnknm
-            done
-            for f in $Qt5_DIR/lib/*.framework/Versions/5/Qt*
-            do
-              install_name_tool -id $f $f
-            done
-          popd
-
-=======
->>>>>>> 91126990
     - name: Setup ccache cache
       uses: actions/cache@v4
       with:
@@ -544,14 +490,10 @@
         uses: actions/download-artifact@v4
         with:
           name: installer-MacOS
-<<<<<<< HEAD
-
-=======
       - name: Download macOS Silicon installer artifacts
         uses: actions/download-artifact@v4
         with:
           name: installer-MacOS-arm64
->>>>>>> 91126990
       - name: Download win installer artifacts
         uses: actions/download-artifact@v4
         with:
@@ -576,17 +518,10 @@
         run: |
           echo "Upload"
           if [[ "${{ env.RUN_NAME }}" == "nightly" ]]; then
-<<<<<<< HEAD
-            folder=nightlyGHA                                                    # TODO: Change back when we deactivate Jenkins
-          elif [[ "${{ env.RUN_NAME }}" =~ release/([0-9]+\.[0-9]+\.[0-9]+) ]]; then
-            tmpfolder=${BASH_REMATCH[1]}
-            folder=release/RC_GHA/$tmpfolder                                   # TODO: change back to RC after proper release
-=======
             folder=nightlyGHA                       # TODO: Change back when we deactivate Jenkins
           elif [[ "${{ env.RUN_NAME }}" == "release/*" ]]; then
             tmpfolder=${{ env.RUN_NAME }}
             folder=${tmpfolder/release/RC_GHA}      # TODO: change back to RC after proper release
->>>>>>> 91126990
           else
             folder=experimental/${{ env.RUN_NAME }}
           fi
@@ -687,17 +622,10 @@
           rm $GITHUB_WORKSPACE/docs/documentation.zip
           echo "Upload"
           if [[ "${{ env.RUN_NAME }}" == "nightly" ]]; then
-<<<<<<< HEAD
-            folder=nightlyGHA                                                    # TODO: Change back when we deactivate Jenkins
-          elif [[ "${{ env.RUN_NAME }}" =~ release/([0-9]+\.[0-9]+\.[0-9]+) ]]; then
-            tmpfolder=${BASH_REMATCH[1]}
-            folder=release/RC_GHA/$tmpfolder                                   # TODO: change back to RC after proper release
-=======
             folder=nightlyGHA                      # TODO: Change back when we deactivate Jenkins
           elif [[ "${{ env.RUN_NAME }}" == "release/*" ]]; then
             tmpfolder=${{ env.RUN_NAME }}
             folder=${tmpfolder/release/RC_GHA}     # TODO: change back to RC after proper release
->>>>>>> 91126990
           else
             folder=experimental/${{ env.RUN_NAME }}
           fi
@@ -748,15 +676,11 @@
         with:
           name: knime-MacOS
           path: ${{ env.PLUGIN_SOURCE }}
-<<<<<<< HEAD
-
-=======
       - name: Download macOS Silicon installer artifacts
         uses: actions/download-artifact@v4
         with:
           name: knime-MacOS-arm64
           path: ${{ env.PLUGIN_SOURCE }}
->>>>>>> 91126990
       - name: Download win installer artifacts
         uses: actions/download-artifact@v4
         with:
