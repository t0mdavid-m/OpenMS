--- conflicted
+++ resolved
@@ -261,12 +261,8 @@
     - id: cache-contrib
       if: startsWith(matrix.os, 'macos') || startsWith(matrix.os, 'windows')
       name: Cache contrib (Windows and macOS)
-<<<<<<< HEAD
-      uses: actions/cache@v3
-=======
       id: cache-contrib
       uses: actions/cache@v4
->>>>>>> 83e71c75
       with:
         path: ${{ github.workspace }}/OpenMS/contrib
         key: ${{ runner.os }}-contrib3
@@ -436,15 +432,9 @@
           BUILD_NAME: "${{ steps.extract_branch.outputs.RUN_NAME }}-${{ steps.set-vars.outputs.tp_folder }}-${{ matrix.compiler }}-class-topp-${{ github.run_number }}"
 
     # WARNING: Here you have to make sure that only one matrix configuration per OS produces packages. See set-vars steps.
-<<<<<<< HEAD
     - name: Upload packages as artifacts
       if: steps.set-vars.outputs.pkg_type != 'none'
-      uses: actions/upload-artifact@v3
-=======
-    - if: steps.set-vars.outputs.pkg_type != 'none'
-      name: Upload packages as artifacts
       uses: actions/upload-artifact@v4
->>>>>>> 83e71c75
       with:
         name: installer-${{ steps.set-vars.outputs.tp_folder }}
         path: |
@@ -463,50 +453,32 @@
         filename: 'documentation.zip'
 
     # Only upload docs when we are building the package, use the ubuntu build simply 'cause its fast
-<<<<<<< HEAD
+
     - name: Upload Documentation as artifacts
       if: steps.set-vars.outputs.pkg_type != 'none' && startsWith(matrix.os, 'ubuntu')
-      uses: actions/upload-artifact@v3
-=======
-      name: Upload Documentation as artifacts
       uses: actions/upload-artifact@v4
->>>>>>> 83e71c75
       with:
         name: documentation
         path: |
           ${{ github.workspace }}/OpenMS/bld/doc/documentation.zip
-<<<<<<< HEAD
-   
+
     - name: Generate KNIME descriptors and payloads
-      if: steps.set-vars.outputs.pkg_type != 'none' || inputs.knime
-=======
-
     # We never want to build the KNIME update site on our second Ubuntu + Clang matrix entry even if inputs.knime is true, so we check for that specific os + compiler combo
     - if: steps.set-vars.outputs.pkg_type != 'none' || ( inputs.knime && !(startsWith(matrix.os, 'ubuntu') && startsWith(matrix.compiler, 'clang++') ) )
-      name: Generate KNIME descriptors and payloads
->>>>>>> 83e71c75
       shell: bash
       run: |
         cd $GITHUB_WORKSPACE/OpenMS/bld/
         # TODO use CTest or script to upload to CDash?
         cmake -DSEARCH_ENGINES_DIRECTORY="$GITHUB_WORKSPACE/_thirdparty" -DENABLE_PREPARE_KNIME_PACKAGE=ON .
         cmake --build . --target prepare_knime_package
-
         
-<<<<<<< HEAD
     - name: Upload KNIME payload and descriptors as artifacts
-      if: steps.set-vars.outputs.pkg_type != 'none' || inputs.knime
-      uses: actions/upload-artifact@v3
-=======
     # We never want to build the KNIME update site on our second Ubuntu + Clang matrix entry even if inputs.knime is true, so we check for that specific os + compiler combo
     - if: steps.set-vars.outputs.pkg_type != 'none' ||  ( inputs.knime && !(startsWith(matrix.os, 'ubuntu') && startsWith(matrix.compiler, 'clang++') ) )
-      name: Upload KNIME payload and descriptors as artifacts
       uses: actions/upload-artifact@v4
->>>>>>> 83e71c75
       with:
         name: knime-${{ steps.set-vars.outputs.tp_folder }}
         path: ${{ github.workspace }}/OpenMS/bld/knime/**/*
-
 
   deploy-installer:
     if: github.ref == 'refs/heads/nightly' || contains(github.ref, 'release/') || inputs.package
