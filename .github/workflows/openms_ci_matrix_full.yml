--- conflicted
+++ resolved
@@ -189,16 +189,10 @@
           echo "cmake_prefix=$Qt5_DIR/lib/cmake;$Qt5_DIR" >> $GITHUB_OUTPUT
           brew install --quiet ccache autoconf automake libtool ninja && brew link --overwrite ccache
 
-<<<<<<< HEAD
-          #if [[ "${{ steps.set-vars.outputs.pkg_type }}" != "none" ]]; then
-          #  brew install --quiet doxygen ghostscript graphviz
-          #fi
-=======
           if [[ "${{ steps.set-vars.outputs.pkg_type }}" != "none" ]]; then
             brew install python@3.11 --force --overwrite
             brew install --quiet doxygen ghostscript graphviz
           fi
->>>>>>> 41fae764
         fi
 
 
