// --------------------------------------------------------------------------
//                   OpenMS -- Open-Source Mass Spectrometry
// --------------------------------------------------------------------------
// Copyright The OpenMS Team -- Eberhard Karls University Tuebingen,
// ETH Zurich, and Freie Universitaet Berlin 2002-2017.
//
// This software is released under a three-clause BSD license:
//  * Redistributions of source code must retain the above copyright
//    notice, this list of conditions and the following disclaimer.
//  * Redistributions in binary form must reproduce the above copyright
//    notice, this list of conditions and the following disclaimer in the
//    documentation and/or other materials provided with the distribution.
//  * Neither the name of any author or any participating institution
//    may be used to endorse or promote products derived from this software
//    without specific prior written permission.
// For a full list of authors, refer to the file AUTHORS.
// --------------------------------------------------------------------------
// THIS SOFTWARE IS PROVIDED BY THE COPYRIGHT HOLDERS AND CONTRIBUTORS "AS IS"
// AND ANY EXPRESS OR IMPLIED WARRANTIES, INCLUDING, BUT NOT LIMITED TO, THE
// IMPLIED WARRANTIES OF MERCHANTABILITY AND FITNESS FOR A PARTICULAR PURPOSE
// ARE DISCLAIMED. IN NO EVENT SHALL ANY OF THE AUTHORS OR THE CONTRIBUTING
// INSTITUTIONS BE LIABLE FOR ANY DIRECT, INDIRECT, INCIDENTAL, SPECIAL,
// EXEMPLARY, OR CONSEQUENTIAL DAMAGES (INCLUDING, BUT NOT LIMITED TO,
// PROCUREMENT OF SUBSTITUTE GOODS OR SERVICES; LOSS OF USE, DATA, OR PROFITS;
// OR BUSINESS INTERRUPTION) HOWEVER CAUSED AND ON ANY THEORY OF LIABILITY,
// WHETHER IN CONTRACT, STRICT LIABILITY, OR TORT (INCLUDING NEGLIGENCE OR
// OTHERWISE) ARISING IN ANY WAY OUT OF THE USE OF THIS SOFTWARE, EVEN IF
// ADVISED OF THE POSSIBILITY OF SUCH DAMAGE.
//

<<<<<<< HEAD
//! [TSG]
=======

>>>>>>> 1ae808f5

#include <OpenMS/CHEMISTRY/TheoreticalSpectrumGenerator.h>
#include <OpenMS/CHEMISTRY/AASequence.h>
#include <OpenMS/KERNEL/MSSpectrum.h>
#include <OpenMS/KERNEL/MSExperiment.h>
#include <iostream>

using namespace OpenMS;
using namespace std;

int main()
{
  // initialize a TheoreticalSpectrumGenerator
  TheoreticalSpectrumGenerator tsg;

  // get current parameters
  // in this case default parameters, since we have not changed any yet
  Param tsg_settings = tsg.getParameters();
    
  // with default parameters, only b- and y-ions are generated,
  // so we will add a-ions
  tsg_settings.setValue("add_a_ions", "true");
    
  // store ion types for each peak
  tsg_settings.setValue("add_metainfo", "true");
    
  // set the changed parameters for the TSG
  tsg.setParameters(tsg_settings);
                     

  PeakSpectrum theoretical_spectrum;

  // initialize peptide to be fragmented
  AASequence peptide = AASequence::fromString("DEFIANGER");
  
  // generate a-, b- and y- ion spectrum of the peptide
  // with all fragment charges from 1 to 2
  tsg.getSpectrum(theoretical_spectrum, peptide, 1, 2);
 
  // output of masses and meta information (ion-types) of some peaks
  const PeakSpectrum::StringDataArray& ion_types = theoretical_spectrum.getStringDataArrays().at(0);
  cout << "Mass of second peak: " << theoretical_spectrum[1].getMZ()
       << " | Ion type of second peak: " << ion_types[1] << endl;

  cout << "Mass of tenth peak: " << theoretical_spectrum[9].getMZ()
       << " | Ion type of tenth peak: " << ion_types[9] << endl;
  
  return 0;
} //end of main
<<<<<<< HEAD

//! [TSG]
=======
>>>>>>> 1ae808f5
<|MERGE_RESOLUTION|>--- conflicted
+++ resolved
@@ -28,11 +28,7 @@
 // ADVISED OF THE POSSIBILITY OF SUCH DAMAGE.
 //
 
-<<<<<<< HEAD
 //! [TSG]
-=======
-
->>>>>>> 1ae808f5
 
 #include <OpenMS/CHEMISTRY/TheoreticalSpectrumGenerator.h>
 #include <OpenMS/CHEMISTRY/AASequence.h>
@@ -82,8 +78,5 @@
   
   return 0;
 } //end of main
-<<<<<<< HEAD
 
-//! [TSG]
-=======
->>>>>>> 1ae808f5
+//! [TSG]