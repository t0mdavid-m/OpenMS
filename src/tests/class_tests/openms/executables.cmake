set(concept_executables_list
  ClassTest_test
  Exception_Base_test
  FactoryBase_test
  Factory_test
  FuzzyStringComparator_test
  #GlobalExceptionHandler_test
  SingletonRegistry_test
  StreamHandler_test
  VersionInfo_test
  LogConfigHandler_test
  LogStream_test
  Multithreading_test
  UniqueIdGenerator_test
  UniqueIdIndexer_test
  UniqueIdInterface_test
)
set(qc_executables_list
  Contaminants_test
  DBSuitability_test
  FragmentMassError_test
  FWHM_test
  MissedCleavages_test
  Ms2IdentificationRate_test
  Ms2SpectrumStats_test
  MQEvidenceExporter_test
  MzCalibration_test
  PeptideMass_test
  PSMExplainedIonCurrent_test
  QCBase_test
  RTAlignment_test
  TIC_test
)

set(datastructures_executables_list
  Adduct_test
  #BinaryTreeNode_test
  CalibrationData_test
  ClusteringGrid_test
  CVMappingRule_test
  CVMappingTerm_test
  CVMappings_test
  CVReference_test
  ChargePair_test
  Compomer_test
  ConvexHull2D_test
  DBoundingBox_test
  DIntervalBase_test
  DPosition_test
  DRange_test
  DataValue_test
  DateTime_test
  Date_test
  DefaultParamHandler_test
  DistanceMatrix_test
  FASTAContainer_test
  FlagSet_test
  GridBasedCluster_test
  GridBasedClustering_test
  GridFeature_test
  HashGrid_test
  ListUtils_test
  ListUtilsIO_test
  LPWrapper_test
  MassExplainer_test
  MatchedIterator_test
  Matrix_test
  #MatrixUtils_test
  OPXLDataStructs_test
  Param_test
  ParamValue_test
  QTCluster_test
  RangeManager_test
  StringListUtils_test
  StringUtils_test
  String_test
  #ToolDescription_test
)

set(metadata_executables_list
  AcquisitionInfo_test
  Acquisition_test
  CVTermList_test
  CVTermListInterface_test
  CVTerm_test
  ChromatogramSettings_test
  ContactPerson_test
  DataProcessing_test
  Digestion_test
  DocumentIdentifier_test
  ExperimentalDesign_test
  ExperimentalSettings_test
  Gradient_test
  HPLC_test
  DocumentIDTagger_test
  Identification_test
  IdentificationData_test
  IdentificationDataConverter_test
  IdentificationHit_test
  InstrumentSettings_test
  Instrument_test
  IonDetector_test
  IonSource_test
  MassAnalyzer_test
  MetaInfoDescription_test
  MetaInfoInterface_test
  MetaInfoInterfaceUtils_test
  MetaInfoRegistry_test
  MetaInfo_test
  Modification_test
  MSQuantifications_test
  PeptideEvidence_test
  PeptideHit_test
  PeptideIdentification_test
  Precursor_test
  Product_test
  ProteinHit_test
  ProteinIdentification_test
  SampleTreatment_test
  Sample_test
  ScanWindow_test
  Software_test
  SourceFile_test
  SpectrumIdentification_test
  SpectrumLookup_test
  SpectrumMetaDataLookup_test
  SpectrumSettings_test
  Tagging_test
)

set(system_executables_list
  ExternalProcess_test
  File_test
  FileWatcher_test
  JavaInfo_test
  PythonInfo_test
  StopWatch_test
  SysInfo_test
)

set(kernel_executables_list
  AreaIterator_test
  BaseFeature_test
  ChromatogramPeak_test
  ChromatogramTools_test
  ConsensusFeature_test
  ConsensusMap_test
  ConversionHelper_test
  ConstRefVector_test
  DimMapper_test
  DPeak_test
  FeatureMap_test
  Feature_test
  MassTrace_test
  Mobilogram_test
  MobilityPeak1D_test
<<<<<<< HEAD
=======
  MobilityPeak2D_test
>>>>>>> 2a9ca82b
  MRMFeature_test
  MRMTransitionGroup_test
  MSChromatogram_test
  MSExperiment_test
  OnDiscMSExperiment_test
  MSSpectrum_test
  Peak1D_test
  Peak2D_test
  PeakIndex_test
  RangeUtils_test
  RichPeak2D_test
  StandardTypes_test
  SpectrumHelper_test
)

set(format_executables_list
  AbsoluteQuantitationStandardsFile_test
  Base64_test
  MSNumpressCoder_test
  Bzip2Ifstream_test
  Bzip2InputStream_test
  ChromeleonFile_test
  CVMappingFile_test
  CompressedInputSource_test
  ConsensusXMLFile_test
  ControlledVocabulary_test
  CsvFile_test
  DTA2DFile_test
  DTAFile_test
  EDTAFile_test
  ExperimentalDesignFile_test
  FASTAFile_test
  FeatureFileOptions_test
  FeatureXMLFile_test
  FileHandler_test
  FileTypes_test
  GzipIfstream_test
  GzipInputStream_test
  IBSpectraFile_test
  IdXMLFile_test
  IndexedMzMLDecoder_test
  IndexedMzMLFile_test
  IndexedMzMLFileLoader_test
  InspectInfile_test
  InspectOutfile_test
  KroenikFile_test
  LibSVMEncoder_test
  MRMFeatureQCFile_test
  MS2File_test
  MSPFile_test
  MSPGenericFile_test
  MascotGenericFile_test
  MascotInfile_test
  MascotRemoteQuery_test
  MascotXMLFile_test
  #MSDataWritingConsumer_test
  MRMFeaturePickerFile_test
  MsInspectFile_test
  MzDataFile_test
  MzIdentMLFile_test
  MzDataValidator_test
  MzIdentMLValidator_test
  MzMLFile_test
  MzMLSpectrumDecoder_test
  MzMLSqliteHandler_test
  MzMLSqliteSwathHandler_test
  MzMLValidator_test
  MzTab_test
  MzTabFile_test
  MzTabM_test
  MzTabMFile_test
  # MSstatsFile_test
  MzQuantMLFile_test
  #MzQuantMLValidator_test
  MzXMLFile_test
  NoopMSDataConsumer_test
  TraMLValidator_test
  OMSFile_test
  OMSSACSVFile_test
  OMSSAXMLFile_test
  OSWFile_test
  PTMXMLFile_test
  ParamCTDFile_test
  ParamXMLFile_test
  PeakFileOptions_test
  PeakTypeEstimator_test
  PepNovoInfile_test
  PepNovoOutfile_test
  PepXMLFileMascot_test
  PepXMLFile_test
  PercolatorOutfile_test
  ProtXMLFile_test
  SVOutStream_test
  SemanticValidator_test
  SequestInfile_test
  SequestOutfile_test
  SpecArrayFile_test
  SqMassFile_test
  SwathMapMassCorrection_test
  SwathFile_test
  SwathFileConsumer_test
  SwathWindowLoader_test
  TextFile_test
  ToolDescriptionFile_test
  TraMLFile_test
  TransformationXMLFile_test
  UnimodXMLFile_test
  XMassFile_test
  XMLFile_test
  XMLValidator_test
  XQuestResultXMLFile_test
  XTandemInfile_test
  XTandemXMLFile_test
  ZlibCompression_test
  # DATAACCESS
  MSDataCachedConsumer_test
  MSDataTransformingConsumer_test
  MSDataChainingConsumer_test
  MSDataStoringConsumer_test
  MSDataAggregatingConsumer_test
  SpectrumAccessQuadMZTransforming_test
  SpectrumAccessSqMass_test
  SiriusFragmentAnnotation_test
)

set(math_executables_list
  AsymmetricStatistics_test
  AveragePosition_test
  BasicStatistics_test
  BilinearInterpolation_test
  BSpline2d_test
  CubicSpline2d_test
  EmgGradientDescent_test
  GammaDistributionFitter_test
  GaussFitter_test
  GumbelDistributionFitter_test
  GridSearch_test
  Histogram_test
  LinearInterpolation_test
  LinearRegression_test
  MathFunctions_test
  #MSNumpress_test
  NNLS_test
  NonNegativeLeastSquaresSolver_test
  PosteriorErrorProbabilityModel_test
  QuadraticRegression_test
  RANSAC_test
  RANSACModel_test
  RANSACModelLinear_test
  RANSACModelQuadratic_test
  ROCCurve_test
  StatisticFunctions_test
)

set(filtering_executables_list
  BernNorm_test
  ComplementFilter_test
  ComplementMarker_test
  DataFilters_test
  Deisotoper_test
  ElutionPeakDetection_test
  FeatureFindingMetabo_test
  FilterFunctor_test
  FastLowessSmoothing_test
  GaussFilter_test
  GaussFilterAlgorithm_test
  GoodDiffFilter_test
  IDFilter_test
  IntensityBalanceFilter_test
  InternalCalibration_test
  IsotopeDiffFilter_test
  IsotopeDistributionCache_test
  IsotopeMarker_test
  LinearResampler_test
  LinearResamplerAlign_test
  LowessSmoothing_test
  MarkerMower_test
  MassTraceDetection_test
  MorphologicalFilter_test
  MultiplexClustering_test
  MultiplexDeltaMasses_test
  MultiplexDeltaMassesGenerator_test
  MultiplexFilteredMSExperiment_test
  MultiplexFilteredPeak_test
  MultiplexFiltering_test
  MultiplexFilteringCentroided_test
  MultiplexFilteringProfile_test
  MultiplexIsotopicPeakPattern_test
  MultiplexSatelliteCentroided_test
  MultiplexSatelliteProfile_test
  MZTrafoModel_test
  NLargest_test
  NeutralLossDiffFilter_test
  NeutralLossMarker_test
  Normalizer_test
  ParentPeakMower_test
  PeakMarker_test
  PrecursorCorrection_test
  SplineInterpolatedPeaks_test
  SplinePackage_test
  SavitzkyGolayFilter_test
  Scaler_test
  SignalToNoiseEstimatorMeanIterative_test
  SignalToNoiseEstimatorMedian_test
  SignalToNoiseEstimatorMedianRapid_test
  SignalToNoiseEstimator_test
  SqrtMower_test
  TICFilter_test
  TOFCalibration_test
  ThresholdMower_test
  WindowMower_test
  SpectraMerger_test
)

set(comparison_executables_list
  AverageLinkage_test
  BinnedSharedPeakCount_test
  BinnedSpectralContrastAngle_test
  BinnedSpectrumCompareFunctor_test
  BinnedSpectrum_test
  BinnedSumAgreeingIntensities_test
  ClusterAnalyzer_test
  ClusterFunctor_test
  ClusterHierarchical_test
  CompleteLinkage_test
  EuclideanSimilarity_test
  PeakAlignment_test
  PeakSpectrumCompareFunctor_test
  SingleLinkage_test
  SpectraSTSimilarityScore_test
  SpectrumAlignmentScore_test
  SpectrumAlignment_test
  SpectrumCheapDPCorr_test
  SpectrumPrecursorComparator_test
  SteinScottImproveScore_test
  ZhangSimilarityScore_test
)

set(chemistry_executables_list
  AAIndex_test
  AASequence_test
  CoarseIsotopeDistribution_test
  CrossLinksDB_test
  DecoyGenerator_test
  DigestionEnzymeProtein_test
  ElementDB_test
  Element_test
  EmpiricalFormula_test
  EnzymaticDigestionLogModel_test
  EnzymaticDigestion_test
  FineIsotopeDistribution_test
  IMSAlphabetParser_test
  IMSAlphabetTextParser_test
  IMSAlphabet_test
  IMSElement_test
  IMSIsotopeDistribution_test
  IntegerMassDecomposer_test
  IsoSpec_test
  IsotopeDistribution_test
  MassDecomposer_test
  ModificationDefinition_test
  ModificationDefinitionsSet_test
  ModificationsDB_test
  ModifiedNASequenceGenerator_test
  NASequence_test
  NucleicAcidSpectrumGenerator_test
  ProteaseDB_test
  ProteaseDigestion_test
  RNaseDigestion_test
  RealMassDecomposer_test
  ResidueDB_test
  ResidueModification_test
  Residue_test
  RibonucleotideDB_test
  Ribonucleotide_test
  SimpleTSGXLMS_test
  SpectrumAnnotator_test
  SvmTheoreticalSpectrumGeneratorSet_test
  SvmTheoreticalSpectrumGeneratorTrainer_test
  SvmTheoreticalSpectrumGenerator_test
  Tagger_test
  TheoreticalSpectrumGeneratorXLMS_test
  TheoreticalSpectrumGenerator_test
  WeightWrapper_test
  Weights_test
)


set(analysis_executables_list
  AbsoluteQuantitation_test
  AbsoluteQuantitationMethod_test
  AbsoluteQuantitationMethodFile_test
  AbsoluteQuantitationStandards_test
  AccurateMassSearchEngine_test
  AhoCorasickAmbiguous_test
  AScore_test
  BaseGroupFinder_test
  BaseSuperimposer_test
  BasicProteinInferenceAlgorithm_test
  BayesianProteinInferenceAlgorithm_test
  ClusterProxyKD_test
  CompNovoIdentificationBase_test
  CompNovoIdentificationCID_test
  CompNovoIdentification_test
  CompNovoIonScoringBase_test
  CompNovoIonScoringCID_test
  CompNovoIonScoring_test
  ConfidenceScoring_test
  ConsensusIDAlgorithmAverage_test
  ConsensusIDAlgorithmBest_test
  ConsensusIDAlgorithmPEPIons_test
  ConsensusIDAlgorithmPEPMatrix_test
  ConsensusIDAlgorithmRanks_test
  ConsensusIDAlgorithmWorst_test
  ConsensusMapNormalizerAlgorithmThreshold_test
  ConsensusMapNormalizerAlgorithmMedian_test
  ConsensusMapNormalizerAlgorithmQuantile_test
  ConsensusMapMergerAlgorithm_test
  #DataAccessHelper_test
  DeNovoAlgorithm_test
  DeNovoIdentification_test
  DeNovoIonScoring_test
  DeNovoPostScoring_test
  FalseDiscoveryRate_test
  FeatureDeconvolution_test
  FeatureDistance_test
  FeatureGroupingAlgorithmKD_test
  FeatureGroupingAlgorithmLabeled_test
  FeatureGroupingAlgorithmQT_test
  FeatureGroupingAlgorithmUnlabeled_test
  FeatureGroupingAlgorithm_test
  FeatureHandle_test
  FIAMSDataProcessor_test
  FIAMSScheduler_test
  HiddenMarkovModel_test
  IDBoostGraph_test
  IDMapper_test
  IDMergerAlgorithm_test
  IDRipper_test
  IDScoreSwitcherAlgorithm_test
  ILPDCWrapper_test
  IsotopeLabelingMDVs_test
  IncludeExcludeTarget_test
  InclusionExclusionList_test
  IsobaricChannelExtractor_test
  IsobaricIsotopeCorrector_test
  IsobaricNormalizer_test
  IsobaricQuantitationMethod_test
  IsobaricQuantifier_test
  IsobaricQuantifierStatistics_test
  ItraqConstants_test
  ItraqFourPlexQuantitationMethod_test
  ItraqEightPlexQuantitationMethod_test
  TMTSixPlexQuantitationMethod_test
  TMTTenPlexQuantitationMethod_test
  TMTSixteenPlexQuantitationMethod_test
  KDTreeFeatureMaps_test
  KDTreeFeatureNode_test
  LabeledPairFinder_test
  LocalLinearMap_test
  TargetedExperiment_test
  TargetedExperimentHelper_test
  MRMFeaturePicker_test
  MRMFragmentSelection_test
  MRMMapping_test
  MRMScoring_test
  MapAlignmentAlgorithmIdentification_test
  MapAlignmentAlgorithmKD_test
  MapAlignmentAlgorithmPoseClustering_test
  MapAlignmentAlgorithmSpectrumAlignment_test
  MapAlignmentAlgorithmTreeGuided_test
  MapAlignmentEvaluationAlgorithmPrecision_test
  MapAlignmentEvaluationAlgorithmRecall_test
  MapAlignmentEvaluationAlgorithm_test
  MapAlignmentTransformer_test
  MassDecompositionAlgorithm_test
  MassDecomposition_test
  MetaboliteFeatureDeconvolution_test
  MetaboliteSpectralMatching_test
  ModifiedPeptideGenerator_test
  NeedlemanWunsch_test
  OfflinePrecursorIonSelection_test
  PeptideIndexing_test
  PeptideAndProteinQuant_test
  PeptideProteinResolution_test
  PeakIntensityPredictor_test
  PScore_test
  HyperScore_test
  MorpheusScore_test
  OpenPepXLAlgorithm_test
  OpenPepXLLFAlgorithm_test
  OPXLHelper_test
  OPXLSpectrumProcessingAlgorithms_test
  PoseClusteringAffineSuperimposer_test
  PoseClusteringShiftSuperimposer_test
  PrecursorIonSelectionPreprocessing_test
  PrecursorIonSelection_test
  PrecursorPurity_test
  ProtonDistributionModel_test
  ProteinResolver_test
  PSLPFormulation_test
  PSProteinInference_test
  QTClusterFinder_test
  QuantitativeExperimentalDesign_test
  ReactionMonitoringTransition_test
  RNPxlModificationsGenerator_test
  SVMWrapper_test
  SimpleSearchEngineAlgorithm_test
  SimplePairFinder_test
  SimpleSVM_test
  StablePairFinder_test
  PercolatorFeatureSetHelper_test
  TransformationDescription_test
  TransformationModel_test
  TransformationModelBSpline_test
  TransformationModelLowess_test
  TransformationModelInterpolated_test
  TransformationModelLinear_test
  XFDRAlgorithm_test
  XQuestScores_test
)

set(applications_executables_list
  INIUpdater_test
  #MapAlignerBase_test
  SearchEngineBase_test
  TOPPBase_test
  ToolHandler_test
  ParameterInformation_test
  ConsoleUtils_test
)

set(transformations_executables_list
  BaseModel_test
  BiGaussFitter1D_test
  BiGaussModel_test
  ContinuousWaveletTransformNumIntegration_test
  ContinuousWaveletTransform_test
  EGHTraceFitter_test
  ElutionModelFitter_test
  EmgFitter1D_test
  EmgModel_test
  ExtendedIsotopeFitter1D_test
  ExtendedIsotopeModel_test
  FeatureFinderAlgorithmIsotopeWavelet_test
  FeatureFinderAlgorithmMRM_test
  FeatureFinderAlgorithmPickedHelperStructs_test
  FeatureFinderAlgorithmPicked_test
  FeatureFinderAlgorithm_test
  FeatureFinderIdentificationAlgorithm_test
  FeatureFinderMultiplexAlgorithm_test
  FeatureFinderDefs_test
  FeatureFinder_test
  Fitter1D_test
  GaussFitter1D_test
  GaussModel_test
  GaussTraceFitter_test
  IDConflictResolverAlgorithm_test
  InterpolationModel_test
  IsotopeFitter1D_test
  IsotopeModel_test
  IsotopeWaveletTransform_test
  IsotopeWavelet_test
  LevMarqFitter1D_test
  MaxLikeliFitter1D_test
  ModelDescription_test
  OptimizePeakDeconvolution_test
  OptimizePick_test
  PeakPickerCWT_test
  PeakPickerHiRes_test
  PeakPickerIterative_test
  PeakPickerMaxima_test
  PeakPickerSH_test
  PeakWidthEstimator_test
  PeakShape_test
  ProductModel_test
  SeedListGenerator_test
  TraceFitter_test
)

if(NOT DISABLE_OPENSWATH)
set(transformations_executables_list
  ${transformations_executables_list}
  EmgScoring_test
)
endif(NOT DISABLE_OPENSWATH)

set(ionmobility_executables_list
  FAIMSHelper_test
  IMDataConverter_test
  IMTypes_test
)

set(simulation_executables_list
  DetectabilitySimulation_test
  DigestSimulation_test
  EGHModel_test
  EGHFitter1D_test
  IonizationSimulation_test
  MSSim_test
  RTSimulation_test
  RawMSSignalSimulation_test
  RawTandemMSSignalSimulation_test
  BaseLabeler_test
  ITRAQLabeler_test
  LabelFreeLabeler_test
  O18Labeler_test
  SILACLabeler_test
  ICPLLabeler_test
)

if(NOT DISABLE_OPENSWATH)
  set(swath_executables_list
    MRMAssay_test
    MRMDecoy_test
    MRMIonSeries_test
    MRMRTNormalizer_test
    TransitionTSVFile_test
    TransitionPQPFile_test
    ChromatogramExtractor_test
    ChromatogramExtractorAlgorithm_test
    OpenSwathHelper_test
    OpenSwathScoring_test
    OpenSwathScores_test
    PeakIntegrator_test
    PeakPickerMRM_test
    MRMTransitionGroupPicker_test
    DIAHelper_test
    DIAScoring_test
    DIAPrescoring_test
    OpenSwathMRMFeatureAccessOpenMS_test
    SpectrumAddition_test
    TargetedSpectraExtractor_test
    OpenSwathSpectrumAccessOpenMS_test
    OpenSwathDataAccessHelper_test
    MasstraceCorrelator_test
    MRMBatchFeatureSelector_test
    MRMFeatureScoring_test
    MRMFeatureSelector_test
    MRMFeatureFinderScoring_test
    MRMFeatureFilter_test
    MRMFeatureQC_test
    SpectrumHelpers_test
    StatsHelpers_test
    SwathQC_test
    IonMobilityScoring_test
    CachedMzML_test
    CachedMzMLHandler_test
    HDF5_test
  )
endif(NOT DISABLE_OPENSWATH)

set(Boost_dependent_tests
  DIAHelper_test
  EmgModel_test
  FASTAContainer_test
  LogConfigHandler_test
  LogStream_test
  MRMDecoy_test
  MRMFeatureFinderScoring_test
  MRMTransitionGroupPicker_test
  OpenSwathDataAccessHelper_test
  OpenSwathHelper_test
  OpenSwathMRMFeatureAccessOpenMS_test
  OpenSwathSpectrumAccessOpenMS_test
  PeakPickerMRM_test
  SpectrumLookup_test
  SpectrumMetaDataLookup_test
  StatisticFunctions_test
  String_test
  TransitionTSVFile_test
  TransitionPQPFile_test
)

### collect test executables
set(TEST_executables
    ${concept_executables_list}
    ${system_executables_list}
    ${datastructures_executables_list}
    ${kernel_executables_list}
    ${metadata_executables_list}
    ${format_executables_list}
    ${math_executables_list}
    ${filtering_executables_list}
    ${comparison_executables_list}
    ${chemistry_executables_list}
    ${analysis_executables_list}
    ${applications_executables_list}
    ${transformations_executables_list}
    ${ionmobility_executables_list}
    ${simulation_executables_list}
    ${swath_executables_list}
    ${qc_executables_list}
)<|MERGE_RESOLUTION|>--- conflicted
+++ resolved
@@ -154,10 +154,7 @@
   MassTrace_test
   Mobilogram_test
   MobilityPeak1D_test
-<<<<<<< HEAD
-=======
   MobilityPeak2D_test
->>>>>>> 2a9ca82b
   MRMFeature_test
   MRMTransitionGroup_test
   MSChromatogram_test
