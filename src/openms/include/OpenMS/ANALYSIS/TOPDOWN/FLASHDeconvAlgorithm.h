// --------------------------------------------------------------------------
//                   OpenMS -- Open-Source Mass Spectrometry
// --------------------------------------------------------------------------
// Copyright The OpenMS Team -- Eberhard Karls University Tuebingen,
// ETH Zurich, and Freie Universitaet Berlin 2002-2022.
//
// This software is released under a three-clause BSD license:
//  * Redistributions of source code must retain the above copyright
//    notice, this list of conditions and the following disclaimer.
//  * Redistributions in binary form must reproduce the above copyright
//    notice, this list of conditions and the following disclaimer in the
//    documentation and/or other materials provided with the distribution.
//  * Neither the name of any author or any participating institution
//    may be used to endorse or promote products derived from this software
//    without specific prior written permission.
// For a full list of authors, refer to the file AUTHORS.
// --------------------------------------------------------------------------
// THIS SOFTWARE IS PROVIDED BY THE COPYRIGHT HOLDERS AND CONTRIBUTORS "AS IS"
// AND ANY EXPRESS OR IMPLIED WARRANTIES, INCLUDING, BUT NOT LIMITED TO, THE
// IMPLIED WARRANTIES OF MERCHANTABILITY AND FITNESS FOR A PARTICULAR PURPOSE
// ARE DISCLAIMED. IN NO EVENT SHALL ANY OF THE AUTHORS OR THE CONTRIBUTING
// INSTITUTIONS BE LIABLE FOR ANY DIRECT, INDIRECT, INCIDENTAL, SPECIAL,
// EXEMPLARY, OR CONSEQUENTIAL DAMAGES (INCLUDING, BUT NOT LIMITED TO,
// PROCUREMENT OF SUBSTITUTE GOODS OR SERVICES; LOSS OF USE, DATA, OR PROFITS;
// OR BUSINESS INTERRUPTION) HOWEVER CAUSED AND ON ANY THEORY OF LIABILITY,
// WHETHER IN CONTRACT, STRICT LIABILITY, OR TORT (INCLUDING NEGLIGENCE OR
// OTHERWISE) ARISING IN ANY WAY OUT OF THE USE OF THIS SOFTWARE, EVEN IF
// ADVISED OF THE POSSIBILITY OF SUCH DAMAGE.
//
// --------------------------------------------------------------------------
// $Maintainer: Kyowon Jeong, Jihyung Kim $
// $Authors: Kyowon Jeong, Jihyung Kim $
// --------------------------------------------------------------------------

#pragma once

#include <OpenMS/ANALYSIS/TOPDOWN/DeconvolvedSpectrum.h>
#include <OpenMS/ANALYSIS/TOPDOWN/FLASHDeconvHelperStructs.h>
#include <OpenMS/ANALYSIS/TOPDOWN/PeakGroup.h>
#include <OpenMS/DATASTRUCTURES/DefaultParamHandler.h>
#include <OpenMS/DATASTRUCTURES/Matrix.h>
#include <OpenMS/KERNEL/MSExperiment.h>
#include <OpenMS/KERNEL/MSSpectrum.h>
#include <boost/dynamic_bitset.hpp>
#include <iostream>
#undef slots
#include <torch/torch.h>
#include <torch/script.h>
#define slots Q_SLOTS

namespace OpenMS
{
  /**
  @brief FLASHDeconv algorithm: ultrafast mass deconvolution algorithm for top down mass spectrometry dataset
  From MSSpectrum, this class outputs DeconvolvedSpectrum.
  Deconvolution takes three steps:
   i) decharging and select candidate masses - speed up via binning
   ii) collecting isotopes from the candidate masses and deisotope - peak groups are defined here
   iii) scoring and filter out low scoring masses (i.e., peak groups)
  @ingroup Topdown
*/

  class OPENMS_DLLAPI FLASHDeconvAlgorithm : public DefaultParamHandler
  {
  public:
    typedef FLASHDeconvHelperStructs::PrecalculatedAveragine PrecalculatedAveragine;
    typedef FLASHDeconvHelperStructs::LogMzPeak LogMzPeak;

    /// default constructor
    FLASHDeconvAlgorithm();

    /// copy constructor
    FLASHDeconvAlgorithm(const FLASHDeconvAlgorithm&) = default;

    /// move constructor
    FLASHDeconvAlgorithm(FLASHDeconvAlgorithm&& other) = default;

    /// assignment operator
    FLASHDeconvAlgorithm& operator=(const FLASHDeconvAlgorithm& fd) = default;

    /// move assignment operator
    FLASHDeconvAlgorithm& operator=(FLASHDeconvAlgorithm&& fd) = default;

    /// destructor
    ~FLASHDeconvAlgorithm() = default;

    /**
      @brief main deconvolution function that generates the deconvolved target and dummy spectrum based on the original spectrum.
      @param spec the original spectrum
      @param survey_scans the survey scans to assign precursor mass to the deconvolved spectrum.
      @param scan_number scan number from input spectrum.
      @param precursor_map_for_FLASHIda deconvolved precursor information from FLASHIda
<<<<<<< HEAD
 */
=======
    */
>>>>>>> 6ca7d144
    void performSpectrumDeconvolution(const MSSpectrum& spec, const std::vector<DeconvolvedSpectrum>& survey_scans, int scan_number,
                                      const std::map<int, std::vector<std::vector<float>>>& precursor_map_for_FLASHIda);

    /// return deconvolved spectrum
    DeconvolvedSpectrum& getDeconvolvedSpectrum();

    /// get calculated averagine. Call after calculateAveragine is called.
    const PrecalculatedAveragine& getAveragine();

    /// set calculated averagine
    void setAveragine(const PrecalculatedAveragine& avg);

    /** @brief set targeted or excluded masses for targeted deconvolution. Masses are targeted or excluded in all ms levels.
        @param exclude if set, masses are excluded.
     */
    void setTargetMasses(const std::vector<double>& masses, bool exclude = false);

    /** @brief precalculate averagine (for predefined mass bins) to speed up averagine generation
        @param use_RNA_averagine if set, averagine for RNA (nucleotides) is calculated
     */
    void calculateAveragine(bool use_RNA_averagine);

    /// convert double to nominal mass
    static int getNominalMass(double mass);

    /** calculate cosine between two vectors a and b with additional parameters for fast calculation
     * @param a vector a
     * @param a_start non zero start index of a
     * @param a_end non zero end index of a (exclusive)
     * @param b vector b
     * @param b_size size of b
     * @param offset element index offset between a and b
     * @param min_iso_size minimum isotope size. If isotope size is less than this, return 0
     */
    static float getCosine(const std::vector<float>& a, int a_start, int a_end, const IsotopeDistribution& b, int b_size, int offset, int min_iso_size);


    /** @brief Examine intensity distribution over isotope indices. Also determines the most plausible isotope index or, monoisotopic mono_mass
        @param mono_mass monoisotopic mass
        @param per_isotope_intensities vector of intensities associated with each isotope - aggregated through charges
        @param offset output offset between input monoisotopic mono_mass and determined monoisotopic mono_mass
        @param avg precalculated averagine
<<<<<<< HEAD
=======
        @param iso_int_shift isotope shift in per_isotope_intensities.
>>>>>>> 6ca7d144
        @param window_width isotope offset value range. If -1, set automatically.
        @param allowed_iso_error_for_second_best_cos allowed isotope error to calculate the second best cos. If target_dummy_type is not PeakGroup::TargetDummyType::target, the second best cosine and
       its corresponding offset will be output
        @param target_dummy_type  This target_dummy_type specifies if a PeakGroup is a target (0), charge dummy (1), noise dummy (2), or isotope dummy (3)
        @return calculated cosine similar score
     */
<<<<<<< HEAD
    static float getIsotopeCosineAndDetermineIsotopeIndex(double mono_mass, const std::vector<float>& per_isotope_intensities, int& offset, const PrecalculatedAveragine& avg, int iso_int_shift = 0, int window_width = -1,
                                                          int allowed_iso_error_for_second_best_cos = 0, PeakGroup::TargetDummyType target_dummy_type = PeakGroup::TargetDummyType::target);
=======
    static float getIsotopeCosineAndDetermineIsotopeIndex(double mono_mass, const std::vector<float>& per_isotope_intensities, int& offset, const PrecalculatedAveragine& avg, int iso_int_shift = 0,
                                                          int window_width = -1, int allowed_iso_error_for_second_best_cos = 0,
                                                          PeakGroup::TargetDummyType target_dummy_type = PeakGroup::TargetDummyType::target);
>>>>>>> 6ca7d144

    /**
     * add m/zs in input DeconvolvedSpectrum into exclusion list. The exclusion list is used to generate noise dummy masses.
     * @param dspec input DeconvolvedSpectrum
     * @param excluded_mzs mz exclusion list to be updated
     */
    static void addMZsToExcludsionList(const DeconvolvedSpectrum& dspec, std::unordered_set<double>& excluded_mzs);

    /**
     *  set target dummy type for the FLASHDeconvAlgorithm run. All masses from the target FLASHDeconvAlgorithm run will have the target_dummy_type_.
     * @param target_dummy_type  This target_dummy_type_ specifies if a PeakGroup is a target (0), charge dummy (1), noise dummy (2), or isotope dummy (3)
     * @param target_dspec_for_dummy_calcualtion target masses from normal deconvolution
     */
    void setTargetDummyType(PeakGroup::TargetDummyType target_dummy_type, DeconvolvedSpectrum& target_dspec_for_dummy_calcualtion);

  protected:
    void updateMembers_() override;

  private:
    /// FLASHDeconv parameters

    /// minimum isotopologue count in a peak group
    const static int min_iso_size_ = 2;

    /// allowed isotope error in deconvolved mass to calculate qvalue
    int allowed_iso_error_ = 1;

    /// range of RT subject to analysis (in seconds)
    double min_rt_, max_rt_;
    /// range of mz subject to analysis
    double min_mz_, max_mz_;
    /// min charge and max charge subject to analysis, set by users
    int min_abs_charge_, max_abs_charge_;
    /// is positive mode
    bool is_positive_;
    /// mass ranges of deconvolution, set by users
    double min_mass_, max_mass_;
    /// current_max_charge_: controlled by precursor charge for MSn n>1; otherwise just max_abs_charge_
    int current_max_charge_;
    /// max mass is controlled by precursor mass for MSn n>1; otherwise just max_mass
    double current_max_mass_;
    /// max mass is max_mass for MS1 and 50 for MS2
    double current_min_mass_;
    /// peak intensity threshold subject to analysis
    double intensity_threshold_;
    /// minimum number of peaks supporting a mass minus one
    const static int min_support_peak_count_ = 2;
    /// tolerance in ppm for each MS level
    DoubleList tolerance_;
    /// bin multiplication factor (log mz * bin_mul_factors_ = bin number) - for fast convolution, binning is used
    DoubleList bin_mul_factors_;
    /// cosine threshold between observed and theoretical isotope patterns for each MS level
    DoubleList min_isotope_cosine_;
    /// the deconvolved spectrum from normal run. This is used when dummy masses are generated.
    DeconvolvedSpectrum* target_dspec_for_dummy_calcualtion_;

<<<<<<< HEAD
    DeconvolvedSpectrum* target_dspec_for_dummy_calcualtion_;

=======
>>>>>>> 6ca7d144
    /// PeakGroup::TargetDummyType values
    PeakGroup::TargetDummyType target_dummy_type_ = PeakGroup::TargetDummyType::target;

    /// precalculated averagine distributions for fast averagine generation
    FLASHDeconvHelperStructs::PrecalculatedAveragine avg_;

    /// mass bins that are targeted for FLASHIda global targeting mode
    boost::dynamic_bitset<> target_mass_bins_;
    std::vector<double> target_mono_masses_;

    /// mass bins that are excluded for FLASHIda global targeting mode
    std::vector<double> excluded_masses_;

    /// mass bins that are previsouly deconvolved and excluded for dummy mass generation
    boost::dynamic_bitset<> previously_deconved_mass_bins_for_dummy_;
    std::vector<double> previously_deconved_mono_masses_for_dummy_;
    std::unordered_set<double> excluded_peak_mzs_;

    /// Stores log mz peaks
    std::vector<LogMzPeak> log_mz_peaks_;
    /// selected_peak_groups_ stores the deconvolved mass peak groups
    DeconvolvedSpectrum deconvolved_spectrum_;
    /// mass_bins_ stores the selected bins for this spectrum + overlapped spectrum (previous a few spectra).
    boost::dynamic_bitset<> mass_bins_;
    /// mz_bins_ stores the binned log mz peaks
    boost::dynamic_bitset<> mz_bins_;
    /// mz_bin to peak index mz_bin_peak_index_[mz_bin] = peak index
    // std::vector<int> mz_bin_peak_index_;

    /// This stores the "universal pattern"
    std::vector<double> filter_;
    /// This stores the patterns for harmonic reduction
    Matrix<double> harmonic_filter_matrix_;

    /// isotope dalton distance
    double iso_da_distance_;

    /// This stores the "universal pattern" in binned dimension
    std::vector<int> bin_offsets_;
    /// This stores the patterns for harmonic reduction in binned dimension
    Matrix<int> harmonic_bin_offset_matrix_;

    /// minimum mass and mz values representing the first bin of massBin and mzBin, respectively: to save memory space
    double mass_bin_min_value_;
    double mz_bin_min_value_;

    /// current ms Level
    uint ms_level_;

    /// default precursor isolation window size.
    double isolation_window_size_;

    torch::jit::script::Module module_;

    /** @brief static function that converts bin to value
        @param bin bin number
        @param min_value minimum value (corresponding to bin number = 0)
        @param bin_mul_factor bin multiplication factor: bin_value = (min_value + bin_number/ bin_mul_factors_)
        @return value corresponding to bin
     */
    static double getBinValue_(Size bin, double min_value, double bin_mul_factor);

    /** @brief static function that converts value to bin
        @param value value
        @param min_value minimum value (corresponding to bin number = 0)
        @param bin_mul_factor bin multiplication factor: bin_number = (bin_value * bin_mul_factors_ - min_value)
        @return bin corresponding to value
     */
    static Size getBinNumber_(double value, double min_value, double bin_mul_factor);

    /// generate log mz peaks from the input spectrum
    void updateLogMzPeaks_();

    /** @brief generate mz bins and intensity per mz bin from log mz peaks
        @param bin_number number of mz bins
        @param mz_bin_intensities intensity per mz bin
     */
    void updateMzBins_(Size bin_number, std::vector<float>& mz_bin_intensities);


    /// get mass value for input mass bin
    double getMassFromMassBin_(Size mass_bin, double bin_mul_factor) const;

    /// get mz value for input mz bin
    double getMzFromMzBin_(Size mass_bin, double bin_mul_factor) const;

    /// Generate peak groups from the input spectrum
    void generatePeakGroupsFromSpectrum_();

    /** @brief Update mass_bins_. It select candidate mass bins using the universal pattern, eliminate possible harmonic masses. This function does not perform deisotoping
        @param mz_intensities per mz bin intensity
        @return a matrix containing charge ranges for all found masses
     */
    Matrix<int> updateMassBins_(const std::vector<float>& mz_intensities);

    /** @brief Subfunction of updateMassBins_.
        @param mass_intensities per mass bin intensity
        @return a matrix containing charge ranges for all found masses
     */
    Matrix<int> filterMassBins_(const std::vector<float>& mass_intensities);

    /** @brief Subfunction of updateMassBins_. It select candidate masses and update mass_bins_ using the universal pattern, eliminate possible harmonic masses
        @param mass_intensities mass bin intensities which are updated in this function
        @param mz_intensities mz bin intensities
     */
    void updateCandidateMassBins_(std::vector<float>& mass_intensities, const std::vector<float>& mz_intensities);

    /** @brief For selected masses in mass_bins_, select the peaks from the original spectrum. Also isotopic peaks are clustered in this function.
        @param per_mass_abs_charge_ranges charge range per mass
     */
    void getCandidatePeakGroups_(const Matrix<int>& per_mass_abs_charge_ranges);

    /// Make the universal pattern.
    void setFilters_();

    /// function for peak group scoring and filtering
    void scoreAndFilterPeakGroups_();

    /// filter out charge error masses
    void removeChargeErrorPeakGroups_(DeconvolvedSpectrum& dspec) const;

    /// filter out overlapping masses
    void removeOverlappingPeakGroups_(DeconvolvedSpectrum& dspec, double tol);

    /**
    @brief register the precursor peak as well as the precursor peak group (or mass) if possible for MSn (n>1) spectrum.
    Given a precursor peak (found in the original MS n-1 Spectrum) the masses containing the precursor peak are searched.
    If multiple masses are detected, the one with the best Qscore is selected. For the selected mass, its corresponding peak group (along with precursor peak) is registered.
    If no such mass exists, only the precursor peak is registered.
    @param survey_scans the candidate precursor spectra - the user may allow search of previous N survey scans.
    @param precursor_map_for_real_time_acquisition this contains the deconvolved mass information from FLASHIda runs.
    */
    bool registerPrecursor_(const std::vector<DeconvolvedSpectrum>& survey_scans, const std::map<int, std::vector<std::vector<float>>>& precursor_map_for_real_time_acquisition);
  };
} // namespace OpenMS<|MERGE_RESOLUTION|>--- conflicted
+++ resolved
@@ -70,7 +70,6 @@
     FLASHDeconvAlgorithm();
 
     /// copy constructor
-    FLASHDeconvAlgorithm(const FLASHDeconvAlgorithm&) = default;
 
     /// move constructor
     FLASHDeconvAlgorithm(FLASHDeconvAlgorithm&& other) = default;
@@ -90,11 +89,7 @@
       @param survey_scans the survey scans to assign precursor mass to the deconvolved spectrum.
       @param scan_number scan number from input spectrum.
       @param precursor_map_for_FLASHIda deconvolved precursor information from FLASHIda
-<<<<<<< HEAD
- */
-=======
     */
->>>>>>> 6ca7d144
     void performSpectrumDeconvolution(const MSSpectrum& spec, const std::vector<DeconvolvedSpectrum>& survey_scans, int scan_number,
                                       const std::map<int, std::vector<std::vector<float>>>& precursor_map_for_FLASHIda);
 
@@ -137,24 +132,16 @@
         @param per_isotope_intensities vector of intensities associated with each isotope - aggregated through charges
         @param offset output offset between input monoisotopic mono_mass and determined monoisotopic mono_mass
         @param avg precalculated averagine
-<<<<<<< HEAD
-=======
         @param iso_int_shift isotope shift in per_isotope_intensities.
->>>>>>> 6ca7d144
         @param window_width isotope offset value range. If -1, set automatically.
         @param allowed_iso_error_for_second_best_cos allowed isotope error to calculate the second best cos. If target_dummy_type is not PeakGroup::TargetDummyType::target, the second best cosine and
        its corresponding offset will be output
         @param target_dummy_type  This target_dummy_type specifies if a PeakGroup is a target (0), charge dummy (1), noise dummy (2), or isotope dummy (3)
         @return calculated cosine similar score
      */
-<<<<<<< HEAD
-    static float getIsotopeCosineAndDetermineIsotopeIndex(double mono_mass, const std::vector<float>& per_isotope_intensities, int& offset, const PrecalculatedAveragine& avg, int iso_int_shift = 0, int window_width = -1,
-                                                          int allowed_iso_error_for_second_best_cos = 0, PeakGroup::TargetDummyType target_dummy_type = PeakGroup::TargetDummyType::target);
-=======
     static float getIsotopeCosineAndDetermineIsotopeIndex(double mono_mass, const std::vector<float>& per_isotope_intensities, int& offset, const PrecalculatedAveragine& avg, int iso_int_shift = 0,
                                                           int window_width = -1, int allowed_iso_error_for_second_best_cos = 0,
                                                           PeakGroup::TargetDummyType target_dummy_type = PeakGroup::TargetDummyType::target);
->>>>>>> 6ca7d144
 
     /**
      * add m/zs in input DeconvolvedSpectrum into exclusion list. The exclusion list is used to generate noise dummy masses.
@@ -211,11 +198,6 @@
     /// the deconvolved spectrum from normal run. This is used when dummy masses are generated.
     DeconvolvedSpectrum* target_dspec_for_dummy_calcualtion_;
 
-<<<<<<< HEAD
-    DeconvolvedSpectrum* target_dspec_for_dummy_calcualtion_;
-
-=======
->>>>>>> 6ca7d144
     /// PeakGroup::TargetDummyType values
     PeakGroup::TargetDummyType target_dummy_type_ = PeakGroup::TargetDummyType::target;
 
@@ -242,8 +224,6 @@
     boost::dynamic_bitset<> mass_bins_;
     /// mz_bins_ stores the binned log mz peaks
     boost::dynamic_bitset<> mz_bins_;
-    /// mz_bin to peak index mz_bin_peak_index_[mz_bin] = peak index
-    // std::vector<int> mz_bin_peak_index_;
 
     /// This stores the "universal pattern"
     std::vector<double> filter_;
