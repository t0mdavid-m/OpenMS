--- conflicted
+++ resolved
@@ -122,7 +122,6 @@
     using Base::difference_type; // ConstRefVector
 
     // functions
-<<<<<<< HEAD
     using Base::begin;
     using Base::end;
 
@@ -137,24 +136,7 @@
     using Base::push_back;
     using Base::emplace_back;
     using Base::pop_back; // FeatureXMLFile
-    using Base::erase; // source/VISUAL/Spectrum2DCanvas.cpp 2871, FeatureMap_test 599
-=======
-    using privvec::begin;
-    using privvec::end;
-
-    using privvec::size;
-    using privvec::resize; // ConsensusMap, FeatureXMLFile
-    using privvec::empty;
-    using privvec::reserve;
-    using privvec::operator[];
-    using privvec::at; // UniqueIdIndexer
-    using privvec::back; // FeatureXMLFile
-
-    using privvec::push_back;
-    using privvec::emplace_back;
-    using privvec::pop_back; // FeatureXMLFile
-    using privvec::erase; // source/VISUAL/Plot2DCanvas.cpp 2871, FeatureMap_test 599
->>>>>>> c792811b
+    using Base::erase; // source/VISUAL/Plot2DCanvas.cpp 2871, FeatureMap_test 599
 
     //@{
     typedef RangeManager<2> RangeManagerType;
