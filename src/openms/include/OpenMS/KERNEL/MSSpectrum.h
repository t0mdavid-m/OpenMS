// --------------------------------------------------------------------------
//                   OpenMS -- Open-Source Mass Spectrometry
// --------------------------------------------------------------------------
// Copyright The OpenMS Team -- Eberhard Karls University Tuebingen,
// ETH Zurich, and Freie Universitaet Berlin 2002-2017.
//
// This software is released under a three-clause BSD license:
//  * Redistributions of source code must retain the above copyright
//    notice, this list of conditions and the following disclaimer.
//  * Redistributions in binary form must reproduce the above copyright
//    notice, this list of conditions and the following disclaimer in the
//    documentation and/or other materials provided with the distribution.
//  * Neither the name of any author or any participating institution
//    may be used to endorse or promote products derived from this software
//    without specific prior written permission.
// For a full list of authors, refer to the file AUTHORS.
// --------------------------------------------------------------------------
// THIS SOFTWARE IS PROVIDED BY THE COPYRIGHT HOLDERS AND CONTRIBUTORS "AS IS"
// AND ANY EXPRESS OR IMPLIED WARRANTIES, INCLUDING, BUT NOT LIMITED TO, THE
// IMPLIED WARRANTIES OF MERCHANTABILITY AND FITNESS FOR A PARTICULAR PURPOSE
// ARE DISCLAIMED. IN NO EVENT SHALL ANY OF THE AUTHORS OR THE CONTRIBUTING
// INSTITUTIONS BE LIABLE FOR ANY DIRECT, INDIRECT, INCIDENTAL, SPECIAL,
// EXEMPLARY, OR CONSEQUENTIAL DAMAGES (INCLUDING, BUT NOT LIMITED TO,
// PROCUREMENT OF SUBSTITUTE GOODS OR SERVICES; LOSS OF USE, DATA, OR PROFITS;
// OR BUSINESS INTERRUPTION) HOWEVER CAUSED AND ON ANY THEORY OF LIABILITY,
// WHETHER IN CONTRACT, STRICT LIABILITY, OR TORT (INCLUDING NEGLIGENCE OR
// OTHERWISE) ARISING IN ANY WAY OUT OF THE USE OF THIS SOFTWARE, EVEN IF
// ADVISED OF THE POSSIBILITY OF SUCH DAMAGE.
//
// --------------------------------------------------------------------------
// $Maintainer: Timo Sachsenberg$
// $Authors: Marc Sturm $
// --------------------------------------------------------------------------

#ifndef OPENMS_KERNEL_MSSPECTRUM_H
#define OPENMS_KERNEL_MSSPECTRUM_H

#include <OpenMS/KERNEL/StandardDeclarations.h>
#include <OpenMS/METADATA/SpectrumSettings.h>
#include <OpenMS/METADATA/MetaInfoDescription.h>
#include <OpenMS/KERNEL/RangeManager.h>
#include <OpenMS/KERNEL/ComparatorUtils.h>
#include <OpenMS/METADATA/DataArrays.h>

namespace OpenMS
{
  /**
    @brief The representation of a 1D spectrum.

    It contains peak data and metadata about specific instrument settings,
    acquisition settings, description of the meta values used in the peaks and precursor info
    (SpectrumSettings).

    Several MSSpectrum instances are contained in a peak map (MSExperiment), which is essentially
    a vector of spectra with additional information about the experiment.

    Precursor info from SpectrumSettings should only be used if this spectrum is a tandem-MS
    spectrum. The precursor spectrum is the first spectrum in MSExperiment, that has a lower
    MS-level than the current spectrum.

    @note For range operations, see \ref RangeUtils "RangeUtils module"!

    @ingroup Kernel
  */
  template <typename PeakT>
  class MSSpectrum :
    private std::vector<PeakT>,
    public RangeManager<1>,
    public SpectrumSettings
  {
public:

    /// Comparator for the retention time.
    struct RTLess :
      public std::binary_function<MSSpectrum, MSSpectrum, bool>
    {
      inline bool operator()(const MSSpectrum& a, const MSSpectrum& b) const
      {
        return a.getRT() < b.getRT();
      }

    };

    ///@name Base type definitions
    //@{
    /// Peak type
    typedef PeakT PeakType;
    /// Coordinate (m/z) type
    typedef typename PeakType::CoordinateType CoordinateType;
    /// Spectrum base type
    typedef std::vector<PeakType> ContainerType;
    /// Float data array vector type
    typedef OpenMS::DataArrays::FloatDataArray FloatDataArray ;
    typedef std::vector<FloatDataArray> FloatDataArrays;
    /// String data array vector type
    typedef OpenMS::DataArrays::StringDataArray StringDataArray ;
    typedef std::vector<StringDataArray> StringDataArrays;
    /// Integer data array vector type
    typedef OpenMS::DataArrays::IntegerDataArray IntegerDataArray ;
    typedef std::vector<IntegerDataArray> IntegerDataArrays;
    //@}

    ///@name Peak container iterator type definitions
    //@{
    /// Mutable iterator
    typedef typename ContainerType::iterator Iterator;
    /// Non-mutable iterator
    typedef typename ContainerType::const_iterator ConstIterator;
    /// Mutable reverse iterator
    typedef typename ContainerType::reverse_iterator ReverseIterator;
    /// Non-mutable reverse iterator
    typedef typename ContainerType::const_reverse_iterator ConstReverseIterator;
    //@}

    ///@name Export methods from std::vector<PeakT>
    //@{
    using ContainerType::operator[];
    using ContainerType::begin;
    using ContainerType::rbegin;
    using ContainerType::end;
    using ContainerType::rend;
    using ContainerType::resize;
    using ContainerType::size;
    using ContainerType::push_back;
    using ContainerType::pop_back;
    using ContainerType::empty;
    using ContainerType::front;
    using ContainerType::back;
    using ContainerType::reserve;
    using ContainerType::insert;
    using ContainerType::erase;
    using ContainerType::swap;

    using typename ContainerType::iterator;
    using typename ContainerType::const_iterator;
    using typename ContainerType::size_type;
    using typename ContainerType::value_type;
    using typename ContainerType::reference;
    using typename ContainerType::const_reference;
    using typename ContainerType::pointer;
    using typename ContainerType::difference_type;
    //@}


    /// Constructor
    MSSpectrum() :
      ContainerType(),
      RangeManager<1>(),
      SpectrumSettings(),
      retention_time_(-1),
      drift_time_(-1),
      ms_level_(1),
      name_(),
      float_data_arrays_(),
      string_data_arrays_(),
      integer_data_arrays_()
    {}

    /// Copy constructor
    MSSpectrum(const MSSpectrum& source) :
      ContainerType(source),
      RangeManager<1>(source),
      SpectrumSettings(source),
      retention_time_(source.retention_time_),
      drift_time_(source.drift_time_),
      ms_level_(source.ms_level_),
      name_(source.name_),
      float_data_arrays_(source.float_data_arrays_),
      string_data_arrays_(source.string_data_arrays_),
      integer_data_arrays_(source.integer_data_arrays_)
    {}

    /// Destructor
    ~MSSpectrum()
    {}

    /// Assignment operator
    MSSpectrum& operator=(const MSSpectrum& source)
    {
      if (&source == this) return *this;

      ContainerType::operator=(source);
      RangeManager<1>::operator=(source);
      SpectrumSettings::operator=(source);

      retention_time_ = source.retention_time_;
      drift_time_ = source.drift_time_;
      ms_level_ = source.ms_level_;
      name_ = source.name_;
      float_data_arrays_ = source.float_data_arrays_;
      string_data_arrays_ = source.string_data_arrays_;
      integer_data_arrays_ = source.integer_data_arrays_;

      return *this;
    }

    /// Assignment operator
    MSSpectrum& operator=(const SpectrumSettings & source)
    {
      SpectrumSettings::operator=(source);
      return *this;
    }

    /// Equality operator
    bool operator==(const MSSpectrum& rhs) const
    {
      //name_ can differ => it is not checked
#pragma clang diagnostic push
#pragma clang diagnostic ignored "-Wfloat-equal"
      return std::operator==(*this, rhs) &&
             RangeManager<1>::operator==(rhs) &&
             SpectrumSettings::operator==(rhs) &&
             retention_time_ == rhs.retention_time_ &&
             drift_time_ == rhs.drift_time_ &&
             ms_level_ == rhs.ms_level_ &&
             float_data_arrays_ == rhs.float_data_arrays_ &&
             string_data_arrays_ == rhs.string_data_arrays_ &&
             integer_data_arrays_ == rhs.integer_data_arrays_;

#pragma clang diagnostic pop
    }

    /// Equality operator
    bool operator!=(const MSSpectrum& rhs) const
    {
      return !(operator==(rhs));
    }

    // Docu in base class (RangeManager)
    virtual void updateRanges()
    {
      this->clearRanges();
      updateRanges_(ContainerType::begin(), ContainerType::end());
    }

    ///@name Accessors for meta information
    ///@{
    /// Returns the absolute retention time (in seconds)
    inline double getRT() const
    {
      return retention_time_;
    }

    /// Sets the absolute retention time (in seconds)
    inline void setRT(double rt)
    {
      retention_time_ = rt;
    }

    /**
      @brief Returns the ion mobility drift time in milliseconds (-1 means it is not set)

      @note Drift times may be stored directly as an attribute of the spectrum
      (if they relate to the spectrum as a whole). In case of ion mobility
      spectra, the drift time of the spectrum will always be set here while the
      drift times attribute in the Precursor class may often be unpopulated.
    */
    inline double getDriftTime() const
    {
      return drift_time_;
    }

    /**
      @brief Returns the ion mobility drift time in milliseconds
    */
    inline void setDriftTime(double dt)
    {
      drift_time_ = dt;
    }

    /**
      @brief Returns the MS level.

      For survey scans this is 1, for MS/MS scans 2, ...
    */
    inline UInt getMSLevel() const
    {
      return ms_level_;
    }

    /// Sets the MS level.
    inline void setMSLevel(UInt ms_level)
    {
      ms_level_ = ms_level;
    }

    /// Returns the name
    inline const String& getName() const
    {
      return name_;
    }

    /// Sets the name
    inline void setName(const String& name)
    {
      name_ = name;
    }

    //@}

    /**
      @name Peak data array methods

      These methods are used to annotate each peak in a spectrum with meta information.
      It is an intermediate way between storing the information in the peak's MetaInfoInterface
      and deriving a new peak type with members for this information.

      These statements should help you chose which approach to use
        - Access to meta info arrays is slower than to a member variable
        - Access to meta info arrays is faster than to a %MetaInfoInterface
        - Meta info arrays are stored when using mzML format for storing
    */
    //@{
    /// Returns a const reference to the float meta data arrays
    inline const FloatDataArrays& getFloatDataArrays() const
    {
      return float_data_arrays_;
    }

    /// Returns a mutable reference to the float meta data arrays
    inline FloatDataArrays& getFloatDataArrays()
    {
      return float_data_arrays_;
    }

    /// Sets the float meta data arrays
    inline void setFloatDataArrays(const FloatDataArrays& fda)
    {
      float_data_arrays_ = fda;
    }

    /// Returns a const reference to the string meta data arrays
    inline const StringDataArrays& getStringDataArrays() const
    {
      return string_data_arrays_;
    }

    /// Returns a mutable reference to the string meta data arrays
    inline StringDataArrays& getStringDataArrays()
    {
      return string_data_arrays_;
    }

    /// Sets the string meta data arrays
    inline void setStringDataArrays(const StringDataArrays& sda)
    {
      string_data_arrays_ = sda;
    }

    /// Returns a const reference to the integer meta data arrays
    inline const IntegerDataArrays& getIntegerDataArrays() const
    {
      return integer_data_arrays_;
    }

    /// Returns a mutable reference to the integer meta data arrays
    inline IntegerDataArrays& getIntegerDataArrays()
    {
      return integer_data_arrays_;
    }

    /// Sets the integer meta data arrays
    inline void setIntegerDataArrays(const IntegerDataArrays& ida)
    {
      integer_data_arrays_ = ida;
    }

    /// Returns a mutable reference to the first integer meta data array with the given name
<<<<<<< HEAD
    /// if none with the given name exists, an empty array is returned
    inline IntegerDataArray& getIntegerDataArrayByName(String name)
    {
      Size n_arrays = integer_data_arrays_.size();
      for (Size i = 0; i < n_arrays; i++)
      {
        if (integer_data_arrays_[i].getName() == name)
        {
          return integer_data_arrays_[i];
        }
      }
      OpenMS::DataArrays::IntegerDataArray empty_array;
      return empty_array;
    }

    /// Returns a mutable reference to the first string meta data array with the given name
    /// if none with the given name exists, an empty array is returned
    inline StringDataArray& getStringDataArrayByName(String name)
    {
      Size n_arrays = string_data_arrays_.size();
      for (Size i = 0; i < n_arrays; i++)
      {
        if (string_data_arrays_[i].getName() == name)
        {
          return string_data_arrays_[i];
        }
      }
      OpenMS::DataArrays::StringDataArray empty_array;
      return empty_array;
    }

    /// Returns a mutable reference to the first float meta data array with the given name
    /// if none with the given name exists, an empty array is returned
    inline FloatDataArray& getFloatDataArrayByName(String name)
    {
      Size n_arrays = float_data_arrays_.size();
      for (Size i = 0; i < n_arrays; i++)
      {
        if (float_data_arrays_[i].getName() == name)
        {
          return float_data_arrays_[i];
        }
      }
      OpenMS::DataArrays::FloatDataArray empty_array;
      return empty_array;
=======
    inline IntegerDataArray& getIntegerDataArrayByName(String name)
    {
      return *std::find_if(integer_data_arrays_.begin(), integer_data_arrays_.end(), 
        [&name](const IntegerDataArray& da) { return da.getName() == name; } );
    }

    /// Returns a mutable reference to the first string meta data array with the given name
    inline StringDataArray& getStringDataArrayByName(String name)
    {
      return *std::find_if(string_data_arrays_.begin(), string_data_arrays_.end(), 
        [&name](const StringDataArray& da) { return da.getName() == name; } );
    }

    /// Returns a mutable reference to the first float meta data array with the given name
    inline FloatDataArray& getFloatDataArrayByName(String name)
    {
      return *std::find_if(float_data_arrays_.begin(), float_data_arrays_.end(), 
        [&name](const FloatDataArray& da) { return da.getName() == name; } );
    }

    /// Returns a const reference to the first integer meta data array with the given name
    inline const IntegerDataArray& getIntegerDataArrayByName(String name) const
    {
      return *std::find_if(integer_data_arrays_.begin(), integer_data_arrays_.end(), 
        [&name](const IntegerDataArray& da) { return da.getName() == name; } );
    }

    /// Returns a const reference to the first string meta data array with the given name
    inline const StringDataArray& getStringDataArrayByName(String name) const
    {
      return *std::find_if(string_data_arrays_.begin(), string_data_arrays_.end(), 
        [&name](const StringDataArray& da) { return da.getName() == name; } );
    }

    /// Returns a const reference to the first float meta data array with the given name
    inline const FloatDataArray& getFloatDataArrayByName(String name) const
    {
      return *std::find_if(float_data_arrays_.begin(), float_data_arrays_.end(), 
        [&name](const FloatDataArray& da) { return da.getName() == name; } );
>>>>>>> 2688c084
    }

    //@}

    ///@name Sorting peaks
    //@{
    /**
      @brief Lexicographically sorts the peaks by their intensity.

      Sorts the peaks according to ascending intensity. Meta data arrays will be sorted accordingly.
    */
    void sortByIntensity(bool reverse = false)
    {
      if (float_data_arrays_.empty() && string_data_arrays_.empty() && integer_data_arrays_.empty())
      {
        if (reverse)
        {
          std::stable_sort(ContainerType::begin(), ContainerType::end(), reverseComparator(typename PeakType::IntensityLess()));
        }
        else
        {
          std::stable_sort(ContainerType::begin(), ContainerType::end(), typename PeakType::IntensityLess());
        }
      }
      else
      {
        // sort index list
        std::vector<std::pair<typename PeakType::IntensityType, Size> > sorted_indices;
        sorted_indices.reserve(ContainerType::size());
        for (Size i = 0; i < ContainerType::size(); ++i)
        {
          sorted_indices.push_back(std::make_pair(ContainerType::operator[](i).getIntensity(), i));
        }

        if (reverse)
        {
          std::stable_sort(sorted_indices.begin(), sorted_indices.end(), reverseComparator(PairComparatorFirstElement<std::pair<typename PeakType::IntensityType, Size> >()));
        }
        else
        {
          std::stable_sort(sorted_indices.begin(), sorted_indices.end(), PairComparatorFirstElement<std::pair<typename PeakType::IntensityType, Size> >());
        }

        // extract list of indices
        std::vector<Size> select_indices;
        select_indices.reserve(sorted_indices.size());
        for (Size i = 0; i < sorted_indices.size(); ++i)
        {
          select_indices.push_back(sorted_indices[i].second);
        }
        select(select_indices);
      }
    }

    /**
      @brief Lexicographically sorts the peaks by their position.

      The spectrum is sorted with respect to position. Meta data arrays will be sorted accordingly.
    */
    void sortByPosition()
    {
      if (float_data_arrays_.empty() && string_data_arrays_.empty() && integer_data_arrays_.empty())
      {
        std::stable_sort(ContainerType::begin(), ContainerType::end(), typename PeakType::PositionLess());
      }
      else
      {
        //sort index list
        std::vector<std::pair<typename PeakType::PositionType, Size> > sorted_indices;
        sorted_indices.reserve(ContainerType::size());
        for (Size i = 0; i < ContainerType::size(); ++i)
        {
          sorted_indices.push_back(std::make_pair(ContainerType::operator[](i).getPosition(), i));
        }
        std::stable_sort(sorted_indices.begin(), sorted_indices.end(), PairComparatorFirstElement<std::pair<typename PeakType::PositionType, Size> >());

        // extract list of indices
        std::vector<Size> select_indices;
        select_indices.reserve(sorted_indices.size());
        for (Size i = 0; i < sorted_indices.size(); ++i)
        {
          select_indices.push_back(sorted_indices[i].second);
        }
        select(select_indices);
      }
    }

    /// Checks if all peaks are sorted with respect to ascending m/z
    bool isSorted() const
    {
      if (this->size() < 2) return true;

      for (Size i = 1; i < this->size(); ++i)
      {
        if (this->operator[](i - 1).getMZ() > this->operator[](i).getMZ()) return false;
      }
      return true;
    }

    //@}

    ///@name Searching a peak or peak range
    ///@{
    /**
      @brief Binary search for the peak nearest to a specific m/z

      @param mz The searched for mass-to-charge ratio searched
      @return Returns the index of the peak.

      @note Make sure the spectrum is sorted with respect to m/z! Otherwise the result is undefined.

      @exception Exception::Precondition is thrown if the spectrum is empty (not only in debug mode)
    */
    Size findNearest(CoordinateType mz) const
    {
      // no peak => no search
      if (ContainerType::size() == 0) throw Exception::Precondition(__FILE__, __LINE__, OPENMS_PRETTY_FUNCTION, "There must be at least one peak to determine the nearest peak!");

      // search for position for inserting
      ConstIterator it = MZBegin(mz);
      // border cases
      if (it == ContainerType::begin()) return 0;

      if (it == ContainerType::end()) return ContainerType::size() - 1;

      // the peak before or the current peak are closest
      ConstIterator it2 = it;
      --it2;
      if (std::fabs(it->getMZ() - mz) < std::fabs(it2->getMZ() - mz))
      {
        return Size(it - ContainerType::begin());
      }
      else
      {
        return Size(it2 - ContainerType::begin());
      }
    }

    /**
      @brief Binary search for the peak nearest to a specific m/z given a +/- tolerance windows in Th

      @param mz The searched for mass-to-charge ratio searched
      @param tolerance The non-negative tolerance applied to both sides of mz

      @return Returns the index of the peak or -1 if no peak present in tolerance window or if spectrum is empty

      @note Make sure the spectrum is sorted with respect to m/z! Otherwise the result is undefined.
      @note Peaks exactly on borders are considered in tolerance window.
    */
    Int findNearest(CoordinateType mz, CoordinateType tolerance) const
    {
      if (ContainerType::empty()) return -1;
      Size i = findNearest(mz);
      const double found_mz = this->operator[](i).getMZ();
      if (found_mz >= mz - tolerance && found_mz <= mz + tolerance)
      {
        return static_cast<Int>(i);
      }
      else
      {
        return -1;
      }
    }

    /**
      @brief Search for the peak nearest to a specific m/z given two +/- tolerance windows in Th

      @param mz The searched for mass-to-charge ratio searched
      @param tolerance_left The non-negative tolerance applied left of mz
      @param tolerance_right The non-negative tolerance applied right of mz

      @return Returns the index of the peak or -1 if no peak present in tolerance window or if spectrum is empty

      @note Make sure the spectrum is sorted with respect to m/z! Otherwise the result is undefined.
      @note Peaks exactly on borders are considered in tolerance window.
      @note Search for the left border is done using a binary search followed by a linear scan
    */
    Int findNearest(CoordinateType mz, CoordinateType tolerance_left, CoordinateType tolerance_right) const
    {
      if (ContainerType::empty()) return -1;

      // do a binary search for nearest peak first
      Size i = findNearest(mz);

      const double nearest_mz = this->operator[](i).getMZ();

      if (nearest_mz < mz)
      {
        if (nearest_mz >= mz - tolerance_left)
        {
          return i; // success: nearest peak is in left tolerance window
        }
        else
        {
          if (i == this->size() - 1) return -1; // we are at the last peak which is too far left
          // Nearest peak is too far left so there can't be a closer peak in the left window.
          // There still might be a peak to the right of mz that falls in the right window
          ++i;  // now we are at a peak exactly on or to the right of mz
          const double next_mz = this->operator[](i).getMZ();
          if (next_mz <= mz + tolerance_right) return i;
        }
      }
      else
      {
        if (nearest_mz <= mz + tolerance_right)
        {
          return i; // success: nearest peak is in right tolerance window
        }
        else
        {
          if (i == 0) return -1; // we are at the first peak which is too far right
          --i;  // now we are at a peak exactly on or to the right of mz
          const double next_mz = this->operator[](i).getMZ();
          if (next_mz >= mz - tolerance_left) return i;
        }
      }

      // neither in the left nor the right tolerance window
      return -1;
    }

    /**
      @brief Binary search for peak range begin

      @note Make sure the spectrum is sorted with respect to m/z! Otherwise the result is undefined.
    */
    Iterator MZBegin(CoordinateType mz)
    {
      PeakType p;
      p.setPosition(mz);
      return lower_bound(ContainerType::begin(), ContainerType::end(), p, typename PeakType::PositionLess());
    }

    /**
      @brief Binary search for peak range begin

      @note Make sure the spectrum is sorted with respect to m/z! Otherwise the result is undefined.
    */
    Iterator MZBegin(Iterator begin, CoordinateType mz, Iterator end)
    {
      PeakType p;
      p.setPosition(mz);
      return lower_bound(begin, end, p, typename PeakType::PositionLess());
    }

    /**
      @brief Binary search for peak range end (returns the past-the-end iterator)

      @note Make sure the spectrum is sorted with respect to m/z. Otherwise the result is undefined.
    */
    Iterator MZEnd(CoordinateType mz)
    {
      PeakType p;
      p.setPosition(mz);
      return upper_bound(ContainerType::begin(), ContainerType::end(), p, typename PeakType::PositionLess());
    }

    /**
      @brief Binary search for peak range end (returns the past-the-end iterator)

      @note Make sure the spectrum is sorted with respect to m/z. Otherwise the result is undefined.
    */
    Iterator MZEnd(Iterator begin, CoordinateType mz, Iterator end)
    {
      PeakType p;
      p.setPosition(mz);
      return upper_bound(begin, end, p, typename PeakType::PositionLess());
    }

    /**
      @brief Binary search for peak range begin

      @note Make sure the spectrum is sorted with respect to m/z! Otherwise the result is undefined.
    */
    ConstIterator MZBegin(CoordinateType mz) const
    {
      PeakType p;
      p.setPosition(mz);
      return lower_bound(ContainerType::begin(), ContainerType::end(), p, typename PeakType::PositionLess());
    }

    /**
      @brief Binary search for peak range begin

      @note Make sure the spectrum is sorted with respect to m/z! Otherwise the result is undefined.
    */
    ConstIterator MZBegin(ConstIterator begin, CoordinateType mz, ConstIterator end) const
    {
      PeakType p;
      p.setPosition(mz);
      return lower_bound(begin, end, p, typename PeakType::PositionLess());
    }

    /**
      @brief Binary search for peak range end (returns the past-the-end iterator)

      @note Make sure the spectrum is sorted with respect to m/z. Otherwise the result is undefined.
    */
    ConstIterator MZEnd(CoordinateType mz) const
    {
      PeakType p;
      p.setPosition(mz);
      return upper_bound(ContainerType::begin(), ContainerType::end(), p, typename PeakType::PositionLess());
    }

    /**
      @brief Binary search for peak range end (returns the past-the-end iterator)

      @note Make sure the spectrum is sorted with respect to m/z. Otherwise the result is undefined.
    */
    ConstIterator MZEnd(ConstIterator begin, CoordinateType mz, ConstIterator end) const
    {
      PeakType p;
      p.setPosition(mz);
      return upper_bound(begin, end, p, typename PeakType::PositionLess());
    }

    //@}


    /**
      @brief Clears all data and meta data

      @param clear_meta_data If @em true, all meta data is cleared in addition to the data.
    */
    void clear(bool clear_meta_data)
    {
      ContainerType::clear();

      if (clear_meta_data)
      {
        clearRanges();
        this->SpectrumSettings::operator=(SpectrumSettings()); // no "clear" method
        retention_time_ = -1.0;
        drift_time_ = -1.0;
        ms_level_ = 1;
        name_.clear();
        float_data_arrays_.clear();
        string_data_arrays_.clear();
        integer_data_arrays_.clear();
      }
    }

    /*
      @brief Select a (subset of) spectrum and its data_arrays, only retaining the indices given in @p indices

      @param indices Vector of indices to keep
      @return Reference to this MSSpectrum

    */
    MSSpectrum& select(const std::vector<Size>& indices)
    {
      Size snew = indices.size();
      ContainerType tmp;
      tmp.reserve(indices.size());

      const Size peaks_old = size();

      for (Size i = 0; i < snew; ++i)
      {
        tmp.push_back(*(ContainerType::begin() + indices[i]));
      }
      ContainerType::swap(tmp);

      for (Size i = 0; i < float_data_arrays_.size(); ++i)
      {
        if (float_data_arrays_[i].size() != peaks_old)
        {
          throw Exception::Precondition(__FILE__, __LINE__, OPENMS_PRETTY_FUNCTION, "FloatDataArray[" + String(i) + "] size (" +
            String(float_data_arrays_[i].size()) + ") does not match spectrum size (" + String(peaks_old) + ")");
        }

        std::vector<float> mda_tmp;
        mda_tmp.reserve(float_data_arrays_[i].size());
        for (Size j = 0; j < snew; ++j)
        {
          mda_tmp.push_back(*(float_data_arrays_[i].begin() + indices[j]));
        }
        std::swap(float_data_arrays_[i], mda_tmp);
      }

      for (Size i = 0; i < string_data_arrays_.size(); ++i)
      {
        if (string_data_arrays_[i].size() != peaks_old)
        {
          throw Exception::Precondition(__FILE__, __LINE__, OPENMS_PRETTY_FUNCTION, "StringDataArray[" + String(i) + "] size (" +
            String(string_data_arrays_[i].size()) + ") does not match spectrum size (" + String(peaks_old) + ")");
        }
        std::vector<String> mda_tmp;
        mda_tmp.reserve(string_data_arrays_[i].size());
        for (Size j = 0; j < snew; ++j)
        {
          mda_tmp.push_back(*(string_data_arrays_[i].begin() + indices[j]));
        }
        std::swap(string_data_arrays_[i], mda_tmp);
      }

      for (Size i = 0; i < integer_data_arrays_.size(); ++i)
      {
        if (integer_data_arrays_[i].size() != peaks_old)
        {
          throw Exception::Precondition(__FILE__, __LINE__, OPENMS_PRETTY_FUNCTION, "IntegerDataArray[" + String(i) + "] size (" +
            String(integer_data_arrays_[i].size()) + ") does not match spectrum size (" + String(peaks_old) + ")");
        }
        std::vector<Int> mda_tmp;
        mda_tmp.reserve(integer_data_arrays_[i].size());
        for (Size j = 0; j < snew; ++j)
        {
          mda_tmp.push_back(*(integer_data_arrays_[i].begin() + indices[j]));
        }
        std::swap(integer_data_arrays_[i], mda_tmp);
      }

      return *this;
    }

protected:

    /// Retention time
    double retention_time_;

    /// Drift time
    double drift_time_;

    /// MS level
    UInt ms_level_;

    /// Name
    String name_;

    /// Float data arrays
    FloatDataArrays float_data_arrays_;

    /// String data arrays
    StringDataArrays string_data_arrays_;

    /// Integer data arrays
    IntegerDataArrays integer_data_arrays_;
  };

  /// Print the contents to a stream.
  template <typename PeakT>
  std::ostream& operator<<(std::ostream& os, const MSSpectrum<PeakT>& spec)
  {
    os << "-- MSSPECTRUM BEGIN --" << std::endl;

    //spectrum settings
    os << static_cast<const SpectrumSettings&>(spec);

    //peaklist
    for (typename MSSpectrum<PeakT>::ConstIterator it = spec.begin(); it != spec.end(); ++it)
    {
      os << *it << std::endl;
    }

    os << "-- MSSPECTRUM END --" << std::endl;
    return os;
  }

} // namespace OpenMS

#endif // OPENMS_KERNEL_MSSPECTRUM_H<|MERGE_RESOLUTION|>--- conflicted
+++ resolved
@@ -366,53 +366,6 @@
     }
 
     /// Returns a mutable reference to the first integer meta data array with the given name
-<<<<<<< HEAD
-    /// if none with the given name exists, an empty array is returned
-    inline IntegerDataArray& getIntegerDataArrayByName(String name)
-    {
-      Size n_arrays = integer_data_arrays_.size();
-      for (Size i = 0; i < n_arrays; i++)
-      {
-        if (integer_data_arrays_[i].getName() == name)
-        {
-          return integer_data_arrays_[i];
-        }
-      }
-      OpenMS::DataArrays::IntegerDataArray empty_array;
-      return empty_array;
-    }
-
-    /// Returns a mutable reference to the first string meta data array with the given name
-    /// if none with the given name exists, an empty array is returned
-    inline StringDataArray& getStringDataArrayByName(String name)
-    {
-      Size n_arrays = string_data_arrays_.size();
-      for (Size i = 0; i < n_arrays; i++)
-      {
-        if (string_data_arrays_[i].getName() == name)
-        {
-          return string_data_arrays_[i];
-        }
-      }
-      OpenMS::DataArrays::StringDataArray empty_array;
-      return empty_array;
-    }
-
-    /// Returns a mutable reference to the first float meta data array with the given name
-    /// if none with the given name exists, an empty array is returned
-    inline FloatDataArray& getFloatDataArrayByName(String name)
-    {
-      Size n_arrays = float_data_arrays_.size();
-      for (Size i = 0; i < n_arrays; i++)
-      {
-        if (float_data_arrays_[i].getName() == name)
-        {
-          return float_data_arrays_[i];
-        }
-      }
-      OpenMS::DataArrays::FloatDataArray empty_array;
-      return empty_array;
-=======
     inline IntegerDataArray& getIntegerDataArrayByName(String name)
     {
       return *std::find_if(integer_data_arrays_.begin(), integer_data_arrays_.end(), 
@@ -452,7 +405,6 @@
     {
       return *std::find_if(float_data_arrays_.begin(), float_data_arrays_.end(), 
         [&name](const FloatDataArray& da) { return da.getName() == name; } );
->>>>>>> 2688c084
     }
 
     //@}
