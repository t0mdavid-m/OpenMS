--- conflicted
+++ resolved
@@ -513,7 +513,6 @@
     void checkParentMatches_(const ParentMatches& matches,
                              MoleculeType expected_type) const;
 
-<<<<<<< HEAD
     /// Helper function to merge scored processing results while updating references (to processing steps and score types)
     void mergeScoredProcessingResults_(
       ScoredProcessingResult& result, const ScoredProcessingResult& other,
@@ -522,10 +521,6 @@
 
     /*!
       @brief Helper functor for adding processing steps to elements in a @t boost::multi_index_container structure
-=======
-    /**
-      @brief Helper functor for adding processing steps to elements in a @em boost::multi_index_container structure
->>>>>>> 1e86bcc1
 
       The validity of the processing step reference cannot be checked here!
     */
