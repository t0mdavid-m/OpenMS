--- conflicted
+++ resolved
@@ -60,11 +60,10 @@
 
   */
   class OPENMS_DLLAPI SpectraMerger :
-      public DefaultParamHandler,
-      public ProgressLogger
+    public DefaultParamHandler, public ProgressLogger
   {
 
-  protected:
+protected:
 
     /* Determine distance between two spectra
 
@@ -74,11 +73,11 @@
 
     */
     class SpectraDistance_ :
-        public DefaultParamHandler
+      public DefaultParamHandler
     {
-    public:
+public:
       SpectraDistance_() :
-          DefaultParamHandler("SpectraDistance")
+        DefaultParamHandler("SpectraDistance")
       {
         defaults_.setValue("rt_tolerance", 10.0, "Maximal RT distance (in [s]) for two spectra's precursors.");
         defaults_.setValue("mz_tolerance", 1.0, "Maximal m/z distance (in Da) for two spectra's precursors.");
@@ -115,13 +114,13 @@
         return sim;
       }
 
-    protected:
+protected:
       double rt_max_;
       double mz_max_;
 
     }; // end of SpectraDistance
 
-  public:
+public:
 
     /// blocks of spectra (master-spectrum index to sacrifice-spectra(the ones being merged into the master-spectrum))
     typedef std::map<Size, std::vector<Size> > MergeBlocks;
@@ -305,76 +304,21 @@
     }
 
     /**
-     * @brief check if the first and second mzs might be from the same mass
-     *
-     * @param mz1 the first m/z value
-     * @param mz2 the second m/z value
-     * @param tol_ppm tolerance in ppm
-     * @param max_c maximum possible charge value
-     */
-    bool areMassesMatched(double mz1, double mz2, double tol_ppm, int max_c)
-    {
-      if (mz1 == mz2 || tol_ppm <= 0)
-      {
-        return true;
-      }
-
-      const int min_c = 1;
-      const int max_iso_diff = 5; // maximum charge difference  5 is more than enough
-      const double max_charge_diff_ratio = 3.0; // maximum ratio between charges (large / small charge)
-
-      for (int c1 = min_c; c1 <= max_c; ++c1)
-      {
-        double mass1 = (mz1 - Constants::PROTON_MASS_U) * c1;
-
-        for (int c2 = min_c; c2 <= max_c; ++c2)
-        {
-          if (c1 / c2 > max_charge_diff_ratio)
-          {
-            continue;
-          }
-          if (c2 / c1 > max_charge_diff_ratio)
-          {
-            break;
-          }
-
-          double mass2 = (mz2 - Constants::PROTON_MASS_U) * c2;
-
-          if (fabs(mass1 - mass2) > max_iso_diff)
-          {
-            continue;
-          }
-          for (int i = -max_iso_diff; i <= max_iso_diff; ++i)
-          {
-            if (fabs(mass1 - mass2 + i * Constants::ISOTOPE_MASSDIFF_55K_U) < mass1 * tol_ppm * 1e-6)
-            {
-              return true;
-            }
-          }
-        }
-      }
-      return false;
-    }
-
-    /**
      * @brief average over neighbouring spectra
      *
      * @param exp experimental data to be averaged
      * @param average_type averaging type to be used ("gaussian" or "tophat")
-     * @param ms_level targe MS level. If it is -1, ms_level will be determined by ms_level parameter.
      */
-
-    template<typename MapType>
-    void average(MapType &exp, const String &average_type, int ms_level = -1)
+    template <typename MapType>
+    void average(MapType& exp, const String& average_type)
     {
-      if (ms_level < 0)
-      {
-        ms_level = param_.getValue("average_gaussian:ms_level");
-        if (average_type == "tophat")
-        {
-          ms_level = param_.getValue("average_tophat:ms_level");
-        }
-      }
+      // MS level to be averaged
+      int ms_level = param_.getValue("average_gaussian:ms_level");
+      if (average_type == "tophat")
+      {
+        ms_level = param_.getValue("average_tophat:ms_level");
+      }
+      
       // spectrum type (profile, centroid or automatic)
       std::string spectrum_type = param_.getValue("average_gaussian:spectrum_type");
       if (average_type == "tophat")
@@ -386,12 +330,9 @@
       double fwhm(param_.getValue("average_gaussian:rt_FWHM"));
       double factor = -4 * log(2.0) / (fwhm * fwhm); // numerical factor within Gaussian
       double cutoff(param_.getValue("average_gaussian:cutoff"));
-      double precursor_mass_ppm = param_.getValue("average_gaussian:precursor_mass_tol");
-      int precursor_max_charge = param_.getValue("average_gaussian:precursor_max_charge");
 
       // parameters for Top-Hat averaging
-      bool unit(param_.getValue("average_tophat:rt_unit") ==
-                "scans"); // true if RT unit is 'scans', false if RT unit is 'seconds'
+      bool unit(param_.getValue("average_tophat:rt_unit") == "scans"); // true if RT unit is 'scans', false if RT unit is 'seconds'
       double range(param_.getValue("average_tophat:rt_range")); // range of spectra to be averaged over
       double range_seconds = range / 2; // max. +/- <range_seconds> seconds from master spectrum
       int range_scans = static_cast<int>(range); // in case of unit scans, the param is used as integer
@@ -402,9 +343,9 @@
       range_scans = (range_scans - 1) / 2; // max. +/- <range_scans> scans from master spectrum
 
       AverageBlocks spectra_to_average_over;
+
       // loop over RT
       int n(0); // spectrum index
-      int cntr(0); // spectrum counter
       for (typename MapType::const_iterator it_rt = exp.begin(); it_rt != exp.end(); ++it_rt)
       {
         if (Int(it_rt->getMSLevel()) == ms_level)
@@ -423,32 +364,15 @@
           {
             if (Int(it_rt_2->getMSLevel()) == ms_level)
             {
-              bool add = true;
-              // if precursor_mass_ppm >=0, two spectra should have the same mass. otherwise it_rt_2 is skipped.
-              if (precursor_mass_ppm >= 0 && ms_level >= 2 && it_rt->getPrecursors().size() > 0 &&
-                  it_rt_2->getPrecursors().size() > 0)
+              double weight = 1;
+              if (average_type == "gaussian")
               {
-                double mz1 = it_rt->getPrecursors()[0].getMZ();
-                double mz2 = it_rt_2->getPrecursors()[0].getMZ();
-                add = areMassesMatched(mz1, mz2, precursor_mass_ppm, precursor_max_charge);
-              }
-
-              if (add)
-              {
-<<<<<<< HEAD
-                double weight = 1;
-                if (average_type == "gaussian")
-                {
-                  weight = std::exp(factor * pow(it_rt_2->getRT() - it_rt->getRT(), 2));
-                }
-                std::pair<Size, double> p(m, weight);
-                spectra_to_average_over[n].push_back(p);
-=======
                 //factor * (rt_2 -rt)^2
                 double base = it_rt_2->getRT() - it_rt->getRT();
                 weight = std::exp(factor * base * base);
->>>>>>> 89dd3df9
               }
+              std::pair<Size, double> p(m, weight);
+              spectra_to_average_over[n].push_back(p);
               ++steps;
             }
             if (average_type == "gaussian")
@@ -480,27 +404,6 @@
           {
             if (Int(it_rt_2->getMSLevel()) == ms_level)
             {
-<<<<<<< HEAD
-              bool add = true;
-              // if precursor_mass_ppm >=0, two spectra should have the same mass. otherwise it_rt_2 is skipped.
-              if (precursor_mass_ppm >= 0 && ms_level >= 2 && it_rt->getPrecursors().size() > 0 &&
-                  it_rt_2->getPrecursors().size() > 0)
-              {
-                double mz1 = it_rt->getPrecursors()[0].getMZ();
-                double mz2 = it_rt_2->getPrecursors()[0].getMZ();
-                add = areMassesMatched(mz1, mz2, precursor_mass_ppm, precursor_max_charge);
-              }
-              if (add)
-              {
-                double weight = 1;
-                if (average_type == "gaussian")
-                {
-                  weight = std::exp(factor * pow(it_rt_2->getRT() - it_rt->getRT(), 2));
-                }
-                std::pair<Size, double> p(m, weight);
-                spectra_to_average_over[n].push_back(p);
-              }
-=======
               double weight = 1;
               if (average_type == "gaussian")
               {  
@@ -509,7 +412,6 @@
               }
               std::pair<Size, double> p (m, weight);
               spectra_to_average_over[n].push_back(p);
->>>>>>> 89dd3df9
               ++steps;
             }
             if (average_type == "gaussian")
@@ -531,30 +433,16 @@
             --m;
             --it_rt_2;
           }
-          ++cntr;
+
         }
         ++n;
       }
 
-      if (cntr == 0)
-      {
-        //return;
-        throw Exception::InvalidParameter(__FILE__,
-                                          __LINE__,
-                                          OPENMS_PRETTY_FUNCTION,
-                                          "Input mzML does not have any spectra of MS level specified by ms_level.");
-      }
       // normalize weights
       for (AverageBlocks::iterator it = spectra_to_average_over.begin(); it != spectra_to_average_over.end(); ++it)
       {
         double sum(0.0);
-<<<<<<< HEAD
-        for (std::vector<std::pair<Size, double> >::const_iterator it2 = it->second.begin();
-             it2 != it->second.end();
-             ++it2)
-=======
         for (const auto& weight: it->second)
->>>>>>> 89dd3df9
         {
           sum += weight.second;
         }
@@ -600,7 +488,7 @@
 
     // @}
 
-  protected:
+protected:
 
     /**
         @brief merges blocks of spectra of a certain level
@@ -694,38 +582,26 @@
             {
               consensus_spec.push_back(*pit);
             }
-              // or add aligned peak height to ALL corresponding existing peaks
+            // or add aligned peak height to ALL corresponding existing peaks
             else
             {
               Size counter(0);
               Size copy_of_align_index(align_index);
 
-<<<<<<< HEAD
-              while (alignment.size() > 0 &&
-                     copy_of_align_index < alignment.size() &&
-=======
               while (!alignment.empty() && 
                      copy_of_align_index < alignment.size() && 
->>>>>>> 89dd3df9
                      alignment[copy_of_align_index].second == spec_b_index)
               {
                 ++copy_of_align_index;
                 ++counter;
               } // Count the number of peaks in a which correspond to a single b peak.
 
-<<<<<<< HEAD
-              while (alignment.size() > 0 &&
-                     align_index < alignment.size() &&
-=======
               while (!alignment.empty() &&
                      align_index < alignment.size() &&  
->>>>>>> 89dd3df9
                      alignment[align_index].second == spec_b_index)
               {
-                consensus_spec[alignment[align_index].first]
-                    .setIntensity(consensus_spec[alignment[align_index].first].getIntensity() +
-                                  (pit->getIntensity() /
-                                   (double) counter)); // add the intensity divided by the number of peaks
+                consensus_spec[alignment[align_index].first].setIntensity(consensus_spec[alignment[align_index].first].getIntensity() +
+                    (pit->getIntensity() / (double)counter)); // add the intensity divided by the number of peaks
                 ++align_index; // this aligned peak was explained, wait for next aligned peak ...
                 if (align_index == alignment.size())
                 {
