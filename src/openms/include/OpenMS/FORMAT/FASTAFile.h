--- conflicted
+++ resolved
@@ -49,14 +49,10 @@
   /**
     @brief This class serves for reading in and writing FASTA files
 
-<<<<<<< HEAD
     If the protein/gene sequence contains unusual symbols (such as translation end (*)),
     they will be kept!
 
-    You can use aggegate methods load() and store() to read/write a
-=======
     You can use aggregate methods load() and store() to read/write a
->>>>>>> 729c5db7
     set of protein sequences at the cost of memory.
     
     Or use single read/write of protein sequences using readStart(), readNext()
