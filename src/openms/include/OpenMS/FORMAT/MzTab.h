// --------------------------------------------------------------------------
//                   OpenMS -- Open-Source Mass Spectrometry
// --------------------------------------------------------------------------
// Copyright The OpenMS Team -- Eberhard Karls University Tuebingen,
// ETH Zurich, and Freie Universitaet Berlin 2002-2018.
//
// This software is released under a three-clause BSD license:
//  * Redistributions of source code must retain the above copyright
//    notice, this list of conditions and the following disclaimer.
//  * Redistributions in binary form must reproduce the above copyright
//    notice, this list of conditions and the following disclaimer in the
//    documentation and/or other materials provided with the distribution.
//  * Neither the name of any author or any participating institution
//    may be used to endorse or promote products derived from this software
//    without specific prior written permission.
// For a full list of authors, refer to the file AUTHORS.
// --------------------------------------------------------------------------
// THIS SOFTWARE IS PROVIDED BY THE COPYRIGHT HOLDERS AND CONTRIBUTORS "AS IS"
// AND ANY EXPRESS OR IMPLIED WARRANTIES, INCLUDING, BUT NOT LIMITED TO, THE
// IMPLIED WARRANTIES OF MERCHANTABILITY AND FITNESS FOR A PARTICULAR PURPOSE
// ARE DISCLAIMED. IN NO EVENT SHALL ANY OF THE AUTHORS OR THE CONTRIBUTING
// INSTITUTIONS BE LIABLE FOR ANY DIRECT, INDIRECT, INCIDENTAL, SPECIAL,
// EXEMPLARY, OR CONSEQUENTIAL DAMAGES (INCLUDING, BUT NOT LIMITED TO,
// PROCUREMENT OF SUBSTITUTE GOODS OR SERVICES; LOSS OF USE, DATA, OR PROFITS;
// OR BUSINESS INTERRUPTION) HOWEVER CAUSED AND ON ANY THEORY OF LIABILITY,
// WHETHER IN CONTRACT, STRICT LIABILITY, OR TORT (INCLUDING NEGLIGENCE OR
// OTHERWISE) ARISING IN ANY WAY OUT OF THE USE OF THIS SOFTWARE, EVEN IF
// ADVISED OF THE POSSIBILITY OF SUCH DAMAGE.
//
// --------------------------------------------------------------------------
// $Maintainer: Timo Sachsenberg $
// $Authors: Timo Sachsenberg $
// --------------------------------------------------------------------------

#pragma once

#include <OpenMS/FORMAT/SVOutStream.h>
#include <OpenMS/CONCEPT/Exception.h>
#include <OpenMS/KERNEL/StandardTypes.h>
#include <OpenMS/KERNEL/FeatureMap.h>
#include <OpenMS/KERNEL/ConsensusMap.h>
#include <OpenMS/CHEMISTRY/AASequence.h>
#include <OpenMS/METADATA/PeptideEvidence.h>

#include <map>
#include <vector>
#include <list>
#include <algorithm>

#pragma clang diagnostic push
#pragma clang diagnostic ignored "-Wnon-virtual-dtor"

namespace OpenMS
{
/**
      @brief Data model of MzTab files.

      Please see the official MzTab specification at https://code.google.com/p/mztab/

      @ingroup FileIO
  */

  /// MzTab supports null, NaN, Inf for cells with Integer or Double values. MzTabCellType explicitly defines the state of the cell for these types.
  enum MzTabCellStateType
  {
    MZTAB_CELLSTATE_DEFAULT,
    MZTAB_CELLSTATE_NULL,
    MZTAB_CELLSTATE_NAN,
    MZTAB_CELLSTATE_INF,
    SIZE_OF_MZTAB_CELLTYPE
  };

  /// basic interface for all MzTab datatypes (can be null; are converted from and to cell string)
  class OPENMS_DLLAPI MzTabNullAbleInterface
  {
public:
    virtual ~MzTabNullAbleInterface();
    virtual bool isNull() const = 0;
    virtual void setNull(bool b) = 0;
    virtual String toCellString() const = 0;
    virtual void fromCellString(const String&) = 0;
  };

  /// interface for NaN- and Inf- able datatypes (Double and Integer in MzTab). These are as well null-able
  class OPENMS_DLLAPI MzTabNullNaNAndInfAbleInterface :
    public MzTabNullAbleInterface
  {
public:
    ~MzTabNullNaNAndInfAbleInterface() override;
    virtual bool isNaN() const = 0;
    virtual void setNaN() = 0;
    virtual bool isInf() const = 0;
    virtual void setInf() = 0;
  };

  /// base class for atomic, non-container types (Double, Int)
  class OPENMS_DLLAPI MzTabNullAbleBase :
    public MzTabNullAbleInterface
  {
public:
    MzTabNullAbleBase();

    ~MzTabNullAbleBase() override;

    bool isNull() const override;

    void setNull(bool b) override;

protected:
    bool null_;
  };

  /// base class for the atomic non-container like MzTab data types (Double, Int)
  class OPENMS_DLLAPI MzTabNullNaNAndInfAbleBase :
    public MzTabNullNaNAndInfAbleInterface
  {
public:
    MzTabNullNaNAndInfAbleBase();

    ~MzTabNullNaNAndInfAbleBase() override;

    bool isNull() const override;

    void setNull(bool b) override;

    bool isNaN() const override;

    void setNaN() override;

    bool isInf() const override;

    void setInf() override;

protected:
    MzTabCellStateType state_;
  };

  class OPENMS_DLLAPI MzTabDouble :
    public MzTabNullNaNAndInfAbleBase
  {
public:
    MzTabDouble();

    explicit MzTabDouble(const double v);

    ~MzTabDouble() override;

    void set(const double& value);

    double get() const;

    String toCellString() const override;

    void fromCellString(const String& s) override;

protected:
    double value_;
  };

  class OPENMS_DLLAPI MzTabDoubleList :
    public MzTabNullAbleBase
  {
public:
    MzTabDoubleList();

    ~MzTabDoubleList() override;

    bool isNull() const override;

    void setNull(bool b) override;

    String toCellString() const override;

    void fromCellString(const String& s) override;

    std::vector<MzTabDouble> get() const;

    void set(const std::vector<MzTabDouble>& entries);

protected:
    std::vector<MzTabDouble> entries_;
  };

  class OPENMS_DLLAPI MzTabInteger :
    public MzTabNullNaNAndInfAbleBase
  {
public:
    MzTabInteger();

    explicit MzTabInteger(const int v);

    ~MzTabInteger() override;

    void set(const Int& value);

    Int get() const;

    String toCellString() const override;

    void fromCellString(const String& s) override;

protected:
    Int value_;
  };

  class OPENMS_DLLAPI MzTabIntegerList :
    public MzTabNullAbleBase
  {
public:
    MzTabIntegerList();

    bool isNull() const override;

    void setNull(bool b) override;

    String toCellString() const override;

    void fromCellString(const String& s) override;

    std::vector<MzTabInteger> get() const;

    void set(const std::vector<MzTabInteger>& entries);

protected:
    std::vector<MzTabInteger> entries_;
  };

  class OPENMS_DLLAPI MzTabBoolean :
    public MzTabNullAbleBase
  {
public:
    MzTabBoolean();

    explicit MzTabBoolean(bool v);

    ~MzTabBoolean() override;

    void set(const bool& value);

    Int get() const;

    String toCellString() const override;

    void fromCellString(const String& s) override;

protected:
    bool value_;
  };

  class OPENMS_DLLAPI MzTabString :
    public MzTabNullAbleInterface
  {
public:
    MzTabString();

    explicit MzTabString(const String& s);

    ~MzTabString() override;

    void set(const String& value);

    String get() const;

    bool isNull() const override;

    void setNull(bool b) override;

    String toCellString() const override;

    void fromCellString(const String& s) override;

protected:
    String value_;
  };

  class OPENMS_DLLAPI MzTabParameter :
    public MzTabNullAbleInterface
  {
public:
    MzTabParameter();

    ~MzTabParameter() override;

    bool isNull() const override;

    void setNull(bool b) override;

    void setCVLabel(const String& CV_label);

    void setAccession(const String& accession);

    void setName(const String& name);

    void setValue(const String& value);

    String getCVLabel() const;

    String getAccession() const;

    String getName() const;

    String getValue() const;

    String toCellString() const override;

    void fromCellString(const String& s) override;

protected:
    String CV_label_;
    String accession_;
    String name_;
    String value_;
  };

  class OPENMS_DLLAPI MzTabParameterList :
    public MzTabNullAbleInterface
  {
public:

    ~MzTabParameterList() override;

    bool isNull() const override;

    void setNull(bool b) override;

    String toCellString() const override;

    void fromCellString(const String& s) override;

    std::vector<MzTabParameter> get() const;

    void set(const std::vector<MzTabParameter>& parameters);

protected:
    std::vector<MzTabParameter> parameters_;
  };

  class OPENMS_DLLAPI MzTabStringList :
    public MzTabNullAbleInterface
  {
public:
    MzTabStringList();

    ~MzTabStringList() override;

    /// needed for e.g. ambiguity_members and GO accessions as these use ',' as separator while the others use '|'
    void setSeparator(char sep);

    bool isNull() const override;

    void setNull(bool b) override;

    String toCellString() const override;

    void fromCellString(const String& s) override;

    std::vector<MzTabString> get() const;

    void set(const std::vector<MzTabString>& entries);

protected:
    std::vector<MzTabString> entries_;
    char sep_;
  };

  class OPENMS_DLLAPI MzTabModification :
    public MzTabNullAbleInterface
  {
public:
    MzTabModification();

    ~MzTabModification() override;

    bool isNull() const override;

    void setNull(bool b) override;

    /// set (potentially ambiguous) position(s) with associated parameter (might be null if not set)
    void setPositionsAndParameters(const std::vector<std::pair<Size, MzTabParameter> >& ppp);

    std::vector<std::pair<Size, MzTabParameter> > getPositionsAndParameters() const;

    void setModificationIdentifier(const MzTabString& mod_id);

    MzTabString getModOrSubstIdentifier() const;

    String toCellString() const override;

    void fromCellString(const String& s) override;

protected:
    std::vector<std::pair<Size, MzTabParameter> > pos_param_pairs_;
    MzTabString mod_identifier_;
  };

  class OPENMS_DLLAPI MzTabModificationList :
    public MzTabNullAbleBase
  {
public:
    ~MzTabModificationList() override;

    bool isNull() const override;

    void setNull(bool b) override;

    String toCellString() const override;

    void fromCellString(const String& s) override;

    std::vector<MzTabModification> get() const;

    void set(const std::vector<MzTabModification>& entries);

protected:
    std::vector<MzTabModification> entries_;

  };

  class OPENMS_DLLAPI MzTabSpectraRef :
    public MzTabNullAbleInterface
  {
public:
    MzTabSpectraRef();

    ~MzTabSpectraRef() override;

    bool isNull() const override;

    void setNull(bool b) override;

    void setMSFile(Size index);

    void setSpecRef(const String& spec_ref);

    String getSpecRef() const;

    Size getMSFile() const;

    void setSpecRefFile(const String& spec_ref);

    String toCellString() const override;

    void fromCellString(const String& s) override;

protected:
    Size ms_run_; //< number is specified in the meta data section.
    String spec_ref_;
  };

// MTD

  struct OPENMS_DLLAPI MzTabSampleMetaData
  {
    MzTabString description;
    std::map<Size, MzTabParameter> species;
    std::map<Size, MzTabParameter> tissue;
    std::map<Size, MzTabParameter> cell_type;
    std::map<Size, MzTabParameter> disease;
    std::map<Size, MzTabParameter> custom;
  };

  struct OPENMS_DLLAPI MzTabSoftwareMetaData
  {
    MzTabParameter software;
    //TODO shouldn't settings always consist of the name of the setting
    // and the value?
    std::map<Size, MzTabString> setting;
  };

  struct OPENMS_DLLAPI MzTabModificationMetaData
  {
    MzTabParameter modification;
    MzTabString site;
    MzTabString position;
  };

  struct OPENMS_DLLAPI MzTabAssayMetaData
  {
    MzTabParameter quantification_reagent;
    std::map<Size, MzTabModificationMetaData> quantification_mod;
    MzTabString sample_ref;
    std::vector<int> ms_run_ref; // adapted to address https://github.com/HUPO-PSI/mzTab/issues/26
  };

  struct OPENMS_DLLAPI MzTabCVMetaData
  {
    MzTabString label;
    MzTabString full_name;
    MzTabString version;
    MzTabString url;
  };

  struct OPENMS_DLLAPI MzTabInstrumentMetaData
  {
    MzTabParameter name;
    MzTabParameter source;
    std::map<Size, MzTabParameter> analyzer;
    MzTabParameter detector;
  };

  struct OPENMS_DLLAPI MzTabContactMetaData
  {
    MzTabString name;
    MzTabString affiliation;
    MzTabString email;
  };

  struct OPENMS_DLLAPI MzTabMSRunMetaData
  {
    MzTabParameter format;
    MzTabString location;
    MzTabParameter id_format;
    MzTabParameterList fragmentation_method;
  };

  struct OPENMS_DLLAPI MzTabStudyVariableMetaData
  {
    std::vector<int> assay_refs;
    std::vector<int> sample_refs;
    MzTabString description;
  };

  /// all meta data of a mzTab file. Please refer to specification for documentation.
  class OPENMS_DLLAPI MzTabMetaData
  {
public:
    MzTabMetaData();

    MzTabString mz_tab_version;
    MzTabString mz_tab_mode;
    MzTabString mz_tab_type;
    MzTabString mz_tab_id;
    MzTabString title;
    MzTabString description;

    std::map<Size, MzTabParameter> protein_search_engine_score;
    std::map<Size, MzTabParameter> peptide_search_engine_score;
    std::map<Size, MzTabParameter> psm_search_engine_score;
    std::map<Size, MzTabParameter> smallmolecule_search_engine_score;
    std::map<Size, MzTabParameter> nucleic_acid_search_engine_score;
    std::map<Size, MzTabParameter> oligonucleotide_search_engine_score;
    std::map<Size, MzTabParameter> osm_search_engine_score;

    std::map<Size, MzTabParameterList> sample_processing;

    std::map<Size, MzTabInstrumentMetaData> instrument;

    std::map<Size, MzTabSoftwareMetaData> software;

    MzTabParameterList false_discovery_rate;

    std::map<Size, MzTabString> publication;

    std::map<Size, MzTabContactMetaData> contact;

    std::map<Size, MzTabString> uri;

    std::map<Size, MzTabModificationMetaData> fixed_mod;

    std::map<Size, MzTabModificationMetaData> variable_mod;

    MzTabParameter quantification_method;

    MzTabParameter protein_quantification_unit;
    MzTabParameter peptide_quantification_unit;
    MzTabParameter small_molecule_quantification_unit;

    std::map<Size, MzTabMSRunMetaData> ms_run;

    std::map<Size, MzTabParameter> custom;

    std::map<Size, MzTabSampleMetaData> sample;

    std::map<Size, MzTabAssayMetaData> assay;

    std::map<Size, MzTabStudyVariableMetaData> study_variable;

    std::map<Size, MzTabCVMetaData> cv;

    std::vector<String> colunit_protein;
    std::vector<String> colunit_peptide;
    std::vector<String> colunit_psm;
    std::vector<String> colunit_small_molecule;
  };

  typedef std::pair<String, MzTabString> MzTabOptionalColumnEntry; //<  column name (not null able), value (null able)

  /// PRT - Protein section (Table based)
  struct OPENMS_DLLAPI MzTabProteinSectionRow
  {
    MzTabProteinSectionRow();
    MzTabString accession; ///< The protein’s accession.
    MzTabString description; ///< Human readable description (i.e. the name)
    MzTabInteger taxid; ///< NEWT taxonomy for the species.
    MzTabString species; ///< Human readable name of the species
    MzTabString database; ///< Name of the protein database.
    MzTabString database_version; ///< String Version of the protein database.
    MzTabParameterList search_engine; ///< Search engine(s) identifying the protein.
    std::map<Size, MzTabDouble>  best_search_engine_score; ///< best_search_engine_score[1-n]
    std::map<Size, std::map<Size, MzTabDouble> > search_engine_score_ms_run; ///< search_engine_score[index1]_ms_run[index2]
    MzTabInteger reliability;
    std::map<Size, MzTabInteger> num_psms_ms_run;
    std::map<Size, MzTabInteger> num_peptides_distinct_ms_run;
    std::map<Size, MzTabInteger> num_peptides_unique_ms_run;
    MzTabStringList ambiguity_members; ///< Alternative protein identifications.
    MzTabModificationList modifications; ///< Modifications identified in the protein.
    MzTabString uri; ///< Location of the protein’s source entry.
    MzTabStringList go_terms; ///< List of GO terms for the protein.
    MzTabDouble coverage; ///< (0-1) Amount of protein sequence identified.
    std::map<Size, MzTabDouble> protein_abundance_assay;
    std::map<Size, MzTabDouble> protein_abundance_study_variable;
    std::map<Size, MzTabDouble> protein_abundance_stdev_study_variable;
    std::map<Size, MzTabDouble> protein_abundance_std_error_study_variable;
    std::vector<MzTabOptionalColumnEntry> opt_; ///< Optional Columns must start with “opt_”

    /// Comparison operator for sorting rows
    struct RowCompare
    {
      bool operator()(const MzTabProteinSectionRow& row1,
                      const MzTabProteinSectionRow& row2) const
      {
        return row1.accession.get() < row2.accession.get();
      }
    };
  };

  /// PEP - Peptide section (Table based)
  struct OPENMS_DLLAPI MzTabPeptideSectionRow
  {
    MzTabString sequence; ///< The peptide’s sequence.
    MzTabString accession; ///< The protein’s accession.
    MzTabBoolean unique; ///< 0=false, 1=true, null else: Peptide is unique for the protein.
    MzTabString database; ///< Name of the sequence database.
    MzTabString database_version; ///< Version (and optionally # of entries).
    MzTabParameterList search_engine; ///< Search engine(s) that identified the peptide.
    std::map<Size, MzTabDouble> best_search_engine_score; ///< Search engine(s) score(s) for the peptide.
    std::map<Size, std::map<Size, MzTabDouble> > search_engine_score_ms_run;
    MzTabInteger reliability; ///< (1-3) 0=null Identification reliability for the peptide.
    MzTabModificationList modifications; ///< Modifications identified in the peptide.
    MzTabDoubleList retention_time; ///< Time points in seconds. Semantics may vary.
    MzTabDoubleList retention_time_window;
    MzTabInteger charge; ///< Precursor ion’s charge.
    MzTabDouble mass_to_charge; ///< Precursor ion’s m/z.
    MzTabString uri; ///< Location of the PSMs source entry.
    MzTabSpectraRef spectra_ref; ///< Spectra identifying the peptide.
    std::map<Size, MzTabDouble> peptide_abundance_assay;
    std::map<Size, MzTabDouble> peptide_abundance_study_variable;
    std::map<Size, MzTabDouble> peptide_abundance_stdev_study_variable;
    std::map<Size, MzTabDouble> peptide_abundance_std_error_study_variable;
    std::vector<MzTabOptionalColumnEntry> opt_; ///< Optional columns must start with “opt_”.

    /// Comparison operator for sorting rows
    struct RowCompare
    {
      bool operator()(const MzTabPeptideSectionRow& row1,
                      const MzTabPeptideSectionRow& row2) const
      {
        return (std::make_pair(row1.sequence.get(), row1.accession.get()) <
                std::make_pair(row2.sequence.get(), row2.accession.get()));
      }
    };
  };

  /// PSM - PSM section (Table based)
  struct OPENMS_DLLAPI MzTabPSMSectionRow
  {
    MzTabString sequence; ///< The peptide’s sequence.
    MzTabInteger PSM_ID;
    MzTabString accession; ///< The protein’s accession.
    MzTabBoolean unique; ///< 0=false, 1=true, null else: Peptide is unique for the protein.
    MzTabString database; ///< Name of the sequence database.
    MzTabString database_version; ///< Version (and optionally # of entries).
    MzTabParameterList search_engine; ///< Search engine(s) that identified the peptide.
    std::map<Size, MzTabDouble> search_engine_score; ///< Search engine(s) score(s) for the peptide.
    MzTabInteger reliability; ///< (1-3) 0=null Identification reliability for the peptide.
    MzTabModificationList modifications; ///< Modifications identified in the peptide.
    MzTabDoubleList retention_time; ///< Time points in seconds. Semantics may vary.
    MzTabInteger charge; ///< The charge of the experimental precursor ion.
    MzTabDouble exp_mass_to_charge; ///< The m/z ratio of the experimental precursor ion.
    MzTabDouble calc_mass_to_charge;
    MzTabString uri; ///< Location of the PSM’s source entry.
    MzTabSpectraRef spectra_ref; ///< Spectra identifying the peptide.
    MzTabString pre;
    MzTabString post;
    MzTabString start;
    MzTabString end;
    std::vector<MzTabOptionalColumnEntry> opt_; ///< Optional columns must start with “opt_”.

    /// Comparison operator for sorting rows
    struct RowCompare
    {
      bool operator()(const MzTabPSMSectionRow& row1,
                      const MzTabPSMSectionRow& row2) const
      {
        // @TODO: sort by "PSM_ID"? what's the point of that field?
        return (std::make_tuple(row1.sequence.get(),
                                row1.spectra_ref.getMSFile(),
                                row1.spectra_ref.getSpecRef(),
                                row1.accession.get()) <
                std::make_tuple(row2.sequence.get(),
                                row2.spectra_ref.getMSFile(),
                                row2.spectra_ref.getSpecRef(),
                                row2.accession.get()));
      }
    };
  };

  /// SML Small molecule section (table based)
  struct OPENMS_DLLAPI MzTabSmallMoleculeSectionRow
  {
    MzTabStringList identifier; ///< The small molecule’s identifier.
    MzTabString chemical_formula; ///< Chemical formula of the identified compound.
    MzTabString smiles; ///< Molecular structure in SMILES format.
    MzTabString inchi_key; ///< InChi Key of the identified compound.
    MzTabString description; ///< Human readable description (i.e. the name)
    MzTabDouble exp_mass_to_charge; ///< Precursor ion’s m/z.
    MzTabDouble calc_mass_to_charge; ///< Precursor ion’s m/z.
    MzTabInteger charge; ///< Precursor ion’s charge.
    MzTabDoubleList retention_time; ///< Time points in seconds. Semantics may vary.
    MzTabInteger taxid; ///< NEWT taxonomy for the species.
    MzTabString species; ///< Human readable name of the species
    MzTabString database; ///< Name of the used database.
    MzTabString database_version; ///< String Version of the database (and optionally # of compounds).
    MzTabInteger reliability; ///< (1-3) The identification reliability.
    MzTabString uri; ///< The source entry’s location.
    MzTabSpectraRef spectra_ref; ///< Spectra identifying the small molecule.
    MzTabParameterList search_engine; ///< Search engine(s) identifying the small molecule.
    std::map<Size, MzTabDouble> best_search_engine_score; ///< Search engine(s) identifications score(s).
    std::map<Size, std::map<Size, MzTabDouble> > search_engine_score_ms_run;
    MzTabString modifications; ///< Modifications identified on the small molecule.
    std::map<Size, MzTabDouble> smallmolecule_abundance_assay;
    std::map<Size, MzTabDouble> smallmolecule_abundance_study_variable;
    std::map<Size, MzTabDouble> smallmolecule_abundance_stdev_study_variable;
    std::map<Size, MzTabDouble> smallmolecule_abundance_std_error_study_variable;
    std::vector<MzTabOptionalColumnEntry> opt_; ///< Optional columns must start with “opt_”.
  };

  /// NUC - Nucleic acid section (table-based)
  struct OPENMS_DLLAPI MzTabNucleicAcidSectionRow
  {
    MzTabString accession; ///< The nucleic acid’s accession.
    MzTabString description; ///< Human readable description (i.e. the name)
    MzTabInteger taxid; ///< NEWT taxonomy for the species.
    MzTabString species; ///< Human readable name of the species
    MzTabString database; ///< Name of the sequence database.
    MzTabString database_version; ///< Version of the sequence database.
    MzTabParameterList search_engine; ///< Search engine(s) that identified the nucleic acid.
    std::map<Size, MzTabDouble>  best_search_engine_score; ///< Best search engine(s) score(s) (over all MS runs)
    std::map<Size, std::map<Size, MzTabDouble> > search_engine_score_ms_run;
    MzTabInteger reliability;
    std::map<Size, MzTabInteger> num_osms_ms_run;
    std::map<Size, MzTabInteger> num_oligos_distinct_ms_run;
    std::map<Size, MzTabInteger> num_oligos_unique_ms_run;
    MzTabStringList ambiguity_members; ///< Alternative nucleic acid identifications.
    MzTabModificationList modifications; ///< Modifications identified in the nucleic acid.
    MzTabString uri; ///< Location of the nucleic acid’s source entry.
    // do GO terms make sense for nucleic acid sequences?
    MzTabStringList go_terms; ///< List of GO terms for the nucleic acid.
    MzTabDouble coverage; ///< (0-1) Fraction of nucleic acid sequence identified.
    std::vector<MzTabOptionalColumnEntry> opt_; ///< Optional Columns must start with “opt_”

    /// Comparison operator for sorting rows
    struct RowCompare
    {
      bool operator()(const MzTabNucleicAcidSectionRow& row1,
                      const MzTabNucleicAcidSectionRow& row2) const
      {
        return row1.accession.get() < row2.accession.get();
      }
    };
  };

  /// OLI - Oligonucleotide section (table-based)
  struct OPENMS_DLLAPI MzTabOligonucleotideSectionRow
  {
    MzTabString sequence; ///< The oligonucleotide’s sequence.
    MzTabString accession; ///< The nucleic acid’s accession.
    MzTabBoolean unique; ///< 0=false, 1=true, null else: Oligonucleotide maps uniquely to the nucleic acid sequence.
    MzTabParameterList search_engine; ///< Search engine(s) that identified the match.
    std::map<Size, MzTabDouble> best_search_engine_score; ///< Search engine(s) score(s) for the match.
    std::map<Size, std::map<Size, MzTabDouble>> search_engine_score_ms_run; ///< Search engine(s) score(s) per individual MS run
    MzTabInteger reliability; ///< (1-3) 0=null Identification reliability for the match.
    MzTabModificationList modifications; ///< Modifications identified in the oligonucleotide.
    MzTabDoubleList retention_time; ///< Time points in seconds. Semantics may vary.
    MzTabDoubleList retention_time_window;
    MzTabString uri; ///< Location of the oligonucleotide's source entry.
    MzTabString pre;
    MzTabString post;
    MzTabString start;
    MzTabString end;
    std::vector<MzTabOptionalColumnEntry> opt_; ///< Optional columns must start with “opt_”.

    /// Comparison operator for sorting rows
    struct RowCompare
    {
      bool operator()(const MzTabOligonucleotideSectionRow& row1,
                      const MzTabOligonucleotideSectionRow& row2) const
        {
          return (std::make_tuple(row1.sequence.get(), row1.accession.get(),
                                  row1.start.get(), row1.end.get()) <
                  std::make_tuple(row2.sequence.get(), row2.accession.get(),
                                  row2.start.get(), row2.end.get()));
        }
    };

  };

  /// OSM - OSM (oligonucleotide-spectrum match) section (table-based)
  struct OPENMS_DLLAPI MzTabOSMSectionRow
  {
    MzTabString sequence; ///< The oligonucleotide’s sequence.
    MzTabParameterList search_engine; ///< Search engine(s) that identified the match.
    std::map<Size, MzTabDouble> search_engine_score; ///< Search engine(s) score(s) for the match.
    MzTabInteger reliability; ///< (1-3) 0=null Identification reliability for the match.
    MzTabModificationList modifications; ///< Modifications identified in the oligonucleotide.
    MzTabDoubleList retention_time; ///< Time points in seconds. Semantics may vary.
    MzTabInteger charge; ///< The charge of the experimental precursor ion.
    MzTabDouble exp_mass_to_charge; ///< The m/z ratio of the experimental precursor ion.
    MzTabDouble calc_mass_to_charge; ///< The theoretical m/z ratio of the oligonucleotide.
    MzTabString uri; ///< Location of the OSM’s source entry.
    MzTabSpectraRef spectra_ref; ///< Reference to the spectrum underlying the match.
    std::vector<MzTabOptionalColumnEntry> opt_; ///< Optional columns must start with “opt_”.

    /// Comparison operator for sorting rows
    struct RowCompare
    {
      bool operator()(const MzTabOSMSectionRow& row1,
                      const MzTabOSMSectionRow& row2) const
      {
        return (std::make_tuple(row1.sequence.get(),
                                row1.spectra_ref.getMSFile(),
                                row1.spectra_ref.getSpecRef()) <
                std::make_tuple(row2.sequence.get(),
                                row2.spectra_ref.getMSFile(),
                                row2.spectra_ref.getSpecRef()));
      }
    };
  };

  typedef std::vector<MzTabProteinSectionRow> MzTabProteinSectionRows;
  typedef std::vector<MzTabPeptideSectionRow> MzTabPeptideSectionRows;
  typedef std::vector<MzTabPSMSectionRow> MzTabPSMSectionRows;
  typedef std::vector<MzTabSmallMoleculeSectionRow> MzTabSmallMoleculeSectionRows;
  typedef std::vector<MzTabNucleicAcidSectionRow> MzTabNucleicAcidSectionRows;
  typedef std::vector<MzTabOligonucleotideSectionRow> MzTabOligonucleotideSectionRows;
  typedef std::vector<MzTabOSMSectionRow> MzTabOSMSectionRows;


  /**
      @brief Data model of MzTab files.
      Please see the official MzTab specification at https://code.google.com/p/mztab/

      @ingroup FileIO
 */
  class OPENMS_DLLAPI MzTab
  {
  public:
    /// Default constructor
    MzTab();

    /// Destructor
    virtual ~MzTab();

    const MzTabMetaData& getMetaData() const;

    void setMetaData(const MzTabMetaData& md);

    const MzTabProteinSectionRows& getProteinSectionRows() const;

    void setProteinSectionRows(const MzTabProteinSectionRows& psd);

    const MzTabPeptideSectionRows& getPeptideSectionRows() const;

    void setPeptideSectionRows(const MzTabPeptideSectionRows& psd);

    const MzTabPSMSectionRows& getPSMSectionRows() const;

    void setPSMSectionRows(const MzTabPSMSectionRows& psd);

    const MzTabSmallMoleculeSectionRows& getSmallMoleculeSectionRows() const;

    void setSmallMoleculeSectionRows(const MzTabSmallMoleculeSectionRows& smsd);

    const MzTabNucleicAcidSectionRows& getNucleicAcidSectionRows() const;

    void setNucleicAcidSectionRows(const MzTabNucleicAcidSectionRows& nasd);

    const MzTabOligonucleotideSectionRows& getOligonucleotideSectionRows() const;

    void setOligonucleotideSectionRows(const MzTabOligonucleotideSectionRows& onsd);

    const MzTabOSMSectionRows& getOSMSectionRows() const;

    void setOSMSectionRows(const MzTabOSMSectionRows& osd);

    void setCommentRows(const std::map<Size, String>& com);

    void setEmptyRows(const std::vector<Size>& empty);

    const std::vector<Size>& getEmptyRows() const;

    const std::map<Size, String>& getCommentRows() const;

    /// Extract opt_ (custom, optional column names)
    std::vector<String> getProteinOptionalColumnNames() const;

    /// Extract opt_ (custom, optional column names)
    std::vector<String> getPeptideOptionalColumnNames() const;

    /// Extract opt_ (custom, optional column names)
    std::vector<String> getPSMOptionalColumnNames() const;

    /// Extract opt_ (custom, optional column names)
    std::vector<String> getSmallMoleculeOptionalColumnNames() const;


    /**
      @brief Gets peptide_evidences with data from internal structures adds their info to an MzTabPSMSectionRow (pre- or unfilled)

      @param peptide_evidences Vector of PeptideEvidence holding internal data.
      @param row Pre- or unfilled MzTabPSMSectionRow to be filled with the data.
      @param rows Vector of MzTabPSMSectionRow to add the differently updated rows to.
    */
    static void addPepEvidenceToRows(const std::vector<PeptideEvidence>& peptide_evidences, MzTabPSMSectionRow& row, MzTabPSMSectionRows& rows);

    /// Extract opt_ (custom, optional column names)
    std::vector<String> getNucleicAcidOptionalColumnNames() const;

    /// Extract opt_ (custom, optional column names)
    std::vector<String> getOligonucleotideOptionalColumnNames() const;

    static void addMetaInfoToOptionalColumns(const std::set<String>& keys, std::vector<MzTabOptionalColumnEntry>& opt, const String& id, const MetaInfoInterface& meta);

    /// Extract opt_ (custom, optional column names)
    std::vector<String> getOSMOptionalColumnNames() const;

    static std::map<Size, MzTabModificationMetaData> generateMzTabStringFromModifications(const std::vector<String>& mods);

    static std::map<Size, MzTabModificationMetaData> generateMzTabStringFromVariableModifications(const std::vector<String>& mods);

    static std::map<Size, MzTabModificationMetaData> generateMzTabStringFromFixedModifications(const std::vector<String>& mods);

    static MzTab exportFeatureMapToMzTab(const FeatureMap& feature_map, const String& filename);

    /**
      * @brief Export peptide and protein identifications to mzTab
      *
      * Additionally this function fills two std::maps with mappings for external usage.
      *
      * @param[IN] prot_ids Data structure containing protein identifications
      * @param[IN] peptide_ids Data structure containing peptide identifications
      * @param[IN] filename Input idXML file name
      * @param[IN] first_run_inference_only Is all protein inference information stored in the first run?
      * @param[OUT] map_run_fileidx_2_msfileidx Mapping from (run index, input file index) to experimental design file index. The experimental design file index is either given, or a simplified version created from the input file index on the fly.
      * @param[OUT] idrun_2_run_index Mapping from protein identification identifier (search engine + date) to run index, i.e. for storing file origins from different runs
      *
      * @return mzTab object
    */
    static MzTab exportIdentificationsToMzTab(
        const std::vector<ProteinIdentification>& prot_ids,
        const std::vector<PeptideIdentification>& peptide_ids,
        const String& filename,
        bool first_run_inference_only,
        std::map<std::pair<size_t,size_t>,size_t>& map_run_fileidx_2_msfileidx,
        std::map<String, size_t>& idrun_2_run_index,
        bool export_empty_pep_ids = false);

    /// Generate MzTab style list of PTMs from AASequence object.
    /// All passed fixed modifications are not reported (as suggested by the standard for the PRT and PEP section).
    /// In contrast, all modifications are reported in the PSM section (see standard document for details).
    static MzTabModificationList extractModificationListFromAASequence(const AASequence& aas, const std::vector<String>& fixed_mods = std::vector<String>());

		/**
		 * @brief export linked peptide features aka consensus map
		 *
		 * @param consensus_map		data structure of the linked peptide features
		 * @param filename		input consensusXML file name
		 * @param export_unidentified_features		Should not identified peptide features be exported?
		 * @param export_unassigned_ids		Should unassigned identifications be exported?
		 * @param export_subfeatures		The position of the consensus feature will always be exported. Should the individual subfeatures be exported as well?
		 *
		 * @return mzTab object
		 */
    static MzTab exportConsensusMapToMzTab(
<<<<<<< HEAD
      const ConsensusMap& consensus_map,
      const String& filename,
      const bool export_unidentified_features,
      const bool export_unassigned_ids,
      const bool export_subfeatures,
      const bool export_empty_pep_ids = false,
      String title = "ConsensusMap export from OpenMS");
=======
      const ConsensusMap & consensus_map,
      const String & filename,
      const bool first_run_inference_only,
      const bool export_unidentified_features,
      const bool export_unassigned_ids,
      const bool export_subfeatures,
      const String& title = "ConsensusMap export from OpenMS");

>>>>>>> 74dd6a5b

  protected:
    /// Helper function for "get...OptionalColumnNames" functions
    template <typename SectionRows>
    std::vector<String> getOptionalColumnNames_(const SectionRows& rows) const
    {
      // vector is used to preserve the column order
      std::vector<String> names;
      if (!rows.empty())
      {
        for (typename SectionRows::const_iterator it = rows.begin(); it != rows.end(); ++it)
        {
          for (std::vector<MzTabOptionalColumnEntry>::const_iterator it_opt = it->opt_.begin(); it_opt != it->opt_.end(); ++it_opt)
          {
            if (std::find(names.begin(), names.end(), it_opt->first) == names.end())
            {
              names.push_back(it_opt->first);
            }
          }
        }
      }
      return names;
    }

    static void checkSequenceUniqueness_(const std::vector<PeptideIdentification>& curr_pep_ids);

    MzTabMetaData meta_data_;
    MzTabProteinSectionRows protein_data_;
    MzTabPeptideSectionRows peptide_data_;
    MzTabPSMSectionRows psm_data_;
    MzTabSmallMoleculeSectionRows small_molecule_data_;
    MzTabNucleicAcidSectionRows nucleic_acid_data_;
    MzTabOligonucleotideSectionRows oligonucleotide_data_;
    MzTabOSMSectionRows osm_data_; ///</ oligonucleotide-spectrum matches
    std::vector<Size> empty_rows_; ///< index of empty rows
    std::map<Size, String> comment_rows_; ///< comments
  };

} // namespace OpenMS

#pragma clang diagnostic pop
<|MERGE_RESOLUTION|>--- conflicted
+++ resolved
@@ -982,24 +982,15 @@
 		 * @return mzTab object
 		 */
     static MzTab exportConsensusMapToMzTab(
-<<<<<<< HEAD
       const ConsensusMap& consensus_map,
       const String& filename,
+      const bool first_run_inference_only,
       const bool export_unidentified_features,
       const bool export_unassigned_ids,
       const bool export_subfeatures,
       const bool export_empty_pep_ids = false,
-      String title = "ConsensusMap export from OpenMS");
-=======
-      const ConsensusMap & consensus_map,
-      const String & filename,
-      const bool first_run_inference_only,
-      const bool export_unidentified_features,
-      const bool export_unassigned_ids,
-      const bool export_subfeatures,
       const String& title = "ConsensusMap export from OpenMS");
 
->>>>>>> 74dd6a5b
 
   protected:
     /// Helper function for "get...OptionalColumnNames" functions
