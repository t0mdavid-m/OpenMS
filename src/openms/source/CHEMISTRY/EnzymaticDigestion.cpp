--- conflicted
+++ resolved
@@ -220,11 +220,7 @@
       Size l = fragment_positions[i] - fragment_positions[i - 1];
       if (l >= min_length && l <= max_length)
       {
-<<<<<<< HEAD
-        output.push_back(sequence.substr(fragment_positions[i - 1], fragment_positions[i] - 1));
-=======
         output.push_back(sequence.substr(pep_positions[i - 1], l));
->>>>>>> 77698456
       }
     }
 
@@ -232,11 +228,7 @@
     Size l = sequence.size() - fragment_positions[count - 1];
     if (l >= min_length && l <= max_length)
     {
-<<<<<<< HEAD
-      output.push_back(sequence.substr(fragment_positions[count - 1], sequence.size() - 1));
-=======
       output.push_back(sequence.substr(pep_positions[count - 1], l));
->>>>>>> 77698456
     }
 
     // generate fragments with missed cleavages
@@ -247,11 +239,7 @@
         Size l = fragment_positions[j + i] - fragment_positions[j - 1];
         if (l >= min_length && l <= max_length)
         {
-<<<<<<< HEAD
-          output.push_back(sequence.substr(fragment_positions[j - 1], fragment_positions[j + i] - 1));
-=======
           output.push_back(sequence.substr(pep_positions[j - 1], l));
->>>>>>> 77698456
         }
       }
 
@@ -259,9 +247,6 @@
       Size l = sequence.size() - fragment_positions[count - i - 1];
       if (l >= min_length && l <= max_length)
       {
-<<<<<<< HEAD
-        output.push_back(sequence.substr(fragment_positions[count - i - 1], sequence.size() - 1 ));
-=======
         output.push_back(sequence.substr(pep_positions[count - i - 1], l));
       }
     }
@@ -291,7 +276,6 @@
         {
           output.push_back(sequence.substr(i, j - 1));
         }
->>>>>>> 77698456
       }
       return;
     }
@@ -301,39 +285,4 @@
     digestAfterTokenize_(fragment_positions, sequence, output, min_length, max_length);
   }
 
-<<<<<<< HEAD
-  void EnzymaticDigestion::digestUnmodified(const StringView& sequence, std::vector<StringView>& output, Size min_length, Size max_length) const
-  {
-    // initialization
-    output.clear();
-
-    // disable max length filter by setting to maximum length
-    if (max_length == 0 || max_length > sequence.size())
-    {
-      max_length = sequence.size();
-    }
-
-    // Unspecific cleavage:
-    // For unspecific cleavage every site is a cutting position.
-    // All substrings of length min_size..max_size are generated.
-    if (enzyme_->getName() == UnspecificCleavage)
-    {
-      output.reserve(sequence.size() * (max_length - min_length + 1));
-      for (Size i = 0; i <= sequence.size() - min_length; ++i)
-      {
-        const Size right = std::min(i + max_length, sequence.size());
-        for (Size j = i + min_length; j <= right; ++j)
-        {
-          output.push_back(sequence.substr(i, j - 1));
-        }
-      }
-      return;
-    }
-
-    // naive cleavage sites
-    std::vector<Size> fragment_positions = tokenize_(sequence.getString());
-    digestAfterTokenize_(fragment_positions, sequence, output, min_length, max_length);
-  }
-=======
->>>>>>> 77698456
 } //namespace