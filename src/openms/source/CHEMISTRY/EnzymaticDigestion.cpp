--- conflicted
+++ resolved
@@ -73,12 +73,12 @@
     return *this;
   }
 
-  SignedSize EnzymaticDigestion::getMissedCleavages() const
+  Size EnzymaticDigestion::getMissedCleavages() const
   {
     return missed_cleavages_;
   }
 
-  void EnzymaticDigestion::setMissedCleavages(SignedSize missed_cleavages)
+  void EnzymaticDigestion::setMissedCleavages(Size missed_cleavages)
   {
     missed_cleavages_ = missed_cleavages;
   }
@@ -119,76 +119,6 @@
     boost::regex re(enzyme_.getRegEx());
     if (enzyme_.getRegEx() != "()") // if it's not "no cleavage"
     {
-<<<<<<< HEAD
-    case ENZYME_TRYPSIN:
-      if (use_log_model_)
-      {
-        if (*iterator != 'R' && *iterator != 'K') // wait for R or K
-        {
-          return false;
-        }
-        SignedSize pos = distance(AASequence::ConstIterator(protein.begin()),
-                                  iterator) - 4; // start position in sequence
-        double score_cleave = 0, score_missed = 0;
-        for (SignedSize i = 0; i < 9; ++i)
-        {
-          if ((pos + i >= 0) && (pos + i < (SignedSize)protein.size()))
-          {
-            BindingSite bs(i, protein[pos + i].getOneLetterCode());
-            Map<BindingSite, CleavageModel>::const_iterator pos_it =
-              model_data_.find(bs);
-            if (pos_it != model_data_.end()) // no data for non-std. amino acids
-            {
-              score_cleave += pos_it->second.p_cleave;
-              score_missed += pos_it->second.p_miss;
-            }
-          }
-        }
-        return score_missed - score_cleave > log_model_threshold_;
-      }
-      else // naive digestion
-      {
-        // R or K at the end and not P afterwards
-        return (*iterator == 'R' || *iterator == 'K') &&
-               ((iterator + 1) == protein.end() || *(iterator + 1) != 'P');
-      }
-      break;
-
-    case ENZYME_TRYPSIN_P:
-      if (use_log_model_)
-      {
-        throw Exception::InvalidParameter(__FILE__, __LINE__, __PRETTY_FUNCTION__, String("EnzymaticDigestion: enzyme '") + NamesOfEnzymes[ENZYME_TRYPSIN_P] + " does not support logModel!");
-      }
-      else
-      {
-        // R or K at the end,  presence of P does not matter
-        return *iterator == 'R' || *iterator == 'K';
-      }
-      break;
-
-    default:
-      return false;
-    }
-  }
-
-  bool EnzymaticDigestion::isCleavageSiteInString_(const String& protein, const String::const_iterator& iterator) const
-  {
-    switch (enzyme_)
-    {
-    case ENZYME_TRYPSIN:
-      if (use_log_model_)
-      {
-        //TODO: throw not implemented exception
-      }
-      else // naive digestion
-      {
-        // R or K at the end and not P afterwards
-        return (*iterator == 'R' || *iterator == 'K') && ((iterator + 1) == protein.end() || *(iterator + 1) != 'P');
-      }
-
-    default:
-      return false;
-=======
       boost::sregex_token_iterator i(s.begin(), s.end(), re, -1);
       boost::sregex_token_iterator j;
       while (i != j)
@@ -196,7 +126,6 @@
         pep_positions.push_back(pos);
         pos += (i++)->length();
       }
->>>>>>> 74236cfa
     }
     else
     {
@@ -205,25 +134,7 @@
     return pep_positions;
   }
 
-<<<<<<< HEAD
-  void EnzymaticDigestion::nextCleavageSiteInString_(const String& sequence, String::const_iterator& iterator) const
-  {
-    while (iterator != sequence.end())
-    {
-      if (isCleavageSiteInString_(sequence, iterator))
-      {
-        ++iterator;
-        return;
-      }
-      ++iterator;
-    }
-    return;
-  }
-
-  bool EnzymaticDigestion::isValidProduct(const AASequence& protein, Size pep_pos, Size pep_length)
-=======
   bool EnzymaticDigestion::isValidProduct(const AASequence& protein, Size pep_pos, Size pep_length, bool methionine_cleavage)
->>>>>>> 74236cfa
   {
     if (pep_pos >= protein.size())
     {
@@ -285,10 +196,10 @@
   Size EnzymaticDigestion::peptideCount(const AASequence& protein)
   {
     std::vector<Size> pep_positions = tokenize_(protein.toUnmodifiedString());
-    SignedSize count = pep_positions.size();
+    Size count = pep_positions.size();
     // missed cleavages
     Size sum = count;
-    for (SignedSize i = 1; i < count; ++i)
+    for (Size i = 1; i < count; ++i)
     {
       if (i > missed_cleavages_) break;
       sum += count - i;
@@ -332,71 +243,59 @@
   void EnzymaticDigestion::digestUnmodifiedString(const String& sequence, vector<pair<String::const_iterator, String::const_iterator> >& output, Size min_length = 0) const
   {
     // initialization
-    SignedSize count = 1;
     output.clear();
 
-    SignedSize missed_cleavages = missed_cleavages_;
-
-    // missed cleavage iterators
-    vector<String::ConstIterator> mc_iterators;
-
-    if (missed_cleavages != 0)
-    {
-      mc_iterators.push_back(sequence.begin());
-    }
-
-    String::const_iterator begin = sequence.begin();
-    String::const_iterator end = sequence.begin();
-    while (nextCleavageSiteInString_(sequence, end), end != sequence.end())
-    {
-      ++count;
-      if (missed_cleavages != 0)
-      {
-        mc_iterators.push_back(end);
-      }
-      // store begin and (one after) end position of subsequence
-      if (static_cast<Size>(end - begin) >= min_length)
-        output.push_back(make_pair(begin, end));
-      begin = end;
-    }
-    // add last sequence
-    if (static_cast<Size>(end - begin) >= min_length)
-      output.push_back(make_pair(begin, end));
-
-    if (missed_cleavages != 0)
-    {
-      mc_iterators.push_back(end);
-    }
-
-    // missed cleavages
-    if (mc_iterators.size() > 2) //there is at least one cleavage site!
-    {
-      // resize to number of fragments
-      Size sum = count;
-
-      for (SignedSize i = 1; i < count; ++i)
-      {
-        if (i > missed_cleavages_)
+    // naive cleavage sites
+    std::vector<Size> pep_positions = tokenize_(sequence);
+    Size count = pep_positions.size();
+
+    // no cleavage sites? return full string
+    if (count == 0) 
+    {
+     if (sequence.size() >= min_length)
+     {
+       output.push_back(make_pair(sequence.begin(), sequence.end()));
+     }
+     return;
+    }
+
+    for (Size i = 1; i < count; ++i)
+    {
+      // add if cleavage product larger then min length
+      if (pep_positions[i] - pep_positions[i - 1] >= min_length)
+      {
+        const String::const_iterator begin_it = sequence.begin() + pep_positions[i - 1];
+        const String::const_iterator end_it = sequence.begin() + pep_positions[i];
+        output.push_back(make_pair(begin_it, end_it));
+      }
+    }
+
+    // add last cleavage product (need to add because end is not a cleavage site) if larger then min length
+    if (sequence.size() - pep_positions[count - 1] >= min_length)
+    {
+      const String::const_iterator begin_it = sequence.begin() + pep_positions[count - 1];
+      output.push_back(make_pair(begin_it, sequence.end()));
+    }
+
+    // generate fragments with missed cleavages
+    for (Size i = 1; ((i <= missed_cleavages_) && (i < count)); ++i)
+    {
+      for (Size j = 1; j < count - i; ++j)
+      {
+        if (pep_positions[j + i] - pep_positions[j - 1] >= min_length)
         {
-          break;
+          const String::const_iterator begin_it = sequence.begin() + pep_positions[j - 1];
+          const String::const_iterator end_it = sequence.begin() + pep_positions[j + i];
+          output.push_back(make_pair(begin_it, end_it));
         }
-        sum += count - i;
-      }
-
-      // generate fragments with missed cleavages
-      for (SignedSize i = 1; ((i <= missed_cleavages_) && (count > i)); ++i)
-      {
-        vector<String::const_iterator>::const_iterator b = mc_iterators.begin();
-        vector<String::const_iterator>::const_iterator e = b + (i + 1);
-        while (e != mc_iterators.end())
-        {
-          if (static_cast<Size>(*e - *b) >= min_length)
-            output.push_back(make_pair(*b, *e));
-          ++b;
-          ++e;
-        }
-      }
-    }
-  }
-
+      }
+
+      // add last cleavage product (need to add because end is not a cleavage site)
+      if (sequence.size() - pep_positions[count - 1] >= min_length)
+      {
+        const String::const_iterator begin_it = sequence.begin() + pep_positions[count - 1];
+        output.push_back(make_pair(begin_it, sequence.end()));
+      }
+    }
+  }
 } //namespace