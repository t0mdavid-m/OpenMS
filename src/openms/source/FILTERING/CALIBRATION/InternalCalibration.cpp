--- conflicted
+++ resolved
@@ -43,11 +43,8 @@
 
 #include <QtCore/QStringList>
 
-<<<<<<< HEAD
-=======
 #include <cstdio>
 
->>>>>>> daae6062
 namespace OpenMS
 {
 
