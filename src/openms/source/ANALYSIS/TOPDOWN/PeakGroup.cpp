//--------------------------------------------------------------------------
//                   OpenMS -- Open-Source Mass Spectrometry
// --------------------------------------------------------------------------
// Copyright The OpenMS Team -- Eberhard Karls University Tuebingen,
// ETH Zurich, and Freie Universitaet Berlin 2002-2022.
//
// This software is released under a three-clause BSD license:
//  * Redistributions of source code must retain the above copyright
//    notice, this list of conditions and the following disclaimer.
//  * Redistributions in binary form must reproduce the above copyright
//    notice, this list of conditions and the following disclaimer in the
//    documentation and/or other materials provided with the distribution.
//  * Neither the name of any author or any participating institution
//    may be used to endorse or promote products derived from this software
//    without specific prior written permission.
// For a full list of authors, refer to the file AUTHORS.
// --------------------------------------------------------------------------
// THIS SOFTWARE IS PROVIDED BY THE COPYRIGHT HOLDERS AND CONTRIBUTORS "AS IS"
// AND ANY EXPRESS OR IMPLIED WARRANTIES, INCLUDING, BUT NOT LIMITED TO, THE
// IMPLIED WARRANTIES OF MERCHANTABILITY AND FITNESS FOR A PARTICULAR PURPOSE
// ARE DISCLAIMED. IN NO EVENT SHALL ANY OF THE AUTHORS OR THE CONTRIBUTING
// INSTITUTIONS BE LIABLE FOR ANY DIRECT, INDIRECT, INCIDENTAL, SPECIAL,
// EXEMPLARY, OR CONSEQUENTIAL DAMAGES (INCLUDING, BUT NOT LIMITED TO,
// PROCUREMENT OF SUBSTITUTE GOODS OR SERVICES; LOSS OF USE, DATA, OR PROFITS;
// OR BUSINESS INTERRUPTION) HOWEVER CAUSED AND ON ANY THEORY OF LIABILITY,
// WHETHER IN CONTRACT, STRICT LIABILITY, OR TORT (INCLUDING NEGLIGENCE OR
// OTHERWISE) ARISING IN ANY WAY OUT OF THE USE OF THIS SOFTWARE, EVEN IF
// ADVISED OF THE POSSIBILITY OF SUCH DAMAGE.
//
// --------------------------------------------------------------------------
// $Maintainer: Kyowon Jeong, Jihyung Kim $
// $Authors: Kyowon Jeong, Jihyung Kim $
// --------------------------------------------------------------------------

#include <OpenMS/ANALYSIS/TOPDOWN/FLASHDeconvAlgorithm.h>
#include <OpenMS/ANALYSIS/TOPDOWN/PeakGroup.h>
#include <OpenMS/ANALYSIS/TOPDOWN/Qscore.h>

namespace OpenMS
{
  PeakGroup::PeakGroup(const int min_abs_charge, const int max_abs_charge, const bool is_positive) : min_abs_charge_(min_abs_charge), max_abs_charge_(max_abs_charge), is_positive_(is_positive)
  {
  }

  bool PeakGroup::operator<(const PeakGroup& a) const
  {
    if (this->monoisotopic_mass_ == a.monoisotopic_mass_)
    {
      return this->intensity_ < a.intensity_;
    }
    return this->monoisotopic_mass_ < a.monoisotopic_mass_;
  }

  bool PeakGroup::operator>(const PeakGroup& a) const
  {
    if (this->monoisotopic_mass_ == a.monoisotopic_mass_)
    {
      return this->intensity_ > a.intensity_;
    }
    return this->monoisotopic_mass_ > a.monoisotopic_mass_;
  }

  bool PeakGroup::operator==(const PeakGroup& a) const
  {
    return this->monoisotopic_mass_ == a.monoisotopic_mass_ && this->intensity_ == a.intensity_;
  }

  void PeakGroup::updateAvgPPMError_()
  {
    avg_ppm_error_ = 0;
    for (auto& p : *this)
    {
      avg_ppm_error_ += getAbsPPMError_(p);
    }
    avg_ppm_error_ /= (float)size();
  }

  void PeakGroup::updateAvgDaError_()
  {
    avg_da_error_ = .0f;
    for (auto& p : *this)
    {
      avg_da_error_ += getAbsDaError_(p);
    }
    avg_da_error_ /= size();
  }

  float PeakGroup::getAbsPPMError_(const LogMzPeak& p) const
  {
    float average_mass = (float)(monoisotopic_mass_ + p.isotopeIndex * iso_da_distance_);
    return (float)(abs(average_mass / (float)p.abs_charge + FLASHDeconvHelperStructs::getChargeMass(p.is_positive) - p.mz) / p.mz * 1e6);
  }

  float PeakGroup::getAbsDaError_(LogMzPeak& p) const
  {
    float average_mass = (float)(monoisotopic_mass_ + p.isotopeIndex * iso_da_distance_);
    return (float)(abs(average_mass - p.getUnchargedMass()));
  }

<<<<<<< HEAD
  void PeakGroup::updatePerChargeCos_(const FLASHDeconvHelperStructs::PrecalculatedAveragine& avg)
  {
    auto iso_dist = avg.get(monoisotopic_mass_);
    int iso_size = (int)iso_dist.size();
    auto current_per_isotope_intensities = std::vector<float>(getIsotopeIntensities().size() - isotope_int_shift, .0f);
=======
  int PeakGroup::getMinNegativeIsotopeIndex() const
  {
    return min_negative_isotope_index_;
  }

  void PeakGroup::updatePerChargeCos_(const FLASHDeconvHelperStructs::PrecalculatedAveragine& avg)
  {
    auto iso_dist = avg.get(monoisotopic_mass_);
    int iso_size = (int)iso_dist.size();
    auto current_per_isotope_intensities = std::vector<float>(getIsotopeIntensities().size() + min_negative_isotope_index_, .0f);
>>>>>>> 6ca7d144

    for (int abs_charge = min_abs_charge_; abs_charge <= max_abs_charge_; abs_charge++)
    {
      std::fill(current_per_isotope_intensities.begin(), current_per_isotope_intensities.end(), .0f);
      int min_isotope_index = (int)current_per_isotope_intensities.size();
      int max_isotope_index = -1; // this is inclusive!!

      for (auto& peak : logMzpeaks_)
      {
        if (peak.abs_charge != abs_charge)
        {
          continue;
        }

        if (peak.isotopeIndex >= (int)current_per_isotope_intensities.size())
        {
          continue;
        }

        if (peak.isotopeIndex < 0)
        {
          continue;
        }
        current_per_isotope_intensities[peak.isotopeIndex] += peak.intensity;
        min_isotope_index = min_isotope_index < peak.isotopeIndex ? min_isotope_index : peak.isotopeIndex;
        max_isotope_index = max_isotope_index < peak.isotopeIndex ? peak.isotopeIndex : max_isotope_index;
      }

      float cos_score = FLASHDeconvAlgorithm::getCosine(current_per_isotope_intensities, min_isotope_index, max_isotope_index + 1, iso_dist, iso_size, 0, 0);
      setChargeIsotopeCosine(abs_charge, cos_score); //
    }
  }

  int PeakGroup::updateQscore(std::vector<LogMzPeak>& noisy_peaks, const FLASHDeconvHelperStructs::PrecalculatedAveragine& avg, double min_cos, int allowed_iso_error)
  {
    qscore_ = 0;
    updatePerChargeInformation_(noisy_peaks);
    updateChargeRange_(noisy_peaks);

    if (empty())
    {
      return 0;
    }

    updateChargeFitScoreAndChargeIntensities_();
    if (charge_score_ < .7f) //
    {
      return 0;
    }
<<<<<<< HEAD

    updateMonoMassAndIsotopeIntensities(); //
    if (per_isotope_int_.empty() || max_abs_charge_ < min_abs_charge_)
    {
      return 0;
    }

    int h_offset;
    isotope_cosine_score_ =
      FLASHDeconvAlgorithm::getIsotopeCosineAndDetermineIsotopeIndex(monoisotopic_mass_, per_isotope_int_, h_offset, avg, isotope_int_shift, -1, allowed_iso_error, target_dummy_type_);

    if (isotope_cosine_score_ < min_cos)
    {
      return 0;
    }

=======

    updateMonoMassAndIsotopeIntensities(); //
    if (per_isotope_int_.empty() || max_abs_charge_ < min_abs_charge_)
    {
      return 0;
    }

    int h_offset;
    isotope_cosine_score_ =
      FLASHDeconvAlgorithm::getIsotopeCosineAndDetermineIsotopeIndex(monoisotopic_mass_, per_isotope_int_, h_offset, avg, -min_negative_isotope_index_, -1, allowed_iso_error, target_dummy_type_);

    if (isotope_cosine_score_ < min_cos)
    {
      return 0;
    }

>>>>>>> 6ca7d144
    if (max_abs_charge_ - min_abs_charge_ < max_abs_charge_ / 20) // if charge range is too small ...
    {
      return 0;
    }

    updatePerChargeCos_(avg);
    updateAvgPPMError_();
    updateAvgDaError_();
    updateSNR_();

    for (int abs_charge = min_abs_charge_; abs_charge <= max_abs_charge_; abs_charge++)
    {
      if (getChargeSNR(abs_charge) <= 0 || getChargeIsotopeCosine(abs_charge) <= 0)
      {
        continue;
      }

      float q_score = Qscore::getQscore(this);
      if (qscore_ < q_score)
      {
        qscore_ = q_score;
      }

      if (getChargeSNR(abs_charge) > getChargeSNR(max_snr_abs_charge_))
      {
        max_snr_abs_charge_ = abs_charge;
      }
    }
    return h_offset;
  }

  float PeakGroup::getNoisePeakPower_(const std::vector<FLASHDeconvHelperStructs::LogMzPeak>& noisy_peaks, const std::vector<FLASHDeconvHelperStructs::LogMzPeak>& signal_peaks) const
  {
    const Size max_noisy_peaks = 50; // too many noise peaks will slow down the process
    const Size max_bin_number = 29;  // 24 bin + 5 extra bin
    float threshold = 0;
<<<<<<< HEAD

    std::vector<FLASHDeconvHelperStructs::LogMzPeak> all_peaks;
    std::map<double, bool> is_signal;

    all_peaks.reserve(noisy_peaks.size() + signal_peaks.size());
    int z = 0;
=======

    std::vector<FLASHDeconvHelperStructs::LogMzPeak> all_peaks;
    std::set<double> signal_mzs;

    all_peaks.reserve(noisy_peaks.size() + signal_peaks.size());
    int z = 0;

>>>>>>> 6ca7d144
    // get intensity threshold
    if (noisy_peaks.size() + signal_peaks.size() > max_noisy_peaks)
    {
      std::vector<float> intensities(noisy_peaks.size() + signal_peaks.size(), .0f);
      for (const auto& noisy_peak : noisy_peaks)
      {
        intensities.push_back(noisy_peak.intensity);
      }
<<<<<<< HEAD

      std::sort(intensities.begin(), intensities.end());
      threshold = intensities[intensities.size() - max_noisy_peaks];
    }

    for (auto& p : noisy_peaks)
    {
=======

      std::sort(intensities.begin(), intensities.end());
      threshold = intensities[intensities.size() - max_noisy_peaks];
    }

    // filter peaks and check which mzs are signal and which are noise.
    for (auto& p : noisy_peaks)
    {
      if (p.intensity < threshold)
      {
        continue;
      }
      all_peaks.push_back(p);
    }

    for (auto& p : signal_peaks)
    {
      z = p.abs_charge;
>>>>>>> 6ca7d144
      if (p.intensity < threshold)
      {
        continue;
      }
      all_peaks.push_back(p);
<<<<<<< HEAD
      is_signal[p.mz] = false;
    }

    for (auto& p : signal_peaks)
    {
      z = p.abs_charge;
      if (p.intensity < threshold)
      {
        continue;
      }
      all_peaks.push_back(p);
      is_signal[p.mz] = true;
    }
    if (z == 0)
    {
      return 0;
    }
    std::sort(all_peaks.begin(), all_peaks.end());
    boost::dynamic_bitset<> is_signal_bitset(all_peaks.size());
    for (Size i = 0; i < all_peaks.size(); i++)
    {
      if (is_signal[all_peaks[i].mz])
      {
        is_signal_bitset[i] = true;
      }
=======
      signal_mzs.insert(p.mz);
    }

    if (z == 0)
    {
      return 0;
    }

    std::sort(all_peaks.begin(), all_peaks.end());
    boost::dynamic_bitset<> is_signal_bitset(all_peaks.size());
    // to speed up, use bitset
    for (Size i = 0; i < all_peaks.size(); i++)
    {
      if (signal_mzs.find(all_peaks[i].mz) != signal_mzs.end())
      {
        is_signal_bitset[i] = true;
      }
>>>>>>> 6ca7d144
    }

    float charge_noise_pwr = 0;

    std::vector<std::vector<Size>> per_bin_edges(max_bin_number);
    std::vector<int> per_bin_start_index(max_bin_number, -2); // -2 means bin is empty. -1 means bin is used. zero or positive = edge index
    std::map<float, Size> max_intensity_sum_to_bin;

    for (Size k = 0; k < max_bin_number; k++)
    {
      per_bin_edges[k] = std::vector<Size>(all_peaks.size(), 0);
    }

<<<<<<< HEAD
    // first collect all possible edges
=======
    // first collect all possible edges. An edge means mass difference between two peaks.
>>>>>>> 6ca7d144
    for (Size i = 0; i < all_peaks.size(); i++)
    {
      auto p1 = all_peaks[i];
      bool p1_signal = is_signal_bitset[i];
      for (Size j = i + 1; j < all_peaks.size(); j++)
      {
        auto p2 = all_peaks[j];
        double normalized_dist = (p2.mz - p1.mz) * z / iso_da_distance_;
        if (normalized_dist > .9 && normalized_dist < 1.1) // if the distance is too close to the isotope distance, skip
        {
          continue;
        }
        Size bin = (Size)round(normalized_dist * (max_bin_number - 5));
        if (bin == 0)
        {
          continue;
        }
        if (bin >= max_bin_number)
        {
          break;
        }

<<<<<<< HEAD
        if (p1_signal && is_signal_bitset[j] && normalized_dist >= .75) // if both are signal and they are different from each other by ~ one isotope distance, do not connect
=======
        if (p1_signal && is_signal_bitset[j] && normalized_dist >= .75) // if both are signals and they are different from each other by ~ one isotope distance, do not connect
>>>>>>> 6ca7d144
        {
          continue;
        }
        per_bin_edges[bin][i] = j;
        per_bin_start_index[bin] = -1;
      }
    }

<<<<<<< HEAD
    // then from each bin find the longest path
=======
    // then from each bin find the highest intensity path consisting of the same mass differences.
>>>>>>> 6ca7d144
    for (Size k = 0; k < max_bin_number; k++)
    {
      if (per_bin_start_index[k] == -2)
      {
        continue;
      }
      auto edges = per_bin_edges[k];
      float max_sum_intensity = 0;
      for (Size i = 0; i < edges.size(); i++)
      {
        if (edges[i] == 0)
        {
          continue;
        }
        float intensity = is_signal_bitset[i] ? 0 : all_peaks[i].intensity;
        float sum_intensity = intensity;
        Size j = edges[i];

        int cntr = 0; // how many edges?
        while (j < edges.size())
        {
          cntr++;
          j = edges[j];
          if (j <= 0)
          {
            break;
          }
          sum_intensity += intensity;
          if (!is_signal_bitset[j])
            intensity = all_peaks[j].intensity;
        }

        if (cntr > 2 && max_sum_intensity < sum_intensity) // at least two edges should be there.
        {
          max_sum_intensity = sum_intensity;
          per_bin_start_index[k] = (int)i;
        }
      }
      max_intensity_sum_to_bin[max_sum_intensity] = k;
    }

    auto used = boost::dynamic_bitset<>(all_peaks.size());

<<<<<<< HEAD
=======
    // Now from the highest intensity path to the lowest, sum up intensities excluding already used peaks or signal peaks.
>>>>>>> 6ca7d144
    for (auto it = max_intensity_sum_to_bin.rbegin(); it != max_intensity_sum_to_bin.rend(); ++it)
    {
      Size bin = it->second;
      int index = per_bin_start_index[bin];

      if (index < 0)
      {
        continue;
      }

      auto edges = per_bin_edges[bin];
      float intensity = is_signal_bitset[index] ? 0 : all_peaks[index].intensity;
      float sum_intensity = .0, sum_squared_intensity = .0;
      int skiped_peak_cntr = 0;

      if (!used[index])
      {
        sum_intensity += intensity;
      }
      else
<<<<<<< HEAD
      {
        sum_squared_intensity += intensity * intensity;
        skiped_peak_cntr++;
      }
      used[index] = true;

      Size j = edges[index];

      while (j < edges.size())
      {
=======
      {
        sum_squared_intensity += intensity * intensity;
        skiped_peak_cntr++;
      }
      used[index] = true;

      Size j = edges[index];

      while (j < edges.size())
      {
>>>>>>> 6ca7d144
        j = edges[j];
        if (j <= 0)
        {
          break;
        }

        if (!used[j])
        {
          sum_intensity += intensity;
        }
        else
        {
          sum_squared_intensity += intensity * intensity;
          skiped_peak_cntr++;
        }

        used[j] = true;
        if (!is_signal_bitset[j])
          intensity = all_peaks[j].intensity;
      }

      if (skiped_peak_cntr < 2)
      {
        charge_noise_pwr += sum_intensity * sum_intensity;
      }
      else
      {
        charge_noise_pwr += sum_squared_intensity;
      }
    }
<<<<<<< HEAD
=======

    // if still peaks are remaining, add their individual power.
>>>>>>> 6ca7d144
    for (Size i = 0; i < all_peaks.size(); i++)
    {
      if (used[i] || is_signal_bitset[i])
      {
        continue;
      }
      charge_noise_pwr += all_peaks[i].intensity * all_peaks[i].intensity;
    }
<<<<<<< HEAD

=======
>>>>>>> 6ca7d144
    return charge_noise_pwr;
  }

  void PeakGroup::updatePerChargeInformation_(const std::vector<LogMzPeak>& noisy_peaks)
  {
    per_charge_noise_pwr_ = std::vector<float>(1 + max_abs_charge_, .0);
    per_charge_sum_signal_squared_ = std::vector<float>(1 + max_abs_charge_, .0);
    per_charge_int_ = std::vector<float>(1 + max_abs_charge_, .0);

<<<<<<< HEAD
=======
    // calculate per charge intensity, and per charge sum of signal intensity squared
>>>>>>> 6ca7d144
    for (auto& p : logMzpeaks_)
    {
      per_charge_int_[p.abs_charge] += p.intensity;
      per_charge_sum_signal_squared_[p.abs_charge] += p.intensity * p.intensity;
    }

    std::vector<LogMzPeak> charge_noisy_peaks;
    std::vector<LogMzPeak> charge_signal_peaks;

<<<<<<< HEAD
=======
    // for each charge calculate signal and noise power
>>>>>>> 6ca7d144
    for (int z = min_abs_charge_; z <= max_abs_charge_; z++)
    {
      charge_noisy_peaks.clear();
      charge_signal_peaks.clear();
      charge_noisy_peaks.reserve(noisy_peaks.size());
      charge_signal_peaks.reserve(size());
      for (auto& p : noisy_peaks)
      {
        if (p.abs_charge != z)
        {
          continue;
        }
        charge_noisy_peaks.push_back(p);
      }

      for (auto& p : logMzpeaks_)
      {
        if (p.abs_charge != z)
        {
          continue;
        }
        charge_signal_peaks.push_back(p);
      }
      per_charge_noise_pwr_[z] = getNoisePeakPower_(charge_noisy_peaks, charge_signal_peaks);
    }
  }

  void PeakGroup::updateChargeRange_(std::vector<LogMzPeak>& noisy_peaks)
  {
    int max_sig_charge = 0;
    float max_sig = 0;

<<<<<<< HEAD
=======
    // first, find the maximum snr charge.
>>>>>>> 6ca7d144
    for (int z = min_abs_charge_; z <= max_abs_charge_; z++)
    {
      double tmp_snr = per_charge_int_[z] * per_charge_int_[z] / (1 + per_charge_noise_pwr_[z]);
      if (max_sig < tmp_snr)
      {
        max_sig = tmp_snr;
        max_sig_charge = z;
      }
    }

    // determine the final charge ranges based on per charge power.
    // If more than two consecutive charges do not contain any signal peak, the charge range stops at that charge.

    int new_max_abs_charge;
    int new_min_abs_charge;

    new_max_abs_charge = new_min_abs_charge = max_sig_charge;
    float threshold = std::min(max_sig / 10, 1.0f);
    for (int z = max_sig_charge; z <= max_abs_charge_; z++)
    {
      float per_charge_signal_power = per_charge_int_[z] * per_charge_int_[z];
      if ((per_charge_signal_power / (1 + per_charge_noise_pwr_[z])) < threshold)
      {
        break;
      }
      new_max_abs_charge = z;
    }

    for (int z = max_sig_charge; z >= min_abs_charge_; z--)
    {
      float per_charge_signal_power = per_charge_int_[z] * per_charge_int_[z];
      if ((per_charge_signal_power / (1 + per_charge_noise_pwr_[z])) < threshold)
      {
        break;
      }
      new_min_abs_charge = z;
    }

    // if the updated charge range is different from the original one, signal and noisy peaks are again updated
    if (max_abs_charge_ != new_max_abs_charge || min_abs_charge_ != new_min_abs_charge)
    {
      std::vector<LogMzPeak> new_logMzpeaks;
      new_logMzpeaks.reserve(size());
      std::vector<LogMzPeak> new_noisy_peaks;
      new_noisy_peaks.reserve(noisy_peaks.size());

      // now only take the signal and noise peaks within the new charge range.
      for (const auto& p : logMzpeaks_)
      {
        if (p.abs_charge < new_min_abs_charge || p.abs_charge > new_max_abs_charge)
        {
          continue;
        }
        new_logMzpeaks.push_back(p);
      }
      for (const auto& p : noisy_peaks)
      {
        if (p.abs_charge < new_min_abs_charge || p.abs_charge > new_max_abs_charge)
        {
          continue;
        }
        new_noisy_peaks.push_back(p);
      }

      new_logMzpeaks.swap(logMzpeaks_);
      new_noisy_peaks.swap(noisy_peaks);
      max_abs_charge_ = new_max_abs_charge;
      min_abs_charge_ = new_min_abs_charge;
    }
    if (min_abs_charge_ > max_abs_charge_)
    {
      clear_();
    }
    else
    {
      sort();
    }
  }

  std::vector<FLASHDeconvHelperStructs::LogMzPeak> PeakGroup::recruitAllPeaksInSpectrum(const MSSpectrum& spec, const double tol, const FLASHDeconvHelperStructs::PrecalculatedAveragine& avg,
                                                                                        double mono_mass, const std::unordered_set<double>& excluded_peak_mzs)
  {
    std::vector<LogMzPeak> noisy_peaks;
    if (mono_mass < 0)
    {
      return noisy_peaks;
    }

    monoisotopic_mass_ = mono_mass;

    // int iso_margin = 3; // how many isotopes do we want to scan before the monoisotopic mass?
    int max_isotope = (int)avg.getLastIndex(mono_mass);
<<<<<<< HEAD
    int min_isotope = (int)(avg.getApexIndex(mono_mass) - avg.getLeftCountFromApex(mono_mass) - isotope_int_shift);
    min_isotope = std::max(-isotope_int_shift, min_isotope);
=======
    int min_isotope = (int)(avg.getApexIndex(mono_mass) - avg.getLeftCountFromApex(mono_mass) + min_negative_isotope_index_);
    min_isotope = std::max(min_negative_isotope_index_, min_isotope);
>>>>>>> 6ca7d144

    clear_(); // clear logMzPeaks
    negative_iso_peaks_.clear();

    reserve((max_isotope) * (max_abs_charge_ - min_abs_charge_ + 1) * 2);
    noisy_peaks.reserve(max_isotope * (max_abs_charge_ - min_abs_charge_ + 1) * 2);

    // scan from the largest to the smallest charges and recruit the raw peaks for this monoisotopic_mass
    for (int c = max_abs_charge_; c >= min_abs_charge_; c--)
    {
      if (c <= 0)
      {
        break;
      }

      double cmz = (mono_mass) / c + FLASHDeconvHelperStructs::getChargeMass(is_positive_);
<<<<<<< HEAD
      double left_mz = (mono_mass - (1 + isotope_int_shift) * iso_da_distance_) / c + FLASHDeconvHelperStructs::getChargeMass(is_positive_);
=======
      double left_mz = (mono_mass - (1 - min_negative_isotope_index_) * iso_da_distance_) / c + FLASHDeconvHelperStructs::getChargeMass(is_positive_);
>>>>>>> 6ca7d144
      Size index = spec.findNearest(left_mz * (1 - tol));
      double iso_delta = iso_da_distance_ / c;

      for (; index < spec.size(); index++)
      {
        float pint = spec[index].getIntensity();
        if (pint <= 0)
        {
          continue;
        }
        double pmz = spec[index].getMZ();
        int iso_index = (int)round((pmz - cmz) / iso_delta);
        if (iso_index > max_isotope)
        {
          break;
        }

        if (iso_index < min_isotope)
        {
          continue;
        }
        // if excluded_peak_mzs_ is not empty, these mzs should be ignored in this raw spectrum for this peak group! But they can be included in noisy peaks.
        bool excluded = excluded_peak_mzs.size() > 0 && excluded_peak_mzs.find(pmz) != excluded_peak_mzs.end();

        if (!excluded && abs(pmz - cmz - iso_index * iso_delta) <= pmz * tol)
        {
          auto p = LogMzPeak(spec[index], is_positive_);
          p.isotopeIndex = iso_index;
          p.abs_charge = c;
          if (iso_index < 0)
          {
            negative_iso_peaks_.push_back(p);
          }
          else
          {
            push_back(p);
          }
        }
        else if (iso_index >= 0)
        {
          auto p = LogMzPeak(spec[index], is_positive_);
          p.isotopeIndex = iso_index;
          p.abs_charge = c;
          noisy_peaks.push_back(p);
        }
      }

      if (index >= spec.size())
      {
        break;
      }
    }

    return noisy_peaks;
  }

  void PeakGroup::updateChargeFitScoreAndChargeIntensities_()
  {
    if (max_abs_charge_ == min_abs_charge_)
    {
      charge_score_ = 1;
      return;
    }
    float max_per_charge_intensity = .0;
    float summed_intensity = .0;
    int max_index = -1;
    int first_index = -1;
    int last_index = -1;
    float min_intensity = -1;
<<<<<<< HEAD
    for (int c = min_abs_charge_; c <= max_abs_charge_; c++)
    {
      if (min_intensity < 0 || min_intensity > per_charge_int_[c])
      {
        min_intensity = per_charge_int_[c];
      }
    }
    for (int c = min_abs_charge_; c <= max_abs_charge_; c++)
    {
=======
    for (int c = min_abs_charge_; c <= max_abs_charge_; c++)
    {
      if (min_intensity < 0 || min_intensity > per_charge_int_[c])
      {
        min_intensity = per_charge_int_[c];
      }
    }
    for (int c = min_abs_charge_; c <= max_abs_charge_; c++)
    {
>>>>>>> 6ca7d144
      summed_intensity += per_charge_int_[c] - min_intensity;
      if (per_charge_int_[c] > 0)
      {
        if (first_index < 0)
        {
          first_index = c;
        }
        last_index = c;
      }

      if (max_per_charge_intensity > per_charge_int_[c])
      {
        continue;
      }
      max_per_charge_intensity = per_charge_int_[c];
      max_index = c;
    }
    if (max_index < 0)
    {
      charge_score_ = 0;
      return;
    }

    first_index = first_index < 0 ? 0 : first_index;
    float p = .0f;
    for (int c = max_index; c < last_index; c++)
    {
      float diff = per_charge_int_[c + 1] - per_charge_int_[c];
      if (diff <= 0)
      {
        continue;
      }
      p += diff;
    }
    for (int c = max_index; c > first_index; c--)
    {
      float diff = per_charge_int_[c - 1] - per_charge_int_[c];
      if (diff <= 0)
      {
        continue;
      }
      p += diff;
    }
    charge_score_ = std::max(.0f, 1.0f - p / summed_intensity);
  }

  void PeakGroup::updateMonoMassAndIsotopeIntensities()
  {
    if (logMzpeaks_.size() == 0)
    {
      return;
    }
    int max_isotope_index = 0;
    std::sort(logMzpeaks_.begin(), logMzpeaks_.end());
    for (auto& p : logMzpeaks_)
    {
      max_isotope_index = max_isotope_index < p.isotopeIndex ? p.isotopeIndex : max_isotope_index;
    }

<<<<<<< HEAD
    per_isotope_int_ = std::vector<float>(max_isotope_index + 1 + isotope_int_shift, .0f);
=======
    per_isotope_int_ = std::vector<float>(max_isotope_index + 1 - min_negative_isotope_index_, .0f);
>>>>>>> 6ca7d144
    intensity_ = .0;
    double nominator = .0;

    for (auto& p : logMzpeaks_)
    {
      float pi = p.intensity;
      if (p.isotopeIndex < 0)
      {
        continue;
      }
<<<<<<< HEAD
      per_isotope_int_[p.isotopeIndex + isotope_int_shift] += pi;
=======
      per_isotope_int_[p.isotopeIndex - min_negative_isotope_index_] += pi;
>>>>>>> 6ca7d144
      nominator += pi * (p.getUnchargedMass() - p.isotopeIndex * iso_da_distance_);
      intensity_ += pi;
    }
    for (auto& p : negative_iso_peaks_)
    {
<<<<<<< HEAD
      if (p.isotopeIndex + isotope_int_shift < 0)
      {
        continue;
      }
      per_isotope_int_[p.isotopeIndex + isotope_int_shift] += p.intensity;
=======
      if (p.isotopeIndex - min_negative_isotope_index_ < 0)
      {
        continue;
      }
      per_isotope_int_[p.isotopeIndex - min_negative_isotope_index_] += p.intensity;
>>>>>>> 6ca7d144
    }

    monoisotopic_mass_ = nominator / intensity_;
  }

  bool PeakGroup::isSignalMZ(const double mz, const double tol) const
  {
    for (auto& p : logMzpeaks_)
    {
      if (abs(p.mz - mz) < p.mz * tol * 1e-6)
      {
        return true;
      }
    }
    return false;
  }

  void PeakGroup::setSNR(const float snr)
  {
    snr_ = snr;
  }

  void PeakGroup::setChargeSNR(const int abs_charge, const float c_snr)
  {
    if (max_abs_charge_ < abs_charge)
    {
      return;
    }
    if (per_charge_snr_.empty())
    {
      per_charge_snr_ = std::vector<float>(1 + max_abs_charge_, .0);
    }
    per_charge_snr_[abs_charge] = c_snr;
  }

  void PeakGroup::setTargeted()
  {
    is_targeted_ = true;
  }

  void PeakGroup::setChargeIsotopeCosine(const int abs_charge, const float cos)
  {
    if (max_abs_charge_ < abs_charge)
    {
      return;
    }
    if (per_charge_cos_.empty())
    {
      per_charge_cos_ = std::vector<float>(1 + max_abs_charge_, .0);
    }
    per_charge_cos_[abs_charge] = cos;
  }

  void PeakGroup::setAbsChargeRange(const int min_abs_charge, const int max_abs_charge)
  {
    min_abs_charge_ = min_abs_charge;
    max_abs_charge_ = max_abs_charge;
  }

  void PeakGroup::setScanNumber(const int sn)
  {
    scan_number_ = sn;
  }

  void PeakGroup::setIsotopeCosine(const float cos)
  {
    isotope_cosine_score_ = cos;
  }

  void PeakGroup::setMonoisotopicMass(double mono_mass)
<<<<<<< HEAD
  {
    monoisotopic_mass_ = mono_mass;
  }

  void PeakGroup::setRepAbsCharge(const int max_snr_abs_charge)
  {
=======
  {
    monoisotopic_mass_ = mono_mass;
  }

  void PeakGroup::setRepAbsCharge(const int max_snr_abs_charge)
  {
>>>>>>> 6ca7d144
    max_snr_abs_charge_ = max_snr_abs_charge;
  }

  void PeakGroup::setChargeScore(const float score)
  {
    charge_score_ = score;
  }

  void PeakGroup::setAvgPPMError(const float error)
  {
    avg_ppm_error_ = error;
  }

  void PeakGroup::Qscore(const float qscore)
  {
    qscore_ = qscore;
  }

  std::tuple<double, double> PeakGroup::getRepMzRange() const
  {
    return getMzRange(getRepAbsCharge());
  }

  std::tuple<double, double> PeakGroup::getMzRange(int abs_charge) const
  {
    double mz_start = -1;
    double mz_end = -10;
    if (!(abs_charge > max_abs_charge_ || abs_charge < min_abs_charge_))
    {
      for (auto& tmp_p : logMzpeaks_)
      {
        if (tmp_p.abs_charge != abs_charge)
        {
          continue;
        }
        if (mz_start < 0)
        {
          mz_start = tmp_p.mz;
        }
        else
        {
          mz_start = mz_start < tmp_p.mz ? mz_start : tmp_p.mz;
        }
        mz_end = mz_end > tmp_p.mz ? mz_end : tmp_p.mz;
      }
    }
    return std::tuple<double, double> {mz_start, mz_end};
  }

  std::tuple<int, int> PeakGroup::getAbsChargeRange() const
  {
    return std::tuple<int, int> {min_abs_charge_, max_abs_charge_};
  }

  const std::vector<float>& PeakGroup::getIsotopeIntensities() const
  {
    return per_isotope_int_;
  }

  int PeakGroup::getScanNumber() const
  {
    return scan_number_;
  }

  double PeakGroup::getMonoMass() const
  {
    return monoisotopic_mass_;
  }

  float PeakGroup::getIntensity() const
  {
    return intensity_;
  }

  float PeakGroup::getIsotopeCosine() const
  {
    return isotope_cosine_score_;
  }

  int PeakGroup::getRepAbsCharge() const
  {
    return max_snr_abs_charge_;
  }

  float PeakGroup::getQscore() const
  {
    return qscore_;
  }

  bool PeakGroup::isTargeted() const
  {
    return is_targeted_;
  }

  void PeakGroup::updateSNR_()
  {
    float cos_squared = isotope_cosine_score_ * isotope_cosine_score_;
    float signal = 0, noise = 0, sum_signal_squared = 0;
    per_charge_snr_ = std::vector<float>(1 + max_abs_charge_, .0);

    for (size_t c = min_abs_charge_; c < std::min(per_charge_sum_signal_squared_.size(), size_t(1 + max_abs_charge_)); ++c)
    {
      if (per_charge_cos_.size() > c)
      {
        float per_charge_cos_squared = per_charge_cos_[c] * per_charge_cos_[c];
        float nom = per_charge_cos_squared * per_charge_int_[c] * per_charge_int_[c];
        float denom = 1 + per_charge_noise_pwr_[c] + (1 - per_charge_cos_squared) * per_charge_sum_signal_squared_[c];

        per_charge_snr_[c] = denom <= 0 ? .0f : (nom / denom);
      }
      sum_signal_squared += per_charge_sum_signal_squared_[c];
      signal += per_charge_int_[c] * per_charge_int_[c];
      noise += per_charge_noise_pwr_[c];
    }

    per_charge_sum_signal_squared_.clear();
    per_charge_noise_pwr_.clear();
    float t_nom = cos_squared * signal;
    float t_denom = 1 + noise + (1 - cos_squared) * sum_signal_squared;

    snr_ = t_denom <= 0 ? .0f : (t_nom / t_denom);
  }

  float PeakGroup::getQvalue(PeakGroup::TargetDummyType flag) const
  {
    if (flag == PeakGroup::TargetDummyType::target)
    {
      return std::min(1.0f, getQvalue(PeakGroup::TargetDummyType::charge_dummy) + getQvalue(PeakGroup::TargetDummyType::noise_dummy) + getQvalue(PeakGroup::TargetDummyType::isotope_dummy));
    }
    if (qvalue_.find(flag) == qvalue_.end())
    {
      return 1.0f;
    }
    return qvalue_.at(flag);
  }


  float PeakGroup::getSNR() const
  {
    return snr_;
  }

  float PeakGroup::getChargeScore() const
  {
    return charge_score_;
  }

  float PeakGroup::getAvgPPMError() const
  {
    return avg_ppm_error_;
  }

  float PeakGroup::getAvgDaError() const
  {
    return avg_da_error_;
  }

  float PeakGroup::getChargeSNR(const int abs_charge) const
  {
    if (abs_charge < 0 || (int)per_charge_snr_.size() <= abs_charge)
    {
      return 0;
    }
    return per_charge_snr_[abs_charge];
  }

  float PeakGroup::getChargeIsotopeCosine(const int abs_charge) const
  {
    if (abs_charge < 0 || (int)per_charge_cos_.size() <= abs_charge)
    {
      return 0;
    }
    return per_charge_cos_[abs_charge];
  }

  float PeakGroup::getChargeIntensity(const int abs_charge) const
  {
    if (abs_charge < 0 || (int)per_charge_int_.size() <= abs_charge)
    {
      return 0;
    }
    return per_charge_int_[abs_charge];
  }

  bool PeakGroup::isPositive() const
  {
    return is_positive_;
  }

  PeakGroup::TargetDummyType PeakGroup::getTargetDummyType() const
  {
    return target_dummy_type_;
  }

  void PeakGroup::setTargetDummyType(PeakGroup::TargetDummyType index)
  {
    target_dummy_type_ = index;
  }

  void PeakGroup::setIsotopeDaDistance(const double d)
  {
    iso_da_distance_ = d;
  }

  double PeakGroup::getIsotopeDaDistance() const
  {
    return iso_da_distance_;
  }

  void PeakGroup::setIndex(const uint i)
  {
    index_ = i;
  }

  uint PeakGroup::getIndex() const
  {
    return index_;
  }

  std::vector<FLASHDeconvHelperStructs::LogMzPeak>::const_iterator PeakGroup::begin() const noexcept
  {
    return logMzpeaks_.begin();
  }

  std::vector<FLASHDeconvHelperStructs::LogMzPeak>::const_iterator PeakGroup::end() const noexcept
  {
    return logMzpeaks_.end();
  }

  std::vector<FLASHDeconvHelperStructs::LogMzPeak>::iterator PeakGroup::begin() noexcept
  {
    return logMzpeaks_.begin();
  }

  std::vector<FLASHDeconvHelperStructs::LogMzPeak>::iterator PeakGroup::end() noexcept
  {
    return logMzpeaks_.end();
  }

  const FLASHDeconvHelperStructs::LogMzPeak& PeakGroup::operator[](const Size i) const
  {
    return logMzpeaks_[i];
  }

  void PeakGroup::push_back(const FLASHDeconvHelperStructs::LogMzPeak& pg)
  {
    logMzpeaks_.push_back(pg);
  }

  Size PeakGroup::size() const noexcept
  {
    return logMzpeaks_.size();
  }

  void PeakGroup::clear_()
  {
    std::vector<LogMzPeak>().swap(logMzpeaks_);
  }

  void PeakGroup::reserve(Size n)
  {
    logMzpeaks_.reserve(n);
  }

  bool PeakGroup::empty() const
  {
    return logMzpeaks_.empty();
  }

  void PeakGroup::swap(std::vector<FLASHDeconvHelperStructs::LogMzPeak>& x)
  {
    logMzpeaks_.swap(x);
  }

  void PeakGroup::sort()
  {
    std::sort(logMzpeaks_.begin(), logMzpeaks_.end());
  }

  void PeakGroup::setQvalue(float q, PeakGroup::TargetDummyType flag)
  {
    qvalue_[flag] = q;
  }

  void PeakGroup::calculateDLMatrices(const MSSpectrum& spec, double tol, const PrecalculatedAveragine& avg)
  {
    dl_matrices_.clear();
    std::unordered_set<double> excluded_peak_mzs;
    std::vector<LogMzPeak> noisy_peaks = recruitAllPeaksInSpectrum(spec, tol, avg, getMonoMass(), excluded_peak_mzs);

    int center_z = std::distance(per_charge_snr_.begin(), std::max_element(per_charge_snr_.begin(), per_charge_snr_.end()));

    if (center_z - charge_range_for_DL_ / 2 > min_abs_charge_ || center_z + charge_range_for_DL_ / 2 < max_abs_charge_)
    {
      if (center_z - charge_range_for_DL_ / 2 < min_abs_charge_)
      {
        center_z -= std::min(center_z - charge_range_for_DL_ / 2 - min_abs_charge_, center_z + charge_range_for_DL_ / 2 - max_abs_charge_);
      }
      else if (center_z + charge_range_for_DL_ / 2 > max_abs_charge_)
      {
        center_z += std::min(min_abs_charge_ - center_z + charge_range_for_DL_ / 2, max_abs_charge_ - center_z - charge_range_for_DL_ / 2);
      }
    }

    int min_z = center_z - charge_range_for_DL_ / 2;
    int max_z = center_z + charge_range_for_DL_ / 2;

    auto iso = avg.get(getMonoMass());
    int apex_iso = avg.getApexIndex(getMonoMass());
    int min_iso = apex_iso - (iso_range_for_DL_ / 2);
    int max_iso = apex_iso + (iso_range_for_DL_ / 2); // inclusive

    max_iso = std::min(max_iso, (int)iso.size() - 1);

    Matrix<float> sig, distortion, noise;

    sig.resize(charge_range_for_DL_, iso_range_for_DL_ / bin_width_DL_, .0);
    distortion.resize(charge_range_for_DL_, iso_range_for_DL_ / bin_width_DL_, .0);
    noise.resize(charge_range_for_DL_, iso_range_for_DL_ / bin_width_DL_, .0);

    std::vector<float> iso_vector(max_iso - min_iso + 1, 0);

    float sum = .0;
    for (int i = min_iso; i <= max_iso; i++)
    {
      if (i < 0) continue;
      sum += iso[i].getIntensity() * iso[i].getIntensity();
    }

    for (int i = min_iso; i <= max_iso; i++)
    {
      if (i < 0) continue;
      iso_vector[i - min_iso] = iso[i].getIntensity() / sqrt(sum);
    }
    std::vector<LogMzPeak> new_noisy_peaks;
    new_noisy_peaks.reserve(noisy_peaks.size());

    for (int z = min_z; z <= max_z; z++)
    {
      if(z <= 0) continue;
      std::vector<float> observed_iso_vector(iso_vector.size(), 0);
      std::vector<float> diff_iso_vector(iso_vector);
      float mul_factor = 0;

      for (auto& p : logMzpeaks_)
      {
        if (p.abs_charge != z)
          continue;
        int index = p.isotopeIndex;

        if (index < min_iso || index > max_iso)
          continue;
        observed_iso_vector[index - min_iso] += p.intensity;
      }

      for (auto& p : noisy_peaks)
      {
        if (p.abs_charge != z)
          continue;
        if (p.isotopeIndex < 0) continue;
        if (std::abs(monoisotopic_mass_ - p.getUnchargedMass() + p.isotopeIndex *  iso_da_distance_) < bin_width_DL_)
        {
          int index = p.isotopeIndex;
          if (index < min_iso || index > max_iso)
            continue;
          observed_iso_vector[index - min_iso] += p.intensity;
        }
        else
        {
          new_noisy_peaks.push_back(p);
        }
      }

      for (int i = min_iso; i <= max_iso; i++)
      {
        mul_factor += diff_iso_vector[i - min_iso] * observed_iso_vector[i - min_iso];
      }
      for (int i = min_iso; i <= max_iso; i++)
      {
        diff_iso_vector[i - min_iso] *= mul_factor;
      }
      for (int i = min_iso; i <= max_iso; i++)
      {
        diff_iso_vector[i - min_iso] -= observed_iso_vector[i - min_iso];
      }
      for (int i = min_iso; i <= max_iso; i++)
      {
        int iso_bin = (int)round((i - min_iso) / bin_width_DL_);
        if (z - min_z >= sig.rows())
          break;
        if (iso_bin >= sig.cols())
          break;
        if (iso_bin < 0 || z - min_z < 0)
          continue;
        sig.setValue(z - min_z, iso_bin, observed_iso_vector[i - min_iso]);
        distortion.setValue(z - min_z, iso_bin, (diff_iso_vector[i - min_iso]));
      }
    }

    sum = .0;
    for (auto v : sig.asVector())
    {
      sum += v * v;
    }

    float normalization_factor = sqrt(sum);

    noisy_peaks = new_noisy_peaks;

    for (auto& p : noisy_peaks)
    {
      if (p.isotopeIndex < 0) continue;
      int iso_bin = (int)round(((p.getUnchargedMass() - monoisotopic_mass_) / iso_da_distance_ - min_iso) / bin_width_DL_);
      int z = p.abs_charge;
      if (z - min_z >= noise.rows() || iso_bin >= noise.cols() || iso_bin < 0 || z - min_z < 0)
        continue;
      noise.setValue(z - min_z, iso_bin, (noise.getValue(z - min_z, iso_bin) + p.intensity));
    }

    for (auto& p : negative_iso_peaks_)
    {
      int iso_bin = (int)round(((p.getUnchargedMass() - monoisotopic_mass_) / iso_da_distance_ - min_iso) / bin_width_DL_);
      int z = p.abs_charge;
      if (z - min_z >= noise.rows() || iso_bin >= noise.cols() || iso_bin < 0 || z - min_z < 0)
        continue;
      distortion.setValue(z - min_z, iso_bin, distortion.getValue(z - min_z, iso_bin) + p.intensity);
    }

    if(normalization_factor > 0)
    {
      for (Size r = 0; r < sig.rows(); r++)
      {
        for (Size c = 0; c < sig.cols(); c++)
        {
          sig.setValue(r, c, sig.getValue(r, c) / normalization_factor);
          distortion.setValue(r, c, distortion.getValue(r, c) / normalization_factor);
          noise.setValue(r, c, noise.getValue(r, c) / normalization_factor);
        }
      }
    }
    dl_matrices_.push_back(sig);
    dl_matrices_.push_back(distortion);
    dl_matrices_.push_back(noise);
  }

  Matrix<float> PeakGroup::getDLMatrix(int index) const
  {
    assert(index >= 0 && index < dl_matrices_.size());
    return dl_matrices_[index];
  }
} // namespace OpenMS<|MERGE_RESOLUTION|>--- conflicted
+++ resolved
@@ -97,13 +97,6 @@
     return (float)(abs(average_mass - p.getUnchargedMass()));
   }
 
-<<<<<<< HEAD
-  void PeakGroup::updatePerChargeCos_(const FLASHDeconvHelperStructs::PrecalculatedAveragine& avg)
-  {
-    auto iso_dist = avg.get(monoisotopic_mass_);
-    int iso_size = (int)iso_dist.size();
-    auto current_per_isotope_intensities = std::vector<float>(getIsotopeIntensities().size() - isotope_int_shift, .0f);
-=======
   int PeakGroup::getMinNegativeIsotopeIndex() const
   {
     return min_negative_isotope_index_;
@@ -114,7 +107,6 @@
     auto iso_dist = avg.get(monoisotopic_mass_);
     int iso_size = (int)iso_dist.size();
     auto current_per_isotope_intensities = std::vector<float>(getIsotopeIntensities().size() + min_negative_isotope_index_, .0f);
->>>>>>> 6ca7d144
 
     for (int abs_charge = min_abs_charge_; abs_charge <= max_abs_charge_; abs_charge++)
     {
@@ -164,24 +156,6 @@
     {
       return 0;
     }
-<<<<<<< HEAD
-
-    updateMonoMassAndIsotopeIntensities(); //
-    if (per_isotope_int_.empty() || max_abs_charge_ < min_abs_charge_)
-    {
-      return 0;
-    }
-
-    int h_offset;
-    isotope_cosine_score_ =
-      FLASHDeconvAlgorithm::getIsotopeCosineAndDetermineIsotopeIndex(monoisotopic_mass_, per_isotope_int_, h_offset, avg, isotope_int_shift, -1, allowed_iso_error, target_dummy_type_);
-
-    if (isotope_cosine_score_ < min_cos)
-    {
-      return 0;
-    }
-
-=======
 
     updateMonoMassAndIsotopeIntensities(); //
     if (per_isotope_int_.empty() || max_abs_charge_ < min_abs_charge_)
@@ -198,7 +172,6 @@
       return 0;
     }
 
->>>>>>> 6ca7d144
     if (max_abs_charge_ - min_abs_charge_ < max_abs_charge_ / 20) // if charge range is too small ...
     {
       return 0;
@@ -235,22 +208,13 @@
     const Size max_noisy_peaks = 50; // too many noise peaks will slow down the process
     const Size max_bin_number = 29;  // 24 bin + 5 extra bin
     float threshold = 0;
-<<<<<<< HEAD
 
     std::vector<FLASHDeconvHelperStructs::LogMzPeak> all_peaks;
-    std::map<double, bool> is_signal;
+    std::set<double> signal_mzs;
 
     all_peaks.reserve(noisy_peaks.size() + signal_peaks.size());
     int z = 0;
-=======
-
-    std::vector<FLASHDeconvHelperStructs::LogMzPeak> all_peaks;
-    std::set<double> signal_mzs;
-
-    all_peaks.reserve(noisy_peaks.size() + signal_peaks.size());
-    int z = 0;
-
->>>>>>> 6ca7d144
+
     // get intensity threshold
     if (noisy_peaks.size() + signal_peaks.size() > max_noisy_peaks)
     {
@@ -259,20 +223,11 @@
       {
         intensities.push_back(noisy_peak.intensity);
       }
-<<<<<<< HEAD
 
       std::sort(intensities.begin(), intensities.end());
       threshold = intensities[intensities.size() - max_noisy_peaks];
     }
 
-    for (auto& p : noisy_peaks)
-    {
-=======
-
-      std::sort(intensities.begin(), intensities.end());
-      threshold = intensities[intensities.size() - max_noisy_peaks];
-    }
-
     // filter peaks and check which mzs are signal and which are noise.
     for (auto& p : noisy_peaks)
     {
@@ -286,39 +241,11 @@
     for (auto& p : signal_peaks)
     {
       z = p.abs_charge;
->>>>>>> 6ca7d144
       if (p.intensity < threshold)
       {
         continue;
       }
       all_peaks.push_back(p);
-<<<<<<< HEAD
-      is_signal[p.mz] = false;
-    }
-
-    for (auto& p : signal_peaks)
-    {
-      z = p.abs_charge;
-      if (p.intensity < threshold)
-      {
-        continue;
-      }
-      all_peaks.push_back(p);
-      is_signal[p.mz] = true;
-    }
-    if (z == 0)
-    {
-      return 0;
-    }
-    std::sort(all_peaks.begin(), all_peaks.end());
-    boost::dynamic_bitset<> is_signal_bitset(all_peaks.size());
-    for (Size i = 0; i < all_peaks.size(); i++)
-    {
-      if (is_signal[all_peaks[i].mz])
-      {
-        is_signal_bitset[i] = true;
-      }
-=======
       signal_mzs.insert(p.mz);
     }
 
@@ -336,7 +263,6 @@
       {
         is_signal_bitset[i] = true;
       }
->>>>>>> 6ca7d144
     }
 
     float charge_noise_pwr = 0;
@@ -350,11 +276,7 @@
       per_bin_edges[k] = std::vector<Size>(all_peaks.size(), 0);
     }
 
-<<<<<<< HEAD
-    // first collect all possible edges
-=======
     // first collect all possible edges. An edge means mass difference between two peaks.
->>>>>>> 6ca7d144
     for (Size i = 0; i < all_peaks.size(); i++)
     {
       auto p1 = all_peaks[i];
@@ -377,11 +299,7 @@
           break;
         }
 
-<<<<<<< HEAD
-        if (p1_signal && is_signal_bitset[j] && normalized_dist >= .75) // if both are signal and they are different from each other by ~ one isotope distance, do not connect
-=======
         if (p1_signal && is_signal_bitset[j] && normalized_dist >= .75) // if both are signals and they are different from each other by ~ one isotope distance, do not connect
->>>>>>> 6ca7d144
         {
           continue;
         }
@@ -390,11 +308,7 @@
       }
     }
 
-<<<<<<< HEAD
-    // then from each bin find the longest path
-=======
     // then from each bin find the highest intensity path consisting of the same mass differences.
->>>>>>> 6ca7d144
     for (Size k = 0; k < max_bin_number; k++)
     {
       if (per_bin_start_index[k] == -2)
@@ -438,10 +352,7 @@
 
     auto used = boost::dynamic_bitset<>(all_peaks.size());
 
-<<<<<<< HEAD
-=======
     // Now from the highest intensity path to the lowest, sum up intensities excluding already used peaks or signal peaks.
->>>>>>> 6ca7d144
     for (auto it = max_intensity_sum_to_bin.rbegin(); it != max_intensity_sum_to_bin.rend(); ++it)
     {
       Size bin = it->second;
@@ -462,7 +373,6 @@
         sum_intensity += intensity;
       }
       else
-<<<<<<< HEAD
       {
         sum_squared_intensity += intensity * intensity;
         skiped_peak_cntr++;
@@ -473,18 +383,6 @@
 
       while (j < edges.size())
       {
-=======
-      {
-        sum_squared_intensity += intensity * intensity;
-        skiped_peak_cntr++;
-      }
-      used[index] = true;
-
-      Size j = edges[index];
-
-      while (j < edges.size())
-      {
->>>>>>> 6ca7d144
         j = edges[j];
         if (j <= 0)
         {
@@ -515,11 +413,8 @@
         charge_noise_pwr += sum_squared_intensity;
       }
     }
-<<<<<<< HEAD
-=======
 
     // if still peaks are remaining, add their individual power.
->>>>>>> 6ca7d144
     for (Size i = 0; i < all_peaks.size(); i++)
     {
       if (used[i] || is_signal_bitset[i])
@@ -528,10 +423,6 @@
       }
       charge_noise_pwr += all_peaks[i].intensity * all_peaks[i].intensity;
     }
-<<<<<<< HEAD
-
-=======
->>>>>>> 6ca7d144
     return charge_noise_pwr;
   }
 
@@ -541,10 +432,7 @@
     per_charge_sum_signal_squared_ = std::vector<float>(1 + max_abs_charge_, .0);
     per_charge_int_ = std::vector<float>(1 + max_abs_charge_, .0);
 
-<<<<<<< HEAD
-=======
     // calculate per charge intensity, and per charge sum of signal intensity squared
->>>>>>> 6ca7d144
     for (auto& p : logMzpeaks_)
     {
       per_charge_int_[p.abs_charge] += p.intensity;
@@ -554,10 +442,7 @@
     std::vector<LogMzPeak> charge_noisy_peaks;
     std::vector<LogMzPeak> charge_signal_peaks;
 
-<<<<<<< HEAD
-=======
     // for each charge calculate signal and noise power
->>>>>>> 6ca7d144
     for (int z = min_abs_charge_; z <= max_abs_charge_; z++)
     {
       charge_noisy_peaks.clear();
@@ -590,10 +475,7 @@
     int max_sig_charge = 0;
     float max_sig = 0;
 
-<<<<<<< HEAD
-=======
     // first, find the maximum snr charge.
->>>>>>> 6ca7d144
     for (int z = min_abs_charge_; z <= max_abs_charge_; z++)
     {
       double tmp_snr = per_charge_int_[z] * per_charge_int_[z] / (1 + per_charge_noise_pwr_[z]);
@@ -686,13 +568,8 @@
 
     // int iso_margin = 3; // how many isotopes do we want to scan before the monoisotopic mass?
     int max_isotope = (int)avg.getLastIndex(mono_mass);
-<<<<<<< HEAD
-    int min_isotope = (int)(avg.getApexIndex(mono_mass) - avg.getLeftCountFromApex(mono_mass) - isotope_int_shift);
-    min_isotope = std::max(-isotope_int_shift, min_isotope);
-=======
     int min_isotope = (int)(avg.getApexIndex(mono_mass) - avg.getLeftCountFromApex(mono_mass) + min_negative_isotope_index_);
     min_isotope = std::max(min_negative_isotope_index_, min_isotope);
->>>>>>> 6ca7d144
 
     clear_(); // clear logMzPeaks
     negative_iso_peaks_.clear();
@@ -709,11 +586,7 @@
       }
 
       double cmz = (mono_mass) / c + FLASHDeconvHelperStructs::getChargeMass(is_positive_);
-<<<<<<< HEAD
-      double left_mz = (mono_mass - (1 + isotope_int_shift) * iso_da_distance_) / c + FLASHDeconvHelperStructs::getChargeMass(is_positive_);
-=======
       double left_mz = (mono_mass - (1 - min_negative_isotope_index_) * iso_da_distance_) / c + FLASHDeconvHelperStructs::getChargeMass(is_positive_);
->>>>>>> 6ca7d144
       Size index = spec.findNearest(left_mz * (1 - tol));
       double iso_delta = iso_da_distance_ / c;
 
@@ -783,7 +656,6 @@
     int first_index = -1;
     int last_index = -1;
     float min_intensity = -1;
-<<<<<<< HEAD
     for (int c = min_abs_charge_; c <= max_abs_charge_; c++)
     {
       if (min_intensity < 0 || min_intensity > per_charge_int_[c])
@@ -793,17 +665,6 @@
     }
     for (int c = min_abs_charge_; c <= max_abs_charge_; c++)
     {
-=======
-    for (int c = min_abs_charge_; c <= max_abs_charge_; c++)
-    {
-      if (min_intensity < 0 || min_intensity > per_charge_int_[c])
-      {
-        min_intensity = per_charge_int_[c];
-      }
-    }
-    for (int c = min_abs_charge_; c <= max_abs_charge_; c++)
-    {
->>>>>>> 6ca7d144
       summed_intensity += per_charge_int_[c] - min_intensity;
       if (per_charge_int_[c] > 0)
       {
@@ -863,11 +724,7 @@
       max_isotope_index = max_isotope_index < p.isotopeIndex ? p.isotopeIndex : max_isotope_index;
     }
 
-<<<<<<< HEAD
-    per_isotope_int_ = std::vector<float>(max_isotope_index + 1 + isotope_int_shift, .0f);
-=======
     per_isotope_int_ = std::vector<float>(max_isotope_index + 1 - min_negative_isotope_index_, .0f);
->>>>>>> 6ca7d144
     intensity_ = .0;
     double nominator = .0;
 
@@ -878,29 +735,17 @@
       {
         continue;
       }
-<<<<<<< HEAD
-      per_isotope_int_[p.isotopeIndex + isotope_int_shift] += pi;
-=======
       per_isotope_int_[p.isotopeIndex - min_negative_isotope_index_] += pi;
->>>>>>> 6ca7d144
       nominator += pi * (p.getUnchargedMass() - p.isotopeIndex * iso_da_distance_);
       intensity_ += pi;
     }
     for (auto& p : negative_iso_peaks_)
     {
-<<<<<<< HEAD
-      if (p.isotopeIndex + isotope_int_shift < 0)
+      if (p.isotopeIndex - min_negative_isotope_index_ < 0)
       {
         continue;
       }
-      per_isotope_int_[p.isotopeIndex + isotope_int_shift] += p.intensity;
-=======
-      if (p.isotopeIndex - min_negative_isotope_index_ < 0)
-      {
-        continue;
-      }
       per_isotope_int_[p.isotopeIndex - min_negative_isotope_index_] += p.intensity;
->>>>>>> 6ca7d144
     }
 
     monoisotopic_mass_ = nominator / intensity_;
@@ -971,21 +816,12 @@
   }
 
   void PeakGroup::setMonoisotopicMass(double mono_mass)
-<<<<<<< HEAD
   {
     monoisotopic_mass_ = mono_mass;
   }
 
   void PeakGroup::setRepAbsCharge(const int max_snr_abs_charge)
   {
-=======
-  {
-    monoisotopic_mass_ = mono_mass;
-  }
-
-  void PeakGroup::setRepAbsCharge(const int max_snr_abs_charge)
-  {
->>>>>>> 6ca7d144
     max_snr_abs_charge_ = max_snr_abs_charge;
   }
 
