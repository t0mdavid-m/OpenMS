//--------------------------------------------------------------------------
//                   OpenMS -- Open-Source Mass Spectrometry
// --------------------------------------------------------------------------
// Copyright The OpenMS Team -- Eberhard Karls University Tuebingen,
// ETH Zurich, and Freie Universitaet Berlin 2002-2022.
//
// This software is released under a three-clause BSD license:
//  * Redistributions of source code must retain the above copyright
//    notice, this list of conditions and the following disclaimer.
//  * Redistributions in binary form must reproduce the above copyright
//    notice, this list of conditions and the following disclaimer in the
//    documentation and/or other materials provided with the distribution.
//  * Neither the name of any author or any participating institution
//    may be used to endorse or promote products derived from this software
//    without specific prior written permission.
// For a full list of authors, refer to the file AUTHORS.
// --------------------------------------------------------------------------
// THIS SOFTWARE IS PROVIDED BY THE COPYRIGHT HOLDERS AND CONTRIBUTORS "AS IS"
// AND ANY EXPRESS OR IMPLIED WARRANTIES, INCLUDING, BUT NOT LIMITED TO, THE
// IMPLIED WARRANTIES OF MERCHANTABILITY AND FITNESS FOR A PARTICULAR PURPOSE
// ARE DISCLAIMED. IN NO EVENT SHALL ANY OF THE AUTHORS OR THE CONTRIBUTING
// INSTITUTIONS BE LIABLE FOR ANY DIRECT, INDIRECT, INCIDENTAL, SPECIAL,
// EXEMPLARY, OR CONSEQUENTIAL DAMAGES (INCLUDING, BUT NOT LIMITED TO,
// PROCUREMENT OF SUBSTITUTE GOODS OR SERVICES; LOSS OF USE, DATA, OR PROFITS;
// OR BUSINESS INTERRUPTION) HOWEVER CAUSED AND ON ANY THEORY OF LIABILITY,
// WHETHER IN CONTRACT, STRICT LIABILITY, OR TORT (INCLUDING NEGLIGENCE OR
// OTHERWISE) ARISING IN ANY WAY OUT OF THE USE OF THIS SOFTWARE, EVEN IF
// ADVISED OF THE POSSIBILITY OF SUCH DAMAGE.
//
// --------------------------------------------------------------------------
// $Maintainer: Kyowon Jeong$
// $Authors: Kyowon Jeong$
// --------------------------------------------------------------------------

#include <OpenMS/ANALYSIS/TOPDOWN/FLASHDeconvHelperStructs.h>
#include <OpenMS/ANALYSIS/TOPDOWN/PeakGroup.h>
#include <OpenMS/ANALYSIS/TOPDOWN/QScore.h>

#include <iomanip>

namespace OpenMS
{
  float QScore::getQScore(const PeakGroup *pg, const int abs_charge)
  {
    if (pg->empty())
    { // all zero
      return .0f;
    }
    // the weights for per charge cosine, per charge SNR, cosine, SNR, PPM error, and intercept.
    const std::vector<double> weights({ -8.9686, 0.7105, -8.0507, -0.4402, 0.1983, 15.0979});

    double score = weights.back();
    auto fv = toFeatureVector_(pg, abs_charge);

    for (Size i = 0; i < weights.size() - 1; i++)
    {
      score += fv[i] * weights[i];
    }
    float qscore = 1.0f / (1.0f + (float)exp(score));

    return qscore;
  }

  std::vector<double> QScore::toFeatureVector_(const PeakGroup *pg, const int abs_charge)
  {
    std::vector<double> fvector(5); // length of weights vector - 1, excluding the intercept weight.

    double a = pg->getChargeIsotopeCosine(abs_charge);
    double d = 1;
    int index = 0;
    fvector[index++] = (log2(a + d));
    a = pg->getChargeSNR(abs_charge);
    fvector[index++] = (log2(d + a / (d + a)));
    a = pg->getIsotopeCosine();
    fvector[index++] = (log2(a + d));
    a = pg->getSNR();
    fvector[index++] = (log2(d + a / (d + a)));
<<<<<<< HEAD
    //a = pg->getChargeScore();
    //fvector[index++] = (log2(a + d));
=======
>>>>>>> b28b5c37
    a = pg->getAvgPPMError();
    fvector[index++] = (log2(a + d));
    return fvector;
  }
<<<<<<< HEAD

  void QScore::writeAttCsvFromDecoyHeader(std::fstream& f)
  {
    f << "MSLevel,ChargeCos,ChargeSNR,Cos,SNR,AvgPPMError,Class\n";
  }

  void QScore::writeAttCsvFromDecoy(const DeconvolvedSpectrum& deconvolved_spectrum, std::fstream& f)
  {
    uint ms_level = deconvolved_spectrum.getOriginalSpectrum().getMSLevel();
    String cns[] = {"T", "D", "D", "D"};
    for(auto& pg:deconvolved_spectrum)
    {
      if(pg.getSNR() < 1e-2) // remove masses with too low SNRs - they act as outliers.
      {
        continue;
      }
      auto fv = toFeatureVector_(&pg, pg.getRepAbsCharge());
      f<< ms_level<<",";
      for (auto& item: fv)
      {
        f << item << ",";
      }
      f <<  cns[pg.getDecoyFlag()]<< "\n";
    }
  }
=======
>>>>>>> b28b5c37
}<|MERGE_RESOLUTION|>--- conflicted
+++ resolved
@@ -75,41 +75,8 @@
     fvector[index++] = (log2(a + d));
     a = pg->getSNR();
     fvector[index++] = (log2(d + a / (d + a)));
-<<<<<<< HEAD
-    //a = pg->getChargeScore();
-    //fvector[index++] = (log2(a + d));
-=======
->>>>>>> b28b5c37
     a = pg->getAvgPPMError();
     fvector[index++] = (log2(a + d));
     return fvector;
   }
-<<<<<<< HEAD
-
-  void QScore::writeAttCsvFromDecoyHeader(std::fstream& f)
-  {
-    f << "MSLevel,ChargeCos,ChargeSNR,Cos,SNR,AvgPPMError,Class\n";
-  }
-
-  void QScore::writeAttCsvFromDecoy(const DeconvolvedSpectrum& deconvolved_spectrum, std::fstream& f)
-  {
-    uint ms_level = deconvolved_spectrum.getOriginalSpectrum().getMSLevel();
-    String cns[] = {"T", "D", "D", "D"};
-    for(auto& pg:deconvolved_spectrum)
-    {
-      if(pg.getSNR() < 1e-2) // remove masses with too low SNRs - they act as outliers.
-      {
-        continue;
-      }
-      auto fv = toFeatureVector_(&pg, pg.getRepAbsCharge());
-      f<< ms_level<<",";
-      for (auto& item: fv)
-      {
-        f << item << ",";
-      }
-      f <<  cns[pg.getDecoyFlag()]<< "\n";
-    }
-  }
-=======
->>>>>>> b28b5c37
 }