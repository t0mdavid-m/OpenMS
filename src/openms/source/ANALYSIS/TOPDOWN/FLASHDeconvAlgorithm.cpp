// --------------------------------------------------------------------------
//                   OpenMS -- Open-Source Mass Spectrometry
// --------------------------------------------------------------------------
// Copyright The OpenMS Team -- Eberhard Karls University Tuebingen,
// ETH Zurich, and Freie Universitaet Berlin 2002-2022.
//
// This software is released under a three-clause BSD license:
//  * Redistributions of source code must retain the above copyright
//    notice, this list of conditions and the following disclaimer.
//  * Redistributions in binary form must reproduce the above copyright
//    notice, this list of conditions and the following disclaimer in the
//    documentation and/or other materials provided with the distribution.
//  * Neither the name of any author or any participating institution
//    may be used to endorse or promote products derived from this software
//    without specific prior written permission.
// For a full list of authors, refer to the file AUTHORS.
// --------------------------------------------------------------------------
// THIS SOFTWARE IS PROVIDED BY THE COPYRIGHT HOLDERS AND CONTRIBUTORS "AS IS"
// AND ANY EXPRESS OR IMPLIED WARRANTIES, INCLUDING, BUT NOT LIMITED TO, THE
// IMPLIED WARRANTIES OF MERCHANTABILITY AND FITNESS FOR A PARTICULAR PURPOSE
// ARE DISCLAIMED. IN NO EVENT SHALL ANY OF THE AUTHORS OR THE CONTRIBUTING
// INSTITUTIONS BE LIABLE FOR ANY DIRECT, INDIRECT, INCIDENTAL, SPECIAL,
// EXEMPLARY, OR CONSEQUENTIAL DAMAGES (INCLUDING, BUT NOT LIMITED TO,
// PROCUREMENT OF SUBSTITUTE GOODS OR SERVICES; LOSS OF USE, DATA, OR PROFITS;
// OR BUSINESS INTERRUPTION) HOWEVER CAUSED AND ON ANY THEORY OF LIABILITY,
// WHETHER IN CONTRACT, STRICT LIABILITY, OR TORT (INCLUDING NEGLIGENCE OR
// OTHERWISE) ARISING IN ANY WAY OUT OF THE USE OF THIS SOFTWARE, EVEN IF
// ADVISED OF THE POSSIBILITY OF SUCH DAMAGE.
//
// --------------------------------------------------------------------------
// $Maintainer: Kyowon Jeong, Jihyung Kim $
// $Authors: Kyowon Jeong, Jihyung Kim $
// --------------------------------------------------------------------------

#include <OpenMS/ANALYSIS/TOPDOWN/DeconvolvedSpectrum.h>
#include <OpenMS/ANALYSIS/TOPDOWN/FLASHDeconvAlgorithm.h>
#include <OpenMS/ANALYSIS/TOPDOWN/PeakGroup.h>
#ifdef _OPENMP
  #include <omp.h>
#endif

namespace OpenMS
{
  /// harmonic charge factors that will be considered for harmonic mass reduction.
  inline const std::vector<int> harmonic_charges_ {2, 3, 5, 7};
  /// high and low charges are differently deconvolved. This value determines the (inclusive) threshold for low charge.
  inline const int low_charge_ = 8; // 8 inclusive
<<<<<<< HEAD
=======
  inline const bool useDL = false;
  inline const bool debug = false;
  inline const double debug_mass = 3331.5376; //809.3;

  inline const double debug_mass_min = debug_mass- 1; //809.3;
  inline const double debug_mass_max = debug_mass+ 1;//809.33;
>>>>>>> ca485825

  FLASHDeconvAlgorithm::FLASHDeconvAlgorithm() : DefaultParamHandler("FLASHDeconvAlgorithm")
  {
    defaults_.setValue("tol", DoubleList {10.0, 10.0}, "ppm tolerance for MS1, 2, ... (e.g., -tol 10.0 5.0 to specify 10.0 and 5.0 ppm for MS1 and MS2, respectively)");

    defaults_.setValue("min_mass", 50.0, "Minimum mass (Da)");
    defaults_.setValue("max_mass", 100000.0, "Maximum mass (Da)");

    defaults_.setValue("min_charge", 2, "Minimum charge state for MS1 spectra (can be negative for negative mode)");
    defaults_.setValue("max_charge", 100, "Maximum charge state for MS1 spectra (can be negative for negative mode)");

    defaults_.setValue("min_mz", -1.0, "If set to positive value, minimum m/z to deconvolve.");
    defaults_.setValue("max_mz", -1.0, "If set to positive value, maximum m/z to deconvolve.");
    defaults_.setValue("min_rt", -1.0, "If set to positive value, minimum RT to deconvolve.");
    defaults_.setValue("max_rt", -1.0, "If set to positive value, maximum RT to deconvolve.");

    defaults_.setValue("isolation_window", 5.0, "Default isolation window with. If the input mzML file does not contain isolation window width information, this width will be used.");
    defaults_.addTag("isolation_window", "advanced");

    defaults_.setValue("min_isotope_cosine", DoubleList {.85, .85},
                       "Cosine threshold between avg. and observed isotope pattern for MS1, 2, ... (e.g., -min_isotope_cosine_ 0.8 0.6 to specify 0.8 and 0.6 for MS1 and MS2, respectively)");

    defaults_.setValue("allowed_isotope_error", 1,
                       "Allowed isotope index error for decoy and qvalue report. If it is set to 1, for example, +-1 isotope errors are "
                       "not counted as false. Beta version.");
    defaults_.addTag("allowed_isotope_error", "advanced");

    defaults_.setValue("min_intensity", 0.0, "Intensity threshold");
    defaultsToParam_();
  }

  // Calculate the nominal (integer) mass from double mass. Multiplying 0.999497 to the original mass and then rounding reduce the error between the original and nominal masses.
  int FLASHDeconvAlgorithm::getNominalMass(const double mass)
  {
    return (int)(mass * 0.999497 + .5);
  }

  void FLASHDeconvAlgorithm::getMZsToExclude(const DeconvolvedSpectrum& dspec, std::unordered_set<double>& excluded_mzs)
  {
    for (auto& pg : dspec)
    {
      for (auto& p : pg)
      {
        excluded_mzs.insert(p.mz);
      }
    }
  }

  // The main function called from outside. precursor_map_for_FLASHIda is used to read FLASHIda information
  void FLASHDeconvAlgorithm::performSpectrumDeconvolution(const MSSpectrum& spec, const std::vector<DeconvolvedSpectrum>& survey_scans, const int scan_number,
                                                          const std::map<int, std::vector<std::vector<float>>>& precursor_map_for_FLASHIda)
  {
    // First prepare for decoy runs.
    iso_da_distance_ = decoy_flag_ != PeakGroup::noise_dummy ? Constants::ISOTOPE_MASSDIFF_55K_U : Constants::ISOTOPE_MASSDIFF_55K_U * sqrt(7.0)/2.0;
    previously_deconved_mono_masses_for_decoy.clear();
    previously_deconved_mass_bins_for_decoy.clear();
    excluded_peak_mzs_.clear();

    if (decoy_flag_ == PeakGroup::charge_dummy) // charge decoy
    {
      for (auto& pg : targetFD_->deconvolved_spectrum_)
      {
        auto [m, M] = pg.getAbsChargeRange();
        int min_iso = -1, max_iso = 0;
        for (auto& p : pg)
        {
          previously_deconved_mono_masses_for_decoy.push_back(p.getUnchargedMass());
          min_iso = min_iso < 0 ? p.isotopeIndex : std::min(min_iso, p.isotopeIndex);
          max_iso = std::max(max_iso, p.isotopeIndex);
        }
        for (int i = -2 * M; i <= 0; i++)
        {
          previously_deconved_mono_masses_for_decoy.push_back(pg.getMonoMass() + (min_iso + i) * iso_da_distance_);
        }
        for (int i = 0; i <= 2 * M; i++)
        {
          previously_deconved_mono_masses_for_decoy.push_back(pg.getMonoMass() + (max_iso + i) * iso_da_distance_);
        }
        for (int i = -1; i <= 1; i++)
        {
          previously_deconved_mono_masses_for_decoy.push_back(pg.getMonoMass() + i * iso_da_distance_);
        }
      }
    }
    if (decoy_flag_ == PeakGroup::noise_dummy) // noise decoy
    {
      getMZsToExclude(targetFD_->deconvolved_spectrum_, excluded_peak_mzs_);
    }

    ms_level_ = spec.getMSLevel();
    deconvolved_spectrum_ = DeconvolvedSpectrum(scan_number);
    deconvolved_spectrum_.setOriginalSpectrum(spec);

    // for MSn (n>1) register precursor peak and peak group.
    registerPrecursor_(survey_scans, precursor_map_for_FLASHIda);

    // rt range of analysis
    if (min_rt_ > 0 && spec.getRT() < min_rt_)
    {
      return;
    }
    if (max_rt_ > 0 && spec.getRT() > max_rt_)
    {
      return;
    }
    // based on MS level, adjust charge and mass ranges. Precursor charge and mass determine those.
    current_max_charge_ = deconvolved_spectrum_.getCurrentMaxAbsCharge(max_abs_charge_); //
    current_max_mass_ = deconvolved_spectrum_.getCurrentMaxMass(max_mass_);
    current_min_mass_ = deconvolved_spectrum_.getCurrentMinMass(min_mass_);

    // set universal pattern filter and harmonic pattern filters
    setFilters_();
    // LogMzPeaks are generated from raw peaks
    updateLogMzPeaks_();
    if (log_mz_peaks_.empty())
    {
      return;
    }

    // This is the main FLASHDeconv function in which deconvolution is performed.
    generatePeakGroupsFromSpectrum_();
  }

  void FLASHDeconvAlgorithm::updateMembers_()
  {
    min_mz_ = param_.getValue("min_mz");
    max_mz_ = param_.getValue("max_mz");

    min_rt_ = param_.getValue("min_rt");
    max_rt_ = param_.getValue("max_rt");

    min_abs_charge_ = param_.getValue("min_charge");
    max_abs_charge_ = param_.getValue("max_charge");
    is_positive_ = min_abs_charge_ > 0;

    min_abs_charge_ = abs(min_abs_charge_);
    max_abs_charge_ = abs(max_abs_charge_);

    if (min_abs_charge_ > max_abs_charge_)
    {
      int tmp = min_abs_charge_;
      min_abs_charge_ = max_abs_charge_;
      max_abs_charge_ = tmp;
    }

    max_mass_ = param_.getValue("max_mass");
    min_mass_ = param_.getValue("min_mass");

    isolation_window_size_ = param_.getValue("isolation_window");

    intensity_threshold_ = param_.getValue("min_intensity");

    bin_mul_factors_.clear();
    tolerance_ = param_.getValue("tol");

    for (double& j : tolerance_)
    {
      j *= 1e-6;
      bin_mul_factors_.push_back(1.0 / j);
    }

    min_isotope_cosine_ = param_.getValue("min_isotope_cosine");
    allowed_iso_error_ = param_.getValue("allowed_isotope_error");
  }

  const FLASHDeconvHelperStructs::PrecalculatedAveragine& FLASHDeconvAlgorithm::getAveragine()
  {
    return avg_;
  }

  void FLASHDeconvAlgorithm::calculateAveragine(const bool use_RNA_averagine)
  {
    CoarseIsotopePatternGenerator generator(300);

    auto iso = use_RNA_averagine ? generator.estimateFromRNAWeight(max_mass_) : generator.estimateFromPeptideWeight(max_mass_);
    iso.trimRight(0.0001 * iso.getMostAbundant().getIntensity());

    generator.setMaxIsotope(iso.size());
    avg_ = FLASHDeconvHelperStructs::PrecalculatedAveragine(50, max_mass_, 25, generator, use_RNA_averagine);
    avg_.setMaxIsotopeIndex((int)(iso.size() - 1));
  }

  // generate filters
  void FLASHDeconvAlgorithm::setFilters_()
  {
    filter_.clear();
    harmonic_filter_matrix_.clear();
    int charge_range = current_max_charge_;
    for (int i = 0; i < charge_range; i++)
    {
      filter_.push_back(-log(i + 1)); //+
    }

    harmonic_filter_matrix_.resize(harmonic_charges_.size(), charge_range);

    for (Size k = 0; k < harmonic_charges_.size(); k++)
    {
      int hc = harmonic_charges_[k];
      int n = hc / 2;

      for (int i = 0; i < charge_range; i++)
      {
        double a = i > 0 ? exp(-filter_[i - 1]) : 0;
        double b = exp(-filter_[i]);
        harmonic_filter_matrix_.setValue(k, i, -log(b - (b - a) * n / hc));
      }
    }
  }

  // Generate uncharged log mz transformated peaks
  void FLASHDeconvAlgorithm::updateLogMzPeaks_()
  {
    log_mz_peaks_.clear();
    double threshold = intensity_threshold_;
    log_mz_peaks_.reserve(deconvolved_spectrum_.getOriginalSpectrum().size());

    // threshold = threshold < min_intensity * 2 ? min_intensity * 2 : threshold;
    for (auto& peak : deconvolved_spectrum_.getOriginalSpectrum())
    {
      if (peak.getIntensity() <= threshold) //
      {
        continue;
      }
      if (min_mz_ > 0 && peak.getMZ() < min_mz_)
      {
        continue;
      }
      if (max_mz_ > 0 && peak.getMZ() > max_mz_)
      {
        break;
      }
      if (excluded_peak_mzs_.size() > 0 && excluded_peak_mzs_.find(peak.getMZ()) != excluded_peak_mzs_.end())
      {
        continue;
      }

      LogMzPeak log_mz_peak(peak, is_positive_);
      log_mz_peaks_.push_back(log_mz_peak);
    }
  }

  // from bin to raw value
  double FLASHDeconvAlgorithm::getBinValue_(const Size bin, const double min_value, const double bin_mul_factor)
  {
    return min_value + (double) bin / bin_mul_factor;
  }

  // from value to bin number
  Size FLASHDeconvAlgorithm::getBinNumber_(const double value, const double min_value, const double bin_mul_factor)
  {
    if (value < min_value)
    {
      return 0;
    }
    return (Size)((value - min_value) * bin_mul_factor + .5);
  }

  // From log mz to mz bins.
  void FLASHDeconvAlgorithm::updateMzBins_(const Size bin_number, std::vector<float>& mz_bin_intensities)
  {
    mz_bins_ = boost::dynamic_bitset<>(bin_number);
    //mz_bin_peak_index_.clear();
    //mz_bin_peak_index_.reserve(bin_number);

    double bin_mul_factor = bin_mul_factors_[ms_level_ - 1];
    for (Size i=0;i<log_mz_peaks_.size(); i++)
    {
      auto &p = log_mz_peaks_[i];
      Size bi = getBinNumber_(p.logMz, mz_bin_min_value_, bin_mul_factor);
      if (bi >= bin_number)
      {
        continue;
      }
      mz_bins_.set(bi);

      mz_bin_intensities[bi] += p.intensity;
    }
  }

  // Find candidate mass bins from the current spectrum. The runtime of FLASHDeconv is determined by this function.
  void FLASHDeconvAlgorithm::updateCandidateMassBins_(std::vector<float>& mass_intensities, const std::vector<float>& mz_intensities)
  {
    Size mz_bin_index = mz_bins_.find_first();
    auto mz_bin_index_reverse = std::vector<Size>();
    mz_bin_index_reverse.reserve(mz_bins_.count());
    // invert mz bins so charges are counted from small to large given a mass
    while (mz_bin_index != mz_bins_.npos)
    {
      mz_bin_index_reverse.push_back(mz_bin_index);
      mz_bin_index = mz_bins_.find_next(mz_bin_index);
    }

    int charge_range = current_max_charge_;
    size_t h_charge_size = harmonic_charges_.size();
    long bin_end = (long)mass_bins_.size();
    auto support_peak_count = std::vector<int>(mass_bins_.size(), 0); // per mass bin how many peaks are present

    // to calculate continuous charges, the previous charge value per mass should be stored
    auto prev_charges = std::vector<int>(mass_bins_.size(), charge_range + 2);

    // not just charges but intensities are stored to see the intensity fold change
    auto prev_intensities = std::vector<float>(mass_bins_.size(), 1.0f);

    double bin_mul_factor = bin_mul_factors_[ms_level_ - 1];
    std::vector<float> sub_max_h_intensity(h_charge_size, .0f);

    for (int i = (int)mz_bin_index_reverse.size() - 1; i >= 0; i--)
    {
      mz_bin_index = mz_bin_index_reverse[i];
      float intensity = mz_intensities[mz_bin_index];
      double mz = -1.0, log_mz = 0;

      //log_mz = log_mz_peaks_[mz_bin_peak_index_[mz_bin_index]].logMz; //getBinValue_(mz_bin_index, mz_bin_min_value_, bin_mul_factor); // uncharged log mz
      //mz = exp(log_mz); // uncharged mz
      log_mz = getBinValue_(mz_bin_index, mz_bin_min_value_, bin_mul_factor); // uncharged log mz
      mz = exp(log_mz); // uncharged mz
      // scan through charges
      for (int j = 0; j < charge_range; j++) // take all charge one ?
      {
        // mass is given by shifting by bin_offsets_[j]
        long mass_bin_index = (long)mz_bin_index + bin_offsets_[j];

        if (mass_bin_index < 0)
        {
          continue;
        }
        if (mass_bin_index >= bin_end)
        {
          break;
        }

        if (previously_deconved_mono_masses_for_decoy.size() > 0 && previously_deconved_mass_bins_for_decoy[mass_bin_index])
        {
          continue;
        }

        auto& spc = support_peak_count[mass_bin_index];
        int abs_charge = (j + 1);
        float& prev_intensity = prev_intensities[mass_bin_index];
        int& prev_charge = prev_charges[mass_bin_index];
        bool charge_not_continous = prev_charge - j != -1 && (prev_charge <= charge_range);
        bool pass_first_check = false;

        // intensity ratio between consecutive charges should not exceed the factor.
        float factor = abs_charge <= low_charge_ ? 10.0f : (5.0f + 5.0f * low_charge_ / (float)abs_charge);
        // intensity ratio between consecutive charges for possible harmonic should be within this factor

        float hfactor = factor / 2.0f;
        // intensity of previous charge
        // intensity ratio between current and previous charges
        float intensity_ratio = intensity / prev_intensity;
        intensity_ratio = intensity_ratio < 1 ? 1.0f / intensity_ratio : intensity_ratio;
        float support_peak_intensity = 0;
        // check if peaks of continuous charges are present

        // if charge not continuous or intensity ratio is too high reset continuousChargePeakPairCount
        if (charge_not_continous || intensity_ratio > factor)
        {
          spc = 0;
        }
        else
        {
          pass_first_check = true;
          if (spc == 0 && abs_charge > low_charge_)
          {
            support_peak_intensity = prev_intensity;
          }
        }

        // for low charges, check isotope peak presence.
        float max_h_intensity = 0;

        if (!pass_first_check && abs_charge <= low_charge_)
        { // for low charges
          std::fill(sub_max_h_intensity.begin(), sub_max_h_intensity.end(), .0f);
          for (int d = 1; d >= -1; d -= 2)
          {
            bool iso_exist = false;
            double diff = d * iso_da_distance_ / abs_charge / mz;
            int next_iso_bin = 0;
            for(int t=-1;t<2;t++)
            {
              int nib = getBinNumber_(log_mz + diff, mz_bin_min_value_, bin_mul_factor);

              if (nib > 0 && nib < mz_bins_.size() && mz_bins_[nib])
              {
                iso_exist = true;
                pass_first_check = true;

                if(next_iso_bin == 0 || mz_intensities[next_iso_bin] < mz_intensities[nib])
                {
                  next_iso_bin = nib;
                }
              }
            }

            // harmonic check
            if (iso_exist)
            {
              double h_threshold = (intensity + mz_intensities[next_iso_bin]);
              for (size_t k = 0; k < h_charge_size; k++)
              {
                int hc = harmonic_charges_[k];
                int harmonic_cntr = 0;
                if (hc * abs_charge > current_max_charge_)
                {
                  break;
                }

                double hdiff = diff / hc;
                {
                  for(int t=-1;t<2;t++)
                  {
                    int next_harmonic_iso_bin = getBinNumber_(log_mz + hdiff, mz_bin_min_value_, bin_mul_factor) + t;

                    if (next_harmonic_iso_bin >=0 && next_harmonic_iso_bin < mz_bins_.size() &&
                        mz_bins_[next_harmonic_iso_bin] && mz_intensities[next_harmonic_iso_bin] > h_threshold / 2  // no perfect filtration. Just obvious ones are filtered out
                        && mz_intensities[next_harmonic_iso_bin] < h_threshold * 2
                    )
                    {
                      harmonic_cntr ++ ;
                      sub_max_h_intensity[k] = sub_max_h_intensity[k] < mz_intensities[next_harmonic_iso_bin] ? mz_intensities[next_harmonic_iso_bin] : sub_max_h_intensity[k];
                    }
                  }
                }
                if(harmonic_cntr > 0)
                {
                  pass_first_check = false;
                }
              }
              if (pass_first_check)
              {
                support_peak_intensity += mz_intensities[next_iso_bin];
              }
            }
          }
          max_h_intensity = *std::max_element(sub_max_h_intensity.begin(), sub_max_h_intensity.end());
          pass_first_check &= max_h_intensity <= 0;
        }

        if (pass_first_check)
        {
          if (prev_charge - j == -1) // check harmonic artifacts for high charge ranges
          {
            float max_intensity = intensity;
            float min_intensity = prev_intensity;
            if (prev_intensity <= 1.0)
            {
              max_intensity = intensity;
              min_intensity = intensity;
            }
            else if (min_intensity > max_intensity)
            {
              float tmpi = min_intensity;
              min_intensity = max_intensity;
              max_intensity = tmpi;
            }

            float high_threshold = max_intensity * hfactor;
            float low_threshold = min_intensity / hfactor;

            bool is_harmonic = false;
            for (size_t k = 0; k < h_charge_size; k++)
            {
              for (int t=-1;t<2;t++)
              {
                long hmz_bin_index = mass_bin_index - harmonic_bin_offset_matrix_.getValue(k, j) + t;
                std::vector<int> offsets;

                if (hmz_bin_index > 0 && hmz_bin_index < (int)mz_bins_.size() && mz_bins_[hmz_bin_index])
                {
                  float harmonic_intensity = mz_intensities[hmz_bin_index];
                  if (harmonic_intensity > low_threshold && harmonic_intensity < high_threshold)
                  {
                    max_h_intensity = std::max(max_h_intensity, harmonic_intensity);
                    is_harmonic = true;
                  }
                }
              }
            }

            if (!is_harmonic) // if it is not harmonic
            {
              mass_intensities[mass_bin_index] += intensity + support_peak_intensity;
              spc++;
              if (spc >= min_support_peak_count_ || spc >= abs_charge / 2)
              {
                mass_bins_[mass_bin_index] = true;
              }
            }
            else // if harmonic
            {
              mass_intensities[mass_bin_index] -= max_h_intensity;
              spc--;
            }
          }
          else if (abs_charge <= low_charge_) // for low charge, include the mass if isotope is present
          {
            mass_intensities[mass_bin_index] += intensity + support_peak_intensity;
            spc++;
            {
              mass_bins_[mass_bin_index] = true;
            }
          }
        }
        else if (abs_charge <= low_charge_) // if, for low charge, no isotope peak exists or is harmonic
        {
          mass_intensities[mass_bin_index] -= intensity;// + max_h_intensity;
        }
        prev_intensity = intensity;
        prev_charge = j;

        if(debug)
        {
          auto m = getMassFromMassBin_(mass_bin_index, bin_mul_factor);
          if(m>debug_mass_min && m<debug_mass_max)
          {
            std::cout<<"updateCandidateMassBins_ "<< std::to_string(m)<< " " << abs_charge <<std::endl;
          }
        }

      }
    }
  }

  // Subfunction of updateMassBins_. If a peak corresponds to multiple masses, only one mass is selected for the peak based on intensities.
  // mass level harmonic check is also performed in this function
  // it also outputs the charge range of each mass bin
  Matrix<int> FLASHDeconvAlgorithm::filterMassBins_(const std::vector<float>& mass_intensities)
  {
    int charge_range = current_max_charge_;
    double bin_mul_factor = bin_mul_factors_[ms_level_ - 1];
    Matrix<int> abs_charge_ranges(2, mass_bins_.size(), INT_MAX);
    for (Size i = 0; i < mass_bins_.size(); i++)
    {
      abs_charge_ranges.setValue(1, (int)i, INT_MIN);
    }
    Size mz_bin_index = mz_bins_.find_first();
    long bin_size = (long)mass_bins_.size();

    auto to_skip = mass_bins_.flip();
    mass_bins_.reset();

    while (mz_bin_index != mz_bins_.npos)
    {
      long max_index = -1;
      float max_intensity = -1e11f;
      int max_intensity_abs_charge_range = 0;

      for (int j = 0; j < charge_range; j++)
      {
        long mass_bin_index = (long)mz_bin_index + bin_offsets_[j];

        if (mass_bin_index < 0)
        {
          continue;
        }
        if (mass_bin_index >= bin_size)
        {
          break;
        }

        if (previously_deconved_mono_masses_for_decoy.size() > 0 && previously_deconved_mass_bins_for_decoy[mass_bin_index])
        {
          continue;
        }

        if (target_mono_masses_.size() > 0 && target_mass_bins_[mass_bin_index])
        {
          float t = mass_intensities[mass_bin_index];

          if (t <= 0)
          { // no signal
            continue;
          }
          max_intensity = 1e38f;
          max_index = mass_bin_index;
          max_intensity_abs_charge_range = j;
        }
        else
        {
          if (to_skip[mass_bin_index])
          {
            continue;
          }

          float t = mass_intensities[mass_bin_index];
          if (t <= 0) // no signal
          {
            continue;
          }

          int abs_charge = (j + 1);

          if (max_intensity < t)
          {
            bool artifact = false;
            if(abs_charge > low_charge_)
            {
              double original_log_mass = getBinValue_(mass_bin_index, mass_bin_min_value_, bin_mul_factor);
              double mass = exp(original_log_mass);
              {
                double log_mass = log(mass);
                if (log_mass < 1)
                {
                  continue;
                }

                for (int h : harmonic_charges_)
                {
                  if (h * abs_charge > current_max_charge_)
                  {
                    break;
                  }
                  for (int f : {-1, 1})
                  {
                    double hmass = log_mass - log(h) * f;
                    for (int iso_off : { -1, 0, 1})
                    {
                      Size hmass_index = getBinNumber_(hmass, mass_bin_min_value_, bin_mul_factor) + iso_off;
                      if (hmass_index > 0 && hmass_index < mass_bins_.size() - 1)
                      {
                        if (mass_intensities[hmass_index] >= t)
                        {
                          artifact = true;
                          break;
                        }
                      }
                    }
                  }
                  if (artifact)
                  {
                    break;
                  }
                }
                // max_intensity_abs_charge off by one here
                if (!artifact)
                {
                  for (int coff = 1; coff <= 2 && !artifact; coff++)
                  {
                    for (int f : {-1, 1})
                    {
                      if (abs_charge + f * coff <= 0)
                      {
                        continue;
                      }
                      double hmass = log_mass - log(abs_charge) + log(abs_charge + f * coff);
                      Size hmass_index = getBinNumber_(hmass, mass_bin_min_value_, bin_mul_factor);
                      if (hmass_index > 0 && hmass_index < mass_bins_.size() - 1)
                      {
                        if (mass_intensities[hmass_index] >= t)
                        {
                          artifact = true;
                          break;
                        }
                      }
                    }
                  }
                }
              }
            }

            if (!artifact)
            {
              max_intensity = t;
              max_index = mass_bin_index;
              max_intensity_abs_charge_range = j;
            }
            else
            {
              to_skip[mass_bin_index] = true;
              mass_bins_[mass_bin_index] = false;
            }
          }
        }
      }

      if (max_index >= 0 && max_index < bin_size)
      {
        abs_charge_ranges.setValue(0, max_index, std::min(abs_charge_ranges.getValue(0, max_index), max_intensity_abs_charge_range));
        abs_charge_ranges.setValue(1, max_index, std::max(abs_charge_ranges.getValue(1, max_index), max_intensity_abs_charge_range));
        mass_bins_[max_index] = true;

        if(debug)
        {
          auto m = getMassFromMassBin_(max_index, bin_mul_factor);
          if(m>debug_mass_min && m<debug_mass_max)
          {
            std::cout<<"filterMassBins_ "<< std::to_string(m) << " " << max_intensity_abs_charge_range + 1 <<std::endl;
          }
        }

      }
      mz_bin_index = mz_bins_.find_next(mz_bin_index);
    }

    return abs_charge_ranges;
  }

  // update mass bins which will be used to select peaks in the input spectrum...
  Matrix<int> FLASHDeconvAlgorithm::updateMassBins_(const std::vector<float>& mz_intensities)
  {
    auto mass_intensities = std::vector<float>(mass_bins_.size(), 0);

    updateCandidateMassBins_(mass_intensities, mz_intensities);

    auto per_mass_abs_charge_ranges = filterMassBins_(mass_intensities);

    return per_mass_abs_charge_ranges;
  }

  // With mass_bins_ from updateMassBins_ function, select peaks from the same mass in the original input spectrum
  void FLASHDeconvAlgorithm::getCandidatePeakGroups_(const Matrix<int>& per_mass_abs_charge_ranges)
  {
    double bin_mul_factor = bin_mul_factors_[ms_level_ - 1];
    double tol = tolerance_[ms_level_ - 1];
    int charge_range = current_max_charge_;
    Size mass_bin_size = mass_bins_.size();
    int log_mz_peak_size = (int)log_mz_peaks_.size();
    // this stores which peak is now being considered per charge. Per charge, peak is considered from left (lowest m/z) to right (highest m/z).
    auto current_peak_index = std::vector<int>(charge_range, 0);
    deconvolved_spectrum_.reserve(mass_bins_.count());
    Size mass_bin_index = mass_bins_.find_first();
    auto peak_bin_numbers = std::vector<Size>(log_mz_peak_size);

    // per peak, store the m/z bin number for fast processing
    for (int i = 0; i < log_mz_peak_size; i++)
    {
      peak_bin_numbers[i] = getBinNumber_(log_mz_peaks_[i].logMz, mz_bin_min_value_, bin_mul_factor);
    }
    std::vector<double> total_harmonic_intensity(harmonic_charges_.size(), .0);
    std::vector<int> h_prev_iso(harmonic_charges_.size(), 0);
    std::vector<float> h_max_isotope_intensity(harmonic_charges_.size(), .0f);

    // main iteration. per_mass_abs_charge_ranges gives the range of charges for each mass bin
    while (mass_bin_index != mass_bins_.npos)
    {
      double log_m = getBinValue_(mass_bin_index, mass_bin_min_value_, bin_mul_factor);
      double mass = exp(log_m);

      PeakGroup pg(1, per_mass_abs_charge_ranges.getValue(1, mass_bin_index) + 1, // make an empty peakGroup (mass)
                   is_positive_);

      pg.reserve(charge_range * 128);
      pg.setIsotopeDaDistance(iso_da_distance_);
      // the range of isotope span. For a given peak the peaks within the span are searched.
      Size right_index = avg_.getRightCountFromApex(mass);
      Size left_index = avg_.getLeftCountFromApex(mass);

      double total_signal_intensity = 0;
      std::fill(total_harmonic_intensity.begin(), total_harmonic_intensity.end(), .0);

      // scan through charge - from mass to m/z
      for (size_t j = per_mass_abs_charge_ranges.getValue(0, mass_bin_index); j <= (size_t)per_mass_abs_charge_ranges.getValue(1, mass_bin_index); j++)
      {
        int max_peak_index = -1;
        size_t abs_charge = j + 1;
        int bin_offset = bin_offsets_[j];

        if (mass_bin_index < (size_t)bin_offset)
        {
          continue;
        }

        Size b_index = mass_bin_index - bin_offset; // m/z bin
        int& cpi = current_peak_index[j];           // in this charge which peak is to be considered?
        double max_intensity = -1;

        while (cpi < log_mz_peak_size - 1) // scan through peaks from cpi
        {
          if (peak_bin_numbers[cpi] == b_index) // if the peak of consideration matches to this mass with charge abs_charge
          {
            double intensity = log_mz_peaks_[cpi].intensity;
            if (intensity > max_intensity) // compare with other matching peaks and select the most intense peak (in max_peak_index)
            {
              max_intensity = intensity;
              max_peak_index = cpi;
            }
          }
          else if (peak_bin_numbers[cpi] > b_index)
          {
            break;
          }
          cpi++;
        }

        if (max_peak_index < 0)
        {
          continue;
        }

        // Search for local max.
        if (max_peak_index > 0 && max_peak_index <= log_mz_peak_size && peak_bin_numbers[max_peak_index - 1] == b_index - 1 && log_mz_peaks_[max_peak_index - 1].intensity > max_intensity)
        {
          continue;
        }
        if (max_peak_index >= 0 && max_peak_index < log_mz_peak_size - 1 && peak_bin_numbers[max_peak_index + 1] == b_index + 1 && log_mz_peaks_[max_peak_index + 1].intensity > max_intensity)
        {
          continue;
        }

        // now we have a matching peak for this mass of charge  abs_charge. From here, isotope peaks are collected
        const double mz = log_mz_peaks_[max_peak_index].mz; // charged mz
        const double iso_delta = iso_da_distance_ / (double)abs_charge;
        double mz_delta = std::min(.32 / (double)abs_charge, tol * mz);

        double max_mz = mz;
        float max_peak_intensity = log_mz_peaks_[max_peak_index].intensity;
        float max_isotope_intensity = .0;
        int prev_iso = -1000;
        std::fill(h_prev_iso.begin(),h_prev_iso.end(),0);
        std::fill(h_max_isotope_intensity.begin(),h_max_isotope_intensity.end(),.0);

        for (int peak_index = max_peak_index; peak_index < log_mz_peak_size; peak_index++)
        {
          const double observed_mz = log_mz_peaks_[peak_index].mz;
          const float intensity = log_mz_peaks_[peak_index].intensity;
          double mz_diff = observed_mz - mz;
          int tmp_i = (int)round(mz_diff / iso_delta);

          if (observed_mz - max_mz > (double)right_index * iso_delta + mz_delta)
          {
            break;
          }

          if (abs(mz_diff - tmp_i * iso_delta) < mz_delta) // if peak is signal
          {
            const Size bin = peak_bin_numbers[peak_index] + bin_offset;
            if (bin < mass_bin_size && !(bin < previously_deconved_mass_bins_for_decoy.size() && previously_deconved_mass_bins_for_decoy[bin]))
            {
              LogMzPeak p(log_mz_peaks_[peak_index]);
              p.abs_charge = (int)abs_charge;
              p.isotopeIndex = tmp_i;
              pg.push_back(p);
              if (max_peak_intensity < intensity)
              {
                max_peak_intensity = intensity;
                //max_mz = observed_mz;
              }
              if (prev_iso != tmp_i)
              {
                total_signal_intensity += max_isotope_intensity;
                max_isotope_intensity = .0;
              }
              max_isotope_intensity = std::max(max_isotope_intensity, intensity);
              prev_iso = tmp_i;
            }
          }
          else // if(abs_charge > low_charge_)
          {
            for (Size l = 0; l < harmonic_charges_.size(); l++)
            {
              int hc = harmonic_charges_[l];
              if ((int)(hc * abs_charge) > current_max_charge_)
              {
                break;
              }
              double hiso_delta = iso_delta / hc;
              int tmp_hi = (int)round(mz_diff / hiso_delta);
              if ((double)tmp_hi / hc >= tmp_i + 1)
              {
                break;
              }

              if (abs((double)tmp_hi / hc - tmp_i) < 0.32)
              {
                continue;
              }
              double err = abs(mz_diff - tmp_hi * hiso_delta);
              if (err < mz_delta)
              {
                if (h_prev_iso[l] != tmp_hi / hc)
                {
                  total_harmonic_intensity[l] += std::min(max_peak_intensity, h_max_isotope_intensity[l]);
                  h_max_isotope_intensity[l] = .0;
                }
                h_max_isotope_intensity[l] = std::max(h_max_isotope_intensity[l], intensity);
                h_prev_iso[l] = tmp_hi / hc;
                // total_harmonic_intensity[l] += std::min(max_peak_intensity, intensity) / (hc - 1); //  min(max_peak_intensity, intensity) to minimize effect of outlier peaks
              }
            }
          }
        }

        total_signal_intensity += max_isotope_intensity;
        for (Size l = 0; l < harmonic_charges_.size(); l++)
        {
          total_harmonic_intensity[l] += h_max_isotope_intensity[l];//std::min(max_peak_intensity, h_max_isotope_intensity[l]);
        }

        max_isotope_intensity = .0;
        prev_iso = -1000;
        std::fill(h_prev_iso.begin(),h_prev_iso.end(),0);
        std::fill(h_max_isotope_intensity.begin(),h_max_isotope_intensity.end(),.0);

        for (int peak_index = max_peak_index - 1; peak_index >= 0; peak_index--)
        {
          const double observed_mz = log_mz_peaks_[peak_index].mz;
          const float intensity = log_mz_peaks_[peak_index].intensity;
          double mz_diff = observed_mz - mz;
          int tmp_i = (int)round(mz_diff / iso_delta);

          if (max_mz - observed_mz > (float)left_index * iso_delta + mz_delta)
          {
            break;
          }
          if (abs(mz_diff - tmp_i * iso_delta) < mz_delta)
          {
            const Size bin = peak_bin_numbers[peak_index] + bin_offset;
            if (bin < mass_bin_size && !(bin < previously_deconved_mass_bins_for_decoy.size() && previously_deconved_mass_bins_for_decoy[bin]))
            {
              LogMzPeak p(log_mz_peaks_[peak_index]);
              p.abs_charge = (int)abs_charge;
              p.isotopeIndex = tmp_i;
              pg.push_back(p);
              // total_signal_intensity += intensity;
              if (max_peak_intensity < intensity)
              {
                max_peak_intensity = intensity;
              }
              if (prev_iso != tmp_i)
              {
                total_signal_intensity += max_isotope_intensity;
                max_isotope_intensity = .0;
              }
              max_isotope_intensity = std::max(max_isotope_intensity, intensity);
              prev_iso = tmp_i;
            }
          }
          else // if(abs_charge > low_charge_)
          {
            for (Size l = 0; l < harmonic_charges_.size(); l++)
            {
              int hc = harmonic_charges_[l];
              if ((int)(hc * abs_charge) > current_max_charge_)
              {
                break;
              }
              double hiso_delta = iso_delta / hc;
              int tmp_hi = (int)round(mz_diff / hiso_delta);
              if ((double)tmp_hi / hc <= tmp_i - 1)
              {
                break;
              }
              if (abs((double)tmp_hi / hc - tmp_i) < 0.32)
              {
                continue;
              }
              double err = abs(mz_diff - tmp_hi * hiso_delta);

              if (err < mz_delta)
              {
                if (h_prev_iso[l] != tmp_hi / hc)
                {
                  total_harmonic_intensity[l] += h_max_isotope_intensity[l];//std::min(max_peak_intensity, h_max_isotope_intensity[l]);
                  h_max_isotope_intensity[l] = .0;
                }
                h_max_isotope_intensity[l] = std::max(h_max_isotope_intensity[l], intensity);
                h_prev_iso[l] = tmp_hi / hc;
              }
            }
          }
        }

        total_signal_intensity += max_isotope_intensity;
        for (Size l = 0; l < harmonic_charges_.size(); l++)
        {
          total_harmonic_intensity[l] += std::min(max_peak_intensity, h_max_isotope_intensity[l]);
        }
      }

      if(debug)
      {
        auto m = getMassFromMassBin_(mass_bin_index, bin_mul_factor);
        if(!pg.empty() && m>debug_mass_min && m<debug_mass_max)
        {
          std::cout<<"getCandidatePeakGroups_before_harmonic "<< std::to_string(m) << " sig " << total_signal_intensity << " har " << *std::max_element(total_harmonic_intensity.begin(), total_harmonic_intensity.end())  <<std::endl;
        }
      }

      if (total_signal_intensity > *std::max_element(total_harmonic_intensity.begin(), total_harmonic_intensity.end()) * 2.0) //
      {
        if(debug)
        {
          auto m = getMassFromMassBin_(mass_bin_index, bin_mul_factor);
          if(m>debug_mass_min && m<debug_mass_max)
          {
            std::cout<<"getCandidatePeakGroups_after_harmonic "<< std::to_string(m) << " " <<std::endl;
          }
        }

        double max_intensity = -1.0;
        double t_mass = .0;
        auto new_peaks = std::vector<LogMzPeak>();
        new_peaks.reserve(pg.size());
        for (auto& p : pg)
        {
          if (max_intensity < p.intensity)
          {
            max_intensity = p.intensity;
            t_mass = p.getUnchargedMass();
          }
        }
        double iso_tolerance = tol * t_mass;
        int min_off = 10000;
        int max_off = -1;
        int max_charge = -1;

        int apex_index = avg_.getApexIndex(t_mass);
        for (auto& p : pg)
        {
          p.isotopeIndex = (int)round((p.getUnchargedMass() - t_mass) / iso_da_distance_);

          if (abs(t_mass - p.getUnchargedMass() + iso_da_distance_ * p.isotopeIndex) > iso_tolerance)
          {
            continue;
          }
          p.isotopeIndex += apex_index;
          new_peaks.push_back(p);
          min_off = min_off > p.isotopeIndex ? p.isotopeIndex : min_off;
          max_off = max_off < p.isotopeIndex ? p.isotopeIndex : max_off;
          max_charge = max_charge < p.abs_charge ? p.abs_charge : max_charge;
        }
        if (min_off != max_off)
        {
          pg.swap(new_peaks);
          pg.updateMonomassAndIsotopeIntensities();

          if(debug)
          {
            auto m = getMassFromMassBin_(mass_bin_index, bin_mul_factor);
            if(m>debug_mass_min && m<debug_mass_max)
            {
              std::cout<<"getCandidatePeakGroups_after_mono mass calculated "<< std::to_string(m) << " calmass " << std::to_string( pg.getMonoMass()) << " most abundant mass " <<std::to_string(t_mass) <<std::endl;
              auto [z1, z2] = pg.getAbsChargeRange();
              std::cout<<z1<<" " << z2<<std::endl;
              for(auto &p:pg)
              {
              //  std::cout<<p.getUnchargedMass() << " " << p.intensity << " " << p.isotopeIndex<<std::endl;
              }

            }
          }

          if (pg.getMonoMass() < current_min_mass_ || pg.getMonoMass() > current_max_mass_)
          {
            continue;
          }
          pg.setScanNumber(deconvolved_spectrum_.getScanNumber());
          deconvolved_spectrum_.push_back(pg); //
        }
      }
      mass_bin_index = mass_bins_.find_next(mass_bin_index);
    }
  }

  DeconvolvedSpectrum& FLASHDeconvAlgorithm::getDeconvolvedSpectrum()
  {
    return deconvolved_spectrum_;
  }

  void FLASHDeconvAlgorithm::setDummyIndex(PeakGroup::DummyIndex flag, FLASHDeconvAlgorithm& targetFD)
  {
    decoy_flag_ = flag;
    targetFD_ = &targetFD;
  }

  // spectral deconvolution main function
  void FLASHDeconvAlgorithm::generatePeakGroupsFromSpectrum_()
  {
    deconvolved_spectrum_.clear();
    int current_charge_range = current_max_charge_;
    int tmp_peak_cntr = current_charge_range - min_support_peak_count_;

    tmp_peak_cntr = tmp_peak_cntr < 0 ? 0 : tmp_peak_cntr;
    double mass_bin_max_value = std::min(log_mz_peaks_[log_mz_peaks_.size() - 1].logMz - filter_[tmp_peak_cntr], log(current_max_mass_ + (double)avg_.getRightCountFromApex(current_max_mass_) + 1.0));

    double bin_mul_factor = bin_mul_factors_[ms_level_ - 1];

    mass_bin_min_value_ = log(std::max(1.0, current_min_mass_ - avg_.getAverageMassDelta(current_min_mass_)));
    mz_bin_min_value_ = log_mz_peaks_[0].logMz;

    double mz_bin_max_value = log_mz_peaks_[log_mz_peaks_.size() - 1].logMz;
    Size mass_bin_number = getBinNumber_(mass_bin_max_value, mass_bin_min_value_, bin_mul_factor) + 1;
    bin_offsets_.clear();
    harmonic_bin_offset_matrix_.clear();

    for (int i = 0; i < current_charge_range; i++)
    {
      bin_offsets_.push_back((int)round((mz_bin_min_value_ - filter_[i] - mass_bin_min_value_) * bin_mul_factor));
    }

    harmonic_bin_offset_matrix_.resize(harmonic_charges_.size(), current_charge_range);
    for (Size k = 0; k < harmonic_charges_.size(); k++)
    {
      for (int i = 0; i < current_charge_range; i++)
      {
        harmonic_bin_offset_matrix_.setValue(k, i, (int)round((mz_bin_min_value_ - harmonic_filter_matrix_.getValue(k, i) - mass_bin_min_value_) * bin_mul_factor));
      }
    }

    Size mz_bin_number = getBinNumber_(mz_bin_max_value, mz_bin_min_value_, bin_mul_factor) + 1;
    auto mz_bin_intensities = std::vector<float>(mz_bin_number, .0f);
    updateMzBins_(mz_bin_number, mz_bin_intensities);
    mass_bins_ = boost::dynamic_bitset<>(mass_bin_number);

    if (decoy_flag_ == PeakGroup::charge_dummy && previously_deconved_mono_masses_for_decoy.size() > 0)
    {
      std::sort(previously_deconved_mono_masses_for_decoy.begin(), previously_deconved_mono_masses_for_decoy.end());
      previously_deconved_mass_bins_for_decoy = boost::dynamic_bitset<>(mass_bins_.size());

      for (double m : previously_deconved_mono_masses_for_decoy)
      {
        if (m <= 0)
        {
          continue;
        }
        Size j = getBinNumber_(log(m), mass_bin_min_value_, bin_mul_factors_[ms_level_ - 1]);

        if (j > 0 && j < previously_deconved_mass_bins_for_decoy.size() - 1)
        {
          previously_deconved_mass_bins_for_decoy[j] = true;
        }
      }
    }

    if (target_mono_masses_.size() > 0)
    {
      target_mass_bins_.clear();
      target_mass_bins_ = boost::dynamic_bitset<>(mass_bins_.size());
      for (Size i = 0; i < target_mono_masses_.size(); i++)
      {
        double& tm = target_mono_masses_[i];
        for (int off = -1; off < 2; off++)
        {
          double m = tm + off * iso_da_distance_;
          double mass_delta = avg_.getMostAbundantMassDelta(m);

          Size j = getBinNumber_(log(m + mass_delta), mass_bin_min_value_, bin_mul_factors_[ms_level_ - 1]);
          if (j < 1)
          {
            continue;
          }

          if (j >= target_mass_bins_.size() - 2)
          {
            break;
          }

          target_mass_bins_[j - 1] = true;
          target_mass_bins_[j] = true;
          target_mass_bins_[j + 1] = true;
        }
      }
    }

    if (decoy_flag_ != PeakGroup::isotope_dummy)
    {
      auto per_mass_abs_charge_ranges = updateMassBins_(mz_bin_intensities);
      getCandidatePeakGroups_(per_mass_abs_charge_ranges);
    }
    else
    {
      deconvolved_spectrum_ = targetFD_->deconvolved_spectrum_;
    }
    scoreAndFilterPeakGroups_();
  }

  void FLASHDeconvAlgorithm::scoreAndFilterPeakGroups_()
  {
    std::vector<PeakGroup> filtered_peak_groups;
    filtered_peak_groups.reserve(deconvolved_spectrum_.size());

    double tol = tolerance_[ms_level_ - 1];
#pragma omp parallel default(none) shared(tol, filtered_peak_groups)
    {
      std::vector<PeakGroup> filtered_peak_groups_private;
      filtered_peak_groups_private.reserve(deconvolved_spectrum_.size());
#pragma omp for nowait schedule(static)
      for (int i = 0; i < (int)deconvolved_spectrum_.size(); i++)
      {
        auto& peak_group = deconvolved_spectrum_[i];
        int offset = 0;

        if(debug)
        {
          auto m = peak_group.getMonoMass();
          if(m>debug_mass_min && m<debug_mass_max)
          {
            std::cout<<"scoreAndFilterPeakGroups_before_anything "<< std::to_string(m) << " " <<std::endl;
            auto [z1, z2] = peak_group.getAbsChargeRange();
            std::cout<<z1<<" " << z2<<std::endl;
          }
        }


        float cos = getIsotopeCosineAndDetermineIsotopeIndex(peak_group.getMonoMass(), peak_group.getIsotopeIntensities(), offset, avg_, -1, allowed_iso_error_, decoy_flag_);

        auto m = peak_group.getMonoMass();
        if(debug)
        {
          if(m>debug_mass_min && m<debug_mass_max)
          {
            std::cout<<"scoreAndFilterPeakGroups_after_1st cosine "<< std::to_string(m) << " cos " <<cos<<std::endl;
            for(auto inten : peak_group.getIsotopeIntensities())
            {
              std::cout<<inten<<std::endl;
            }
          }
        }

        peak_group.setIsotopeCosine(cos);

        if (cos < .45)
        {
          continue;
        }

        for(int k = 0;k<5;k++)
        {
          auto noise = peak_group.recruitAllPeaksInSpectrum(deconvolved_spectrum_.getOriginalSpectrum(), tol, avg_,
                                                            peak_group.getMonoMass() + offset * iso_da_distance_, excluded_peak_mzs_);
          // min cosine is checked in here. mono mass is also updated one last time. SNR, per charge SNR, and avg errors are updated here.
          offset = peak_group.updateIsotopeCosineSNRAvgErrorAndQScore(avg_, min_isotope_cosine_[ms_level_ - 1]);
          if(offset == 0)
          {
            break;
          }
        }

        auto [z1, z2] = peak_group.getAbsChargeRange();

        if (peak_group.empty() || peak_group.getMonoMass() < current_min_mass_ || peak_group.getMonoMass() > current_max_mass_)
        {
          continue;
        }

        if (z1 > low_charge_ && (z2 - z1) < min_support_peak_count_)
        {
          continue;
        }

        if (target_mono_masses_.size() > 0)
        {
          double delta = peak_group.getMonoMass() * tolerance_[ms_level_ - 1] * 2;
          auto upper = std::upper_bound(target_mono_masses_.begin(), target_mono_masses_.end(), peak_group.getMonoMass() + delta);

          while (!peak_group.isTargeted())
          {
            if (upper != target_mono_masses_.end())
            {
              if (std::abs(*upper - peak_group.getMonoMass()) < delta)
              {
                peak_group.setTargeted();
              }
              if (peak_group.getMonoMass() - *upper > delta)
              {
                break;
              }
            }
            if (upper == target_mono_masses_.begin())
            {
              break;
            }
            --upper;
          }
        }

        if(debug)
        {
          //auto m = peak_group.getMonoMass();
          if(m>debug_mass_min && m<debug_mass_max)
          {
            std::cout<<"scoreAndFilterPeakGroups_after recruiting "<< std::to_string(peak_group.getMonoMass()) << " cos " << peak_group.getIsotopeCosine() << " snr " <<  peak_group.getSNR() << std::endl;
            std::cout<<z1<<" " << z2<<std::endl;
          }
        }

        auto cr = peak_group.getAbsChargeRange();

        if (std::get<0>(cr) > low_charge_ && (std::get<1>(cr) - std::get<0>(cr)) < min_support_peak_count_)
        {
          continue;
        }

        if (peak_group.getQScore() <= 0 || (peak_group.getSNR() < .01 && std::get<1>(cr) <= low_charge_)) // for low charge range, snr .1 prevents extreme high harmonics
        {
          continue;
        }

        if (decoy_flag_ == PeakGroup::charge_dummy && previously_deconved_mono_masses_for_decoy.size() > 0)
        {
          bool exclude = false;
          double delta = peak_group.getMonoMass() * tolerance_[ms_level_ - 1];
          auto upper = std::upper_bound(previously_deconved_mono_masses_for_decoy.begin(), previously_deconved_mono_masses_for_decoy.end(), peak_group.getMonoMass() + delta);

          while (!exclude)
          {
            if (upper != previously_deconved_mono_masses_for_decoy.end())
            {
              if (std::abs(*upper - peak_group.getMonoMass()) < delta)
              {
                exclude = true;
              }
              if (peak_group.getMonoMass() - *upper > delta)
              {
                break;
              }
            }
            if (upper == previously_deconved_mono_masses_for_decoy.begin())
            {
              break;
            }
            --upper;
          }
          if (exclude)
          {
            continue;
          }
        }

        if (peak_group.getQScore() <= 0)
        {
          continue;
        }

        peak_group.setDummyIndex(decoy_flag_);
        filtered_peak_groups_private.push_back(peak_group);
      }

#ifdef _OPENMP
#pragma omp for schedule(static) ordered
      for(int i=0; i<omp_get_num_threads(); i++) {
#pragma omp ordered
        filtered_peak_groups.insert(filtered_peak_groups.end(), filtered_peak_groups_private.begin(), filtered_peak_groups_private.end());
      }
#else
      filtered_peak_groups = filtered_peak_groups_private;
#endif
    }
    deconvolved_spectrum_.setPeakGroups(filtered_peak_groups);
    deconvolved_spectrum_.sort();

<<<<<<< HEAD
    removeOverlappingPeakGroups_(deconvolved_spectrum_);
    removeChargeErrorPeakGroups_(deconvolved_spectrum_); //
=======
    removeOverlappingPeakGroups_(deconvolved_spectrum_, tol);
    removeChargeErrorPeakGroups_(deconvolved_spectrum_);

    if(useDL)
    {
      for(auto& peak_group: deconvolved_spectrum_)
      {
        peak_group.calculateDLMatrices(deconvolved_spectrum_.getOriginalSpectrum(), tol, avg_);
        std::vector<torch::jit::IValue> inputs;

        auto mat1 = peak_group.getDLMatrix(0);
        std::vector<float> vec1;

        for (int c = 0; c < mat1.cols(); c++)
        {
          for (int r = 0; r < mat1.rows(); r++)
          {
            vec1.push_back(mat1.getValue(r, c));
          }
        }

        torch::Tensor t1 = torch::from_blob(vec1.data(), {1, 1, peak_group.getIsotopeRangeForDL_(), peak_group.getChargeRangeForDL_()});

        auto mat2 = peak_group.getDLMatrix(1);
        std::vector<float> vec2;

        for (int c = 0; c < mat2.cols(); c++)
        {
          for (int r = 0; r < mat2.rows(); r++)
          {
            vec2.push_back(mat2.getValue(r, c));
          }
        }

        torch::Tensor t2 = torch::from_blob(vec2.data(), {1, 1, peak_group.getIsotopeRangeForDL_(), peak_group.getChargeRangeForDL_()});

        auto mat3 = peak_group.getDLMatrix(2);
        std::vector<float> vec3;

        for (int c = 0; c < mat3.cols(); c++)
        {
          for (int r = 0; r < mat3.rows(); r++)
          {
            vec3.push_back(mat3.getValue(r, c));
          }
        }

        torch::Tensor t3 = torch::from_blob(vec3.data(), {1, 1, peak_group.getIsotopeRangeForDL_(), peak_group.getChargeRangeForDL_()});

        inputs.emplace_back(t1);
        inputs.emplace_back(t2);
        inputs.emplace_back(t3);
        at::Tensor output = module_.forward(inputs).toTensor(); // output[1][2].item<double>()

        auto d1 = output[0][0].item<double>();
        auto d2 = output[0][1].item<double>();
        auto d3 = output[0][2].item<double>();
        auto d4 = output[0][3].item<double>();
        peak_group.setIsotopeCosine(d1);

        //if (d1 > d2 && d1 > d3 && d1 > d4) //
        if(//abs(peak_group.getMonoMass() - 12221.1) < .1 &&
            peak_group.getQScore() > .2)
        {
//          auto dlm = peak_group.getDLMatrix(0).asVector();
//          for (double v : dlm)
//          {
//            std::cout << v << ",";
//          }
//          std::cout<<" vector \n"<<std::endl;
//          std::cout<< peak_group.getDLMatrix(1) <<std::endl;
//          std::cout<<"N\n";
//          std::cout<<t1<<std::endl;
//          std::cout<<" m1 \n";
//          std::cout<<t2<<std::endl;
//          std::cout<<" m2 \n";
//          std::cout<<t3<<std::endl;
//          std::cout<<" m3 \n";
//          std::cout<< peak_group.getDLMatrix(2) <<std::endl;
//          std::cout<<"T\n";
//          std::cout<<t3<<std::endl;

          //std::cout << t1 << std::endl;
          //std::cout<<"N\n";
         // std::cout<< peak_group.getDLMatrix(1) <<std::endl;
          //std::cout << t2 << std::endl;
          //std::cout<<"Tol\n";
         // std::cout<< peak_group.getDLMatrix(2) <<std::endl;
          //std::cout << t3 << std::endl;
          //std::cout<<"Classification\n";
          //std::cout << peak_group.getMonoMass() << "," << peak_group.getQScore() << " vs. T " << d1  << " C " << d2 << " N " << d3 << " I " << d4<<  '\n';
        }
      }
    }
>>>>>>> ca485825
  }

  float FLASHDeconvAlgorithm::getIsotopeCosineAndDetermineIsotopeIndex(const double mono_mass, const std::vector<float>& per_isotope_intensities, int& offset, const PrecalculatedAveragine& avg,
                                                                       int window_width, int allowed_iso_error_for_second_best_cos, PeakGroup::DummyIndex decoyFlag)
  {
    offset = 0;
    if (per_isotope_intensities.size() < min_iso_size_)
    {
      return .0;
    }
    auto iso = avg.get(mono_mass);

    int iso_size = (int)iso.size();
    int right = (int)avg.getApexIndex(mono_mass) / 4 + 1;
    int left = right;

    if (window_width >= 0)
    {
      right = std::min(right, window_width);
      left = std::min(left, window_width);
    }

    float max_cos = -1000;
    float second_max_cos = -1000;
    int second_max_offset = -1000;
    // int isotope_length = 0;
    int max_isotope_index = (int)per_isotope_intensities.size(); // exclusive
    int min_isotope_index = -1;                             // inclusive

    for (int i = 0; i < max_isotope_index; i++)
    {
      if (per_isotope_intensities[i] <= 0)
      {
        continue;
      }

      if (min_isotope_index < 0)
      {
        min_isotope_index = i;
      }
    }
    if (max_isotope_index - min_isotope_index < min_iso_size_)
    {
      return .0;
    }

    for (int tmp_offset = -left; tmp_offset <= right; tmp_offset++)
    {
      float tmp_cos = getCosine(per_isotope_intensities, min_isotope_index, max_isotope_index, iso,
                                iso_size, // apex_index,
                                tmp_offset, min_iso_size_);

      if (max_cos < tmp_cos)
      {
        max_cos = tmp_cos;
        offset = tmp_offset;
      }
    }

    if (decoyFlag != PeakGroup::DummyIndex::target)
    {
      for (int tmp_offset = offset - 3; tmp_offset <= offset + 3; tmp_offset++)
      {
        if (abs(offset - tmp_offset) <= allowed_iso_error_for_second_best_cos) //
        {
          continue;
        }
        if (tmp_offset < -left || tmp_offset > right)
        {
          continue;
        }
        float tmp_cos = getCosine(per_isotope_intensities, min_isotope_index, max_isotope_index, iso,
                                  iso_size, // apex_index,
                                  tmp_offset, min_iso_size_);

        if (second_max_cos < tmp_cos)
        {
          second_max_cos = tmp_cos;
          second_max_offset = tmp_offset;
        }
      }
      max_cos = second_max_cos;
      offset = second_max_offset;
    }

    return max_cos;
  }

  float FLASHDeconvAlgorithm::getCosine(const std::vector<float>& a, int a_start, int a_end, const IsotopeDistribution& b, int b_size, int offset, int min_iso_size)
  {
    float n = .0, a_norm = .0;
    a_start = std::max(0, a_start);
    a_end = std::min((int)a.size(), a_end);

    if (a_end - a_start < min_iso_size)
    {
      return 0;
    }

    int max_intensity_index = 0;
    float max_intensity = 0;

    for (int j = a_start; j < a_end; j++)
    {
      int i = j - offset;
      a_norm += a[j] * a[j];

      if (max_intensity < a[j])
      {
        max_intensity = a[j];
        max_intensity_index = j;
      }

      if (i < 0 && a[j] > 0)
      {
        //n -= a[j] * b[0].getIntensity();
      }
      else if (i >= b_size || i < 0 || b[i].getIntensity() <= 0)
      {
        continue;
      }
      else
      {
        n += a[j] * b[i].getIntensity(); //
      }
    }

    // two consecutive isotopes around the max intensity isotope
    if (min_iso_size > 0)
    {
      if (max_intensity_index == a_end - 1)
      {
        if (max_intensity_index > 0 && a[max_intensity_index - 1] == 0)
        {
          return 0;
        }
      }
      else if (max_intensity_index == a_start)
      {
        if (max_intensity_index + 1 < (int)a.size() && a[max_intensity_index + 1] == 0)
        {
          return 0;
        }
      }
      else if (max_intensity_index > 0 && max_intensity_index + 1 < (int)a.size())
      {
        if (a[max_intensity_index + 1] == 0 && a[max_intensity_index - 1] == 0)
        {
          return 0;
        }
      }
    }

    if (a_norm <= 0)
    {
      return 0;
    }

    return n / sqrt(a_norm);
  }

  void FLASHDeconvAlgorithm::removeChargeErrorPeakGroups_(DeconvolvedSpectrum& dspec)
  {
    std::map<double, std::set<int>> peak_to_pgs;
    std::map<double, float> mz_to_intensities;
    //std::set<int> to_remove_pgs;
    std::vector<PeakGroup> filtered_pg_vec;
    filtered_pg_vec.reserve(dspec.size());
    std::vector<float> overlap_intensity(dspec.size(), .0f);

    for (Size i = 0; i < dspec.size(); i++)
    {
      auto& pg = dspec[i];
      for (auto& p : pg)
      {
        peak_to_pgs[p.mz].insert((int)i);
        mz_to_intensities[p.mz] = p.intensity;
      }
    }

    for (auto& e : peak_to_pgs)
    {
      auto& pg_is = e.second;
      double pmz = e.first;
      float pint = mz_to_intensities[pmz];

      if (pg_is.size() == 1)
      {
        continue;
      }

      for (auto i : pg_is)
      {
        bool is_overlap = false;
        double mass1 = dspec[i].getMonoMass();
        int repz1 = (int)round(mass1 / (pmz - FLASHDeconvHelperStructs::getChargeMass(is_positive_)));
        for (auto j : pg_is)
        {
          if(i==j)
          {
            continue;
          }
          double mass2 = dspec[j].getMonoMass();
          int repz2 = (int)round(mass2 / (pmz - FLASHDeconvHelperStructs::getChargeMass(is_positive_)));
          if(repz1 == repz2)
          {
            continue;
          }
          if(dspec[i].getChargeSNR(repz1) > dspec[j].getChargeSNR(repz2) * 4.0)// if ith is way better than jth, jth is overlapped not ith
          {
            continue;
          }
          is_overlap = true;
          break;
        }
        if(is_overlap) overlap_intensity[i] += pint;
      }
    }

    for (Size i = 0; i < dspec.size(); i++)
    {
      if (!dspec[i].isTargeted() && overlap_intensity[i] >= dspec[i].getIntensity() * .5) // the smaller, the harsher
      {
        if(debug)
        {
          if(dspec[i].getMonoMass() > debug_mass_min && dspec[i].getMonoMass()<debug_mass_max)
          {
            std::cout << "removeChargeErrorPeakGroups_  "<< dspec[i].getMonoMass() << " filtered with intensity ratio of  "<<(overlap_intensity[i]/dspec[i].getIntensity()) <<   std::endl;
          }
        }
        continue;
      }
      if ((ms_level_ == 1 && dspec[i].getRepAbsCharge() < min_abs_charge_) || dspec[i].getRepAbsCharge() > max_abs_charge_)
      {
        continue;
      }
      filtered_pg_vec.push_back(dspec[i]);
    }
    dspec.setPeakGroups(filtered_pg_vec);
  }

  void FLASHDeconvAlgorithm::removeOverlappingPeakGroups_(DeconvolvedSpectrum& dspec, double tol)
  {
    if(dspec.size() == 0)
    {
      return;
    }
    std::vector<PeakGroup> filtered_pg_vec;//
    filtered_pg_vec.reserve(dspec.size());
    double start_mass = dspec[0].getMonoMass();
    float local_max_SNR = 0;
    Size local_max_index = 0;

    for (Size i = 0; i < dspec.size(); i++)
    {
      double mass = dspec[i].getMonoMass();
      if(mass - start_mass > mass * tol)
      {
        if(!dspec[local_max_index].isTargeted()) // targeted ones were already push_backed.
        {
          filtered_pg_vec.push_back(dspec[local_max_index]);
        }
        start_mass = mass;
        local_max_SNR = 0;
      }

      if(local_max_SNR < dspec[i].getSNR())
      {
        local_max_SNR = dspec[i].getSNR();
        local_max_index = i;
      }
      if(dspec[i].isTargeted())
      {
        filtered_pg_vec.push_back(dspec[i]);
      }
    }

    if(local_max_SNR > 0)
    {
      if(!dspec[local_max_index].isTargeted()) // targeted ones were already push_backed.
      {
        filtered_pg_vec.push_back(dspec[local_max_index]);
      }
    }

    dspec.setPeakGroups(filtered_pg_vec);
    std::vector<PeakGroup>().swap(filtered_pg_vec);
  }

  void FLASHDeconvAlgorithm::setTargetMasses(const std::vector<double>& masses, bool excluded)
  {
    if (excluded)
    {
      excluded_masses_.clear();
      excluded_masses_.reserve(masses.size() * 30);
    }
    else
    {
      target_mono_masses_.clear();
      target_mono_masses_.reserve(masses.size() * 3);
    }
    for (auto& m : masses)
    {
      int start = 0;
      int end = 0;
      if (excluded)
      {
        end = (int)(avg_.getApexIndex(m) + avg_.getRightCountFromApex(m));
      }
      for (int j = start; j <= end + 1; j++)
      {
        if (excluded)
          excluded_masses_.push_back(m + iso_da_distance_ * j);
        else
          target_mono_masses_.push_back(m + iso_da_distance_ * j);
      }
    }
  }

  bool FLASHDeconvAlgorithm::registerPrecursor_(const std::vector<DeconvolvedSpectrum>& survey_scans, const std::map<int, std::vector<std::vector<float>>>& precursor_map_for_real_time_acquisition)
  {
    if (ms_level_ == 1 || (survey_scans.empty() && precursor_map_for_real_time_acquisition.empty()))
    {
      return false;
    }
    deconvolved_spectrum_.setPrecursorIntensity(.0);
    double start_mz = 0;
    double end_mz = 0;
    for (auto& precursor : deconvolved_spectrum_.getOriginalSpectrum().getPrecursors())
    {
      for (auto& activation_method : precursor.getActivationMethods())
      {
        deconvolved_spectrum_.setActivationMethod(activation_method);
        if (deconvolved_spectrum_.getActivationMethod() == Precursor::HCID)
        {
          deconvolved_spectrum_.setActivationMethod(Precursor::HCD);
        }
        break;
      }
      deconvolved_spectrum_.setPrecursor(precursor);

      double loffset = precursor.getIsolationWindowLowerOffset();
      double uoffest = precursor.getIsolationWindowUpperOffset();
      loffset = loffset <= 0 ? isolation_window_size_ / 2.0 : loffset;
      uoffest = uoffest <= 0 ? isolation_window_size_ / 2.0 : uoffest;

      start_mz = loffset > 100.0 ? loffset : -loffset + precursor.getMZ();
      end_mz = uoffest > 100.0 ? uoffest : uoffest + precursor.getMZ();
    }
    if (!precursor_map_for_real_time_acquisition.empty() && deconvolved_spectrum_.getPrecursorPeakGroup().empty())
    {
      auto map = precursor_map_for_real_time_acquisition.lower_bound(deconvolved_spectrum_.getScanNumber());
      while (map != precursor_map_for_real_time_acquisition.begin())
      {
        --map;
        if (map->first < deconvolved_spectrum_.getScanNumber() - 50)
        {
          return false;
        }

        if (map != precursor_map_for_real_time_acquisition.end())
        {
          for (auto& smap : map->second)
          {
            if (abs(start_mz - smap[3]) < .001 && abs(end_mz - smap[4]) < .001)
            {
              LogMzPeak precursor_log_mz_peak(deconvolved_spectrum_.getPrecursor(), is_positive_);
              precursor_log_mz_peak.abs_charge = (int)smap[1];
              precursor_log_mz_peak.isotopeIndex = 0;
              precursor_log_mz_peak.mass = smap[0];
              precursor_log_mz_peak.intensity = smap[6];

              Precursor precursor(deconvolved_spectrum_.getPrecursor());
              precursor.setCharge(precursor_log_mz_peak.abs_charge);
              precursor.setIntensity(smap[5]);
              deconvolved_spectrum_.setPrecursor(precursor);

              PeakGroup precursor_pg(deconvolved_spectrum_.getPrecursorPeakGroup());
              precursor_pg.push_back(precursor_log_mz_peak);
              precursor_pg.setAbsChargeRange((int)smap[7], (int)smap[8]);
              precursor_pg.setChargeIsotopeCosine(precursor_log_mz_peak.abs_charge, smap[9]);
              precursor_pg.setChargeSNR(precursor_log_mz_peak.abs_charge, smap[10]); // cnsr
              precursor_pg.setIsotopeCosine(smap[11]);
              precursor_pg.setSNR(smap[12]);
              precursor_pg.setChargeScore(smap[13]);
              precursor_pg.setAvgPPMError(smap[14]);
              precursor_pg.setQScore(smap[2]);
              precursor_pg.setRepAbsCharge((int)smap[1]);
              precursor_pg.updateMonomassAndIsotopeIntensities();
              precursor_pg.setScanNumber(map->first);
              deconvolved_spectrum_.setPrecursorPeakGroup(precursor_pg);

              for (int i = (int)survey_scans.size() - 1; i >= 0; i--)
              {
                auto precursor_spectrum = survey_scans[i];
                if (precursor_spectrum.getScanNumber() != deconvolved_spectrum_.getPrecursorScanNumber())
                {
                  continue;
                }

                auto o_spec = precursor_spectrum.getOriginalSpectrum();
                auto spec_iterator = o_spec.PosBegin(start_mz);
                while (spec_iterator != o_spec.end() && spec_iterator->getMZ() < end_mz)
                {
                  spec_iterator++;
                }

                double max_score = -1.0;
                for (auto& pg : precursor_spectrum)
                {
                  if (pg[0].mz > end_mz || pg[pg.size() - 1].mz < start_mz)
                  {
                    continue;
                  }
                  if (abs(pg.getMonoMass() - smap[0]) > 5.0)
                  {
                    continue;
                  }
                  double max_intensity = .0;
                  const LogMzPeak* tmp_precursor = nullptr;
                  for (auto& tmp_peak : pg)
                  {
                    if (tmp_peak.mz < start_mz)
                    {
                      continue;
                    }
                    if (tmp_peak.mz > end_mz)
                    {
                      break;
                    }

                    if (tmp_peak.intensity < max_intensity)
                    {
                      continue;
                    }
                    max_intensity = tmp_peak.intensity;
                    tmp_precursor = &tmp_peak;
                  }

                  if (tmp_precursor == nullptr || tmp_precursor->abs_charge < min_abs_charge_ || tmp_precursor->abs_charge > max_abs_charge_)
                  {
                    continue;
                  }

                  auto score = pg.getChargeSNR(tmp_precursor->abs_charge);
                  // most intense one should determine the mass
                  if (score < max_score)
                  {
                    continue;
                  }

                  max_score = score;
                  deconvolved_spectrum_.setPrecursorPeakGroup(pg);
                }
              }
              return true;
            }
          }
        }
      }
      return false;
    }

    double max_score = -1.0;

    for (int i = (int)survey_scans.size() - 1; i >= 0; i--)
    {
      auto precursor_spectrum = survey_scans[i];
      if (deconvolved_spectrum_.getPrecursorScanNumber() == 0)
      {
        deconvolved_spectrum_.setPrecursorScanNumber(precursor_spectrum.getScanNumber());
      }
      if (precursor_spectrum.empty())
      {
        continue;
      }
      auto o_spec = precursor_spectrum.getOriginalSpectrum();

      for (auto& pg : precursor_spectrum)
      {
        if (pg[0].mz > end_mz || pg[pg.size() - 1].mz < start_mz)
        {
          continue;
        }

        double max_intensity = .0;
        const LogMzPeak* tmp_precursor = nullptr;

        int c = int(.5 + pg.getMonoMass() / start_mz);
        for (auto& tmp_peak : pg)
        {
          if (tmp_peak.abs_charge != c)
          {
            continue;
          }

          if (tmp_peak.mz < start_mz || tmp_peak.mz > end_mz)
          {
            continue;
          }

          if (tmp_peak.intensity < max_intensity)
          {
            continue;
          }
          max_intensity = tmp_peak.intensity;
          tmp_precursor = &tmp_peak;
        }

        if (tmp_precursor == nullptr)
        {
          continue;
        }

        auto score = pg.getChargeSNR(tmp_precursor->abs_charge); // most intense one should determine the mass

        if (score < max_score)
        {
          continue;
        }

        Precursor precursor_pg(deconvolved_spectrum_.getPrecursor());
        precursor_pg.setCharge(tmp_precursor->is_positive ? tmp_precursor->abs_charge : -tmp_precursor->abs_charge);

        deconvolved_spectrum_.setPrecursor(precursor_pg);
        max_score = score;

        deconvolved_spectrum_.setPrecursorPeakGroup(pg);
        deconvolved_spectrum_.setPrecursorScanNumber(precursor_spectrum.getScanNumber());
      }
      if (!deconvolved_spectrum_.getPrecursorPeakGroup().empty())
      {
        break;
      }
    }
    return deconvolved_spectrum_.getPrecursorPeakGroup().empty();
  }

  void FLASHDeconvAlgorithm::setAveragine(const FLASHDeconvAlgorithm::PrecalculatedAveragine& avg)
  {
    avg_ = avg;
  }
  double FLASHDeconvAlgorithm::getMassFromMassBin_(Size mass_bin, double bin_mul_factor) const
  {
    return exp(getBinValue_(mass_bin, mass_bin_min_value_, bin_mul_factor));
  }

  double FLASHDeconvAlgorithm::getMzFromMzBin_(Size mass_bin, double bin_mul_factor) const
  {
    return exp(getBinValue_(mass_bin, mz_bin_min_value_, bin_mul_factor));
  }

}<|MERGE_RESOLUTION|>--- conflicted
+++ resolved
@@ -45,15 +45,6 @@
   inline const std::vector<int> harmonic_charges_ {2, 3, 5, 7};
   /// high and low charges are differently deconvolved. This value determines the (inclusive) threshold for low charge.
   inline const int low_charge_ = 8; // 8 inclusive
-<<<<<<< HEAD
-=======
-  inline const bool useDL = false;
-  inline const bool debug = false;
-  inline const double debug_mass = 3331.5376; //809.3;
-
-  inline const double debug_mass_min = debug_mass- 1; //809.3;
-  inline const double debug_mass_max = debug_mass+ 1;//809.33;
->>>>>>> ca485825
 
   FLASHDeconvAlgorithm::FLASHDeconvAlgorithm() : DefaultParamHandler("FLASHDeconvAlgorithm")
   {
@@ -315,9 +306,6 @@
   void FLASHDeconvAlgorithm::updateMzBins_(const Size bin_number, std::vector<float>& mz_bin_intensities)
   {
     mz_bins_ = boost::dynamic_bitset<>(bin_number);
-    //mz_bin_peak_index_.clear();
-    //mz_bin_peak_index_.reserve(bin_number);
-
     double bin_mul_factor = bin_mul_factors_[ms_level_ - 1];
     for (Size i=0;i<log_mz_peaks_.size(); i++)
     {
@@ -366,8 +354,7 @@
       float intensity = mz_intensities[mz_bin_index];
       double mz = -1.0, log_mz = 0;
 
-      //log_mz = log_mz_peaks_[mz_bin_peak_index_[mz_bin_index]].logMz; //getBinValue_(mz_bin_index, mz_bin_min_value_, bin_mul_factor); // uncharged log mz
-      //mz = exp(log_mz); // uncharged mz
+   
       log_mz = getBinValue_(mz_bin_index, mz_bin_min_value_, bin_mul_factor); // uncharged log mz
       mz = exp(log_mz); // uncharged mz
       // scan through charges
@@ -565,16 +552,6 @@
         }
         prev_intensity = intensity;
         prev_charge = j;
-
-        if(debug)
-        {
-          auto m = getMassFromMassBin_(mass_bin_index, bin_mul_factor);
-          if(m>debug_mass_min && m<debug_mass_max)
-          {
-            std::cout<<"updateCandidateMassBins_ "<< std::to_string(m)<< " " << abs_charge <<std::endl;
-          }
-        }
-
       }
     }
   }
@@ -736,16 +713,6 @@
         abs_charge_ranges.setValue(0, max_index, std::min(abs_charge_ranges.getValue(0, max_index), max_intensity_abs_charge_range));
         abs_charge_ranges.setValue(1, max_index, std::max(abs_charge_ranges.getValue(1, max_index), max_intensity_abs_charge_range));
         mass_bins_[max_index] = true;
-
-        if(debug)
-        {
-          auto m = getMassFromMassBin_(max_index, bin_mul_factor);
-          if(m>debug_mass_min && m<debug_mass_max)
-          {
-            std::cout<<"filterMassBins_ "<< std::to_string(m) << " " << max_intensity_abs_charge_range + 1 <<std::endl;
-          }
-        }
-
       }
       mz_bin_index = mz_bins_.find_next(mz_bin_index);
     }
@@ -1025,26 +992,9 @@
         }
       }
 
-      if(debug)
-      {
-        auto m = getMassFromMassBin_(mass_bin_index, bin_mul_factor);
-        if(!pg.empty() && m>debug_mass_min && m<debug_mass_max)
-        {
-          std::cout<<"getCandidatePeakGroups_before_harmonic "<< std::to_string(m) << " sig " << total_signal_intensity << " har " << *std::max_element(total_harmonic_intensity.begin(), total_harmonic_intensity.end())  <<std::endl;
-        }
-      }
 
       if (total_signal_intensity > *std::max_element(total_harmonic_intensity.begin(), total_harmonic_intensity.end()) * 2.0) //
       {
-        if(debug)
-        {
-          auto m = getMassFromMassBin_(mass_bin_index, bin_mul_factor);
-          if(m>debug_mass_min && m<debug_mass_max)
-          {
-            std::cout<<"getCandidatePeakGroups_after_harmonic "<< std::to_string(m) << " " <<std::endl;
-          }
-        }
-
         double max_intensity = -1.0;
         double t_mass = .0;
         auto new_peaks = std::vector<LogMzPeak>();
@@ -1082,22 +1032,6 @@
           pg.swap(new_peaks);
           pg.updateMonomassAndIsotopeIntensities();
 
-          if(debug)
-          {
-            auto m = getMassFromMassBin_(mass_bin_index, bin_mul_factor);
-            if(m>debug_mass_min && m<debug_mass_max)
-            {
-              std::cout<<"getCandidatePeakGroups_after_mono mass calculated "<< std::to_string(m) << " calmass " << std::to_string( pg.getMonoMass()) << " most abundant mass " <<std::to_string(t_mass) <<std::endl;
-              auto [z1, z2] = pg.getAbsChargeRange();
-              std::cout<<z1<<" " << z2<<std::endl;
-              for(auto &p:pg)
-              {
-              //  std::cout<<p.getUnchargedMass() << " " << p.intensity << " " << p.isotopeIndex<<std::endl;
-              }
-
-            }
-          }
-
           if (pg.getMonoMass() < current_min_mass_ || pg.getMonoMass() > current_max_mass_)
           {
             continue;
@@ -1237,33 +1171,7 @@
       {
         auto& peak_group = deconvolved_spectrum_[i];
         int offset = 0;
-
-        if(debug)
-        {
-          auto m = peak_group.getMonoMass();
-          if(m>debug_mass_min && m<debug_mass_max)
-          {
-            std::cout<<"scoreAndFilterPeakGroups_before_anything "<< std::to_string(m) << " " <<std::endl;
-            auto [z1, z2] = peak_group.getAbsChargeRange();
-            std::cout<<z1<<" " << z2<<std::endl;
-          }
-        }
-
-
         float cos = getIsotopeCosineAndDetermineIsotopeIndex(peak_group.getMonoMass(), peak_group.getIsotopeIntensities(), offset, avg_, -1, allowed_iso_error_, decoy_flag_);
-
-        auto m = peak_group.getMonoMass();
-        if(debug)
-        {
-          if(m>debug_mass_min && m<debug_mass_max)
-          {
-            std::cout<<"scoreAndFilterPeakGroups_after_1st cosine "<< std::to_string(m) << " cos " <<cos<<std::endl;
-            for(auto inten : peak_group.getIsotopeIntensities())
-            {
-              std::cout<<inten<<std::endl;
-            }
-          }
-        }
 
         peak_group.setIsotopeCosine(cos);
 
@@ -1322,15 +1230,6 @@
           }
         }
 
-        if(debug)
-        {
-          //auto m = peak_group.getMonoMass();
-          if(m>debug_mass_min && m<debug_mass_max)
-          {
-            std::cout<<"scoreAndFilterPeakGroups_after recruiting "<< std::to_string(peak_group.getMonoMass()) << " cos " << peak_group.getIsotopeCosine() << " snr " <<  peak_group.getSNR() << std::endl;
-            std::cout<<z1<<" " << z2<<std::endl;
-          }
-        }
 
         auto cr = peak_group.getAbsChargeRange();
 
@@ -1379,7 +1278,6 @@
         {
           continue;
         }
-
         peak_group.setDummyIndex(decoy_flag_);
         filtered_peak_groups_private.push_back(peak_group);
       }
@@ -1397,105 +1295,9 @@
     deconvolved_spectrum_.setPeakGroups(filtered_peak_groups);
     deconvolved_spectrum_.sort();
 
-<<<<<<< HEAD
-    removeOverlappingPeakGroups_(deconvolved_spectrum_);
-    removeChargeErrorPeakGroups_(deconvolved_spectrum_); //
-=======
     removeOverlappingPeakGroups_(deconvolved_spectrum_, tol);
     removeChargeErrorPeakGroups_(deconvolved_spectrum_);
 
-    if(useDL)
-    {
-      for(auto& peak_group: deconvolved_spectrum_)
-      {
-        peak_group.calculateDLMatrices(deconvolved_spectrum_.getOriginalSpectrum(), tol, avg_);
-        std::vector<torch::jit::IValue> inputs;
-
-        auto mat1 = peak_group.getDLMatrix(0);
-        std::vector<float> vec1;
-
-        for (int c = 0; c < mat1.cols(); c++)
-        {
-          for (int r = 0; r < mat1.rows(); r++)
-          {
-            vec1.push_back(mat1.getValue(r, c));
-          }
-        }
-
-        torch::Tensor t1 = torch::from_blob(vec1.data(), {1, 1, peak_group.getIsotopeRangeForDL_(), peak_group.getChargeRangeForDL_()});
-
-        auto mat2 = peak_group.getDLMatrix(1);
-        std::vector<float> vec2;
-
-        for (int c = 0; c < mat2.cols(); c++)
-        {
-          for (int r = 0; r < mat2.rows(); r++)
-          {
-            vec2.push_back(mat2.getValue(r, c));
-          }
-        }
-
-        torch::Tensor t2 = torch::from_blob(vec2.data(), {1, 1, peak_group.getIsotopeRangeForDL_(), peak_group.getChargeRangeForDL_()});
-
-        auto mat3 = peak_group.getDLMatrix(2);
-        std::vector<float> vec3;
-
-        for (int c = 0; c < mat3.cols(); c++)
-        {
-          for (int r = 0; r < mat3.rows(); r++)
-          {
-            vec3.push_back(mat3.getValue(r, c));
-          }
-        }
-
-        torch::Tensor t3 = torch::from_blob(vec3.data(), {1, 1, peak_group.getIsotopeRangeForDL_(), peak_group.getChargeRangeForDL_()});
-
-        inputs.emplace_back(t1);
-        inputs.emplace_back(t2);
-        inputs.emplace_back(t3);
-        at::Tensor output = module_.forward(inputs).toTensor(); // output[1][2].item<double>()
-
-        auto d1 = output[0][0].item<double>();
-        auto d2 = output[0][1].item<double>();
-        auto d3 = output[0][2].item<double>();
-        auto d4 = output[0][3].item<double>();
-        peak_group.setIsotopeCosine(d1);
-
-        //if (d1 > d2 && d1 > d3 && d1 > d4) //
-        if(//abs(peak_group.getMonoMass() - 12221.1) < .1 &&
-            peak_group.getQScore() > .2)
-        {
-//          auto dlm = peak_group.getDLMatrix(0).asVector();
-//          for (double v : dlm)
-//          {
-//            std::cout << v << ",";
-//          }
-//          std::cout<<" vector \n"<<std::endl;
-//          std::cout<< peak_group.getDLMatrix(1) <<std::endl;
-//          std::cout<<"N\n";
-//          std::cout<<t1<<std::endl;
-//          std::cout<<" m1 \n";
-//          std::cout<<t2<<std::endl;
-//          std::cout<<" m2 \n";
-//          std::cout<<t3<<std::endl;
-//          std::cout<<" m3 \n";
-//          std::cout<< peak_group.getDLMatrix(2) <<std::endl;
-//          std::cout<<"T\n";
-//          std::cout<<t3<<std::endl;
-
-          //std::cout << t1 << std::endl;
-          //std::cout<<"N\n";
-         // std::cout<< peak_group.getDLMatrix(1) <<std::endl;
-          //std::cout << t2 << std::endl;
-          //std::cout<<"Tol\n";
-         // std::cout<< peak_group.getDLMatrix(2) <<std::endl;
-          //std::cout << t3 << std::endl;
-          //std::cout<<"Classification\n";
-          //std::cout << peak_group.getMonoMass() << "," << peak_group.getQScore() << " vs. T " << d1  << " C " << d2 << " N " << d3 << " I " << d4<<  '\n';
-        }
-      }
-    }
->>>>>>> ca485825
   }
 
   float FLASHDeconvAlgorithm::getIsotopeCosineAndDetermineIsotopeIndex(const double mono_mass, const std::vector<float>& per_isotope_intensities, int& offset, const PrecalculatedAveragine& avg,
@@ -1719,13 +1521,6 @@
     {
       if (!dspec[i].isTargeted() && overlap_intensity[i] >= dspec[i].getIntensity() * .5) // the smaller, the harsher
       {
-        if(debug)
-        {
-          if(dspec[i].getMonoMass() > debug_mass_min && dspec[i].getMonoMass()<debug_mass_max)
-          {
-            std::cout << "removeChargeErrorPeakGroups_  "<< dspec[i].getMonoMass() << " filtered with intensity ratio of  "<<(overlap_intensity[i]/dspec[i].getIntensity()) <<   std::endl;
-          }
-        }
         continue;
       }
       if ((ms_level_ == 1 && dspec[i].getRepAbsCharge() < min_abs_charge_) || dspec[i].getRepAbsCharge() > max_abs_charge_)
