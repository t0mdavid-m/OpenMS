// Copyright (c) 2002-2024, The OpenMS Team -- EKU Tuebingen, ETH Zurich, and FU Berlin
// SPDX-License-Identifier: BSD-3-Clause
//
// --------------------------------------------------------------------------
// $Maintainer: Kyowon Jeong $
// $Authors: Kyowon Jeong$
// --------------------------------------------------------------------------

#include <OpenMS/ANALYSIS/TOPDOWN/DeconvolvedSpectrum.h>
#include <OpenMS/ANALYSIS/TOPDOWN/FLASHExtenderAlgorithm.h>
#include <utility>

// TODO amino acid X
namespace OpenMS
{
inline const int max_hit_count = 10;
FLASHExtenderAlgorithm::FLASHExtenderAlgorithm(): DefaultParamHandler("FLASHExtenderAlgorithm"), ProgressLogger()
{
  setDefaultParams_();
}

FLASHExtenderAlgorithm& FLASHExtenderAlgorithm::operator=(const FLASHExtenderAlgorithm& rhs)
{
  if (this == &rhs) return *this;

  DefaultParamHandler::operator=(rhs);
  return *this;
}

void FLASHExtenderAlgorithm::setDefaultParams_()
{
  defaults_.setValue("max_mass_shift", 300.0, "Maximum mass shift for blind search.");
  defaults_.setValue("num_blind", 1, "Number of blind modification per terminal. Per protein, it doubles.");

  defaults_.setValue("use_a_ion", "false", "Consider a-ion");
  defaults_.setValidStrings("use_a_ion", {"true", "false"});

  defaults_.setValue("use_b_ion", "true", "Consider b-ion");
  defaults_.setValidStrings("use_b_ion", {"true", "false"});

  defaults_.setValue("use_c_ion", "true", "Consider c-ion");
  defaults_.setValidStrings("use_c_ion", {"true", "false"});

  defaults_.setValue("use_x_ion", "false", "Consider x-ion");
  defaults_.setValidStrings("use_x_ion", {"true", "false"});

  defaults_.setValue("use_y_ion", "true", "Consider y-ion");
  defaults_.setValidStrings("use_y_ion", {"true", "false"});

  defaults_.setValue("use_z_ion", "true", "Consider z-ion");
  defaults_.setValidStrings("use_z_ion", {"true", "false"});

  defaultsToParam_();
}

void FLASHExtenderAlgorithm::updateMembers_()
{
  max_mod_cntr_ = param_.getValue("num_blind");
  max_mod_mass_ = param_.getValue("max_mass_shift");
  //fdr_ = param_.getValue("fdr");
  // keep_decoy_ = param_.getValue("keep_decoy") == "true";

  ion_types_str_.clear();
  if (param_.getValue("use_a_ion") == "true") ion_types_str_.emplace_back("a-ion");
  if (param_.getValue("use_b_ion") == "true") ion_types_str_.emplace_back("b-ion");
  if (param_.getValue("use_c_ion") == "true") ion_types_str_.emplace_back("c-ion");

  if (param_.getValue("use_x_ion") == "true") ion_types_str_.emplace_back("x-ion");
  if (param_.getValue("use_y_ion") == "true") ion_types_str_.emplace_back("y-ion");
  if (param_.getValue("use_z_ion") == "true") ion_types_str_.emplace_back("z-ion");
}

Size FLASHExtenderAlgorithm::getVertex_(int node_index, int pro_index, int score, int num_mod, Size pro_length) const
{
  return ((node_index * (pro_length + 1) + pro_index) * (max_mod_cntr_ + 1) + num_mod) * (max_path_score_ - min_path_score_ + 1)
         + (std::min(max_path_score_, std::max(min_path_score_, score)) - min_path_score_);
}

int FLASHExtenderAlgorithm::getNodeIndex_(Size vertex, Size pro_length) const
{
  return (vertex / (max_path_score_ - min_path_score_ + 1) / (max_mod_cntr_ + 1)) / (pro_length + 1);
}

int FLASHExtenderAlgorithm::getProIndex_(Size vertex, Size pro_length) const
{
  return ((vertex / (max_path_score_ - min_path_score_ + 1) / (max_mod_cntr_ + 1))) % (pro_length + 1);
}

int FLASHExtenderAlgorithm::getScore_(Size vertex) const
{
  return vertex % (max_path_score_ - min_path_score_ + 1) + min_path_score_;
}

int FLASHExtenderAlgorithm::getModNumber_(Size vertex) const
{
  return (vertex / (max_path_score_ - min_path_score_ + 1)) % (max_mod_cntr_ + 1);
}

// take the hits. Just calculate the mass of truncated protein. Then add modification masses if they are disjoint. If they overlap and the same mass, we have a single one. If they are overlapping but different, we add all of them. the max mod count is also adjusted.
double FLASHExtenderAlgorithm::calculate_precursor_mass_(const ProteinHit& hit, int protein_start_position, int protein_end_position, const std::vector<int>& mod_starts, const std::vector<int>& mod_ends, const std::vector<double>& mod_masses) const
{
  double precursor_mass = .0;
  if (protein_start_position < 0 || protein_end_position < 0) return precursor_mass;
  auto seq = hit.getSequence();

  for (int i = protein_start_position; i < protein_end_position; i++)
  {
    if (seq[i] == 'X') continue;
    precursor_mass += AASequence::fromString(seq[i], true).getMonoWeight(Residue::Internal);
  }
  precursor_mass += Residue::getInternalToFull().getMonoWeight();

  if (mod_starts.empty())
  {
    return precursor_mass;
  }

  std::vector<std::tuple<int, int, double>> ranges;
  ranges.reserve(mod_starts.size());
  for (Size i = 0; i < mod_starts.size();i++)
  {
    ranges.emplace_back(mod_starts[i], mod_ends[i], mod_masses[i]);
  }

  std::sort(ranges.begin(), ranges.end(),[](const std::tuple<int, int, double>& left, const std::tuple<int, int, double>& right) {
    return std::get<0>(left) != std::get<0>(right) ? std::get<0>(left) < std::get<0>(right) : std::get<1>(left) < std::get<1>(right);
  });

  double total_mod_masses = 0;
  for (Size i = 1; i < ranges.size(); i++) {
    if (std::get<0>(ranges[i]) < std::get<1>(ranges[i - 1]))
    {
      // Overlap found
      if (std::abs(std::get<2>(ranges[i]) - std::get<2>(ranges[i - 1])) < Constants::C13C12_MASSDIFF_U) continue;
    }
    total_mod_masses += std::get<2>(ranges[i - 1]);
  }

  total_mod_masses += std::get<2>(ranges.back());

  return precursor_mass + total_mod_masses;
}

void FLASHExtenderAlgorithm::get_pro_masses_(const ProteinHit& hit, std::vector<double>& pro_masses, int mode)
{
  pro_masses.reserve(hit.getSequence().size() + 1);
  pro_masses.push_back(0);

  auto seq = hit.getSequence();
  pro_masses.reserve(seq.size());

  if (mode == 0) seq = seq.reverse();
  for (const auto& aa : seq)
  {
    if (aa == 'X') continue;
    pro_masses.push_back(pro_masses.back() + AASequence::fromString(aa, true).getMonoWeight(Residue::Internal));
  }
}

void FLASHExtenderAlgorithm::define_nodes_(const FLASHTaggerAlgorithm& tagger, MSSpectrum& node_spec, MSSpectrum& tol_spec, double max_mass, double precursor_mass, int mode)
{
  const auto& spec = tagger.getSpectrum();
  // 0 for suffix 1 for prefix 2 for suffix and prefix if precursor mass is available
  MSSpectrum t_node_spec, t_tol_spec;

  t_node_spec.reserve(spec.size() * ion_types_str_.size() + 1);
  t_tol_spec.reserve(spec.size() * ion_types_str_.size() + 1);

  for (const auto& p : spec)
  {
    if (mode == 0)
    {
      for (const auto& shift : suffix_shifts_)
      {
        double mass = p.getMZ() - shift;
        if (mass <= 0 || mass > max_mass + 1) continue;
        t_node_spec.emplace_back(mass, p.getIntensity());
        t_tol_spec.emplace_back(mass, 2 * tol_ * mass);
      }
    }
    else if (mode == 1)
    {
      for (const auto& shift : prefix_shifts_)
      {
        double mass = p.getMZ() - shift;
        if (mass <= 0 || mass > max_mass + 1) continue;
        t_node_spec.emplace_back(mass, p.getIntensity());
        t_tol_spec.emplace_back(mass, 2 * tol_ * mass);
      }
    }
    else if (precursor_mass > 0)
    {
      for (const auto& shift : prefix_shifts_)
      {
        double mass = p.getMZ() - shift;
        if (mass <= 0 || mass >= precursor_mass - Residue::getInternalToFull().getMonoWeight()) continue;
        t_node_spec.emplace_back(mass, p.getIntensity());
        t_tol_spec.emplace_back(mass, 2 * tol_ * mass);
      }
      for (const auto& shift : suffix_shifts_)
      {
        double mass = p.getMZ() - shift;
        if (mass <= 0 || mass >= precursor_mass - Residue::getInternalToFull().getMonoWeight()) continue;
        t_node_spec.emplace_back(precursor_mass - Residue::getInternalToFull().getMonoWeight() - mass, p.getIntensity());
        t_tol_spec.emplace_back(precursor_mass - Residue::getInternalToFull().getMonoWeight() - mass, 2 * tol_ * mass);
      }
    }
  }
  if (precursor_mass > 0)
  {
    t_node_spec.emplace_back(precursor_mass - Residue::getInternalToFull().getMonoWeight(), 1);
    t_tol_spec.emplace_back(precursor_mass - Residue::getInternalToFull().getMonoWeight(),
                            2 * tol_ * (precursor_mass - Residue::getInternalToFull().getMonoWeight()));
  }

  t_node_spec.sortByPosition();
  t_tol_spec.sortByPosition();
  // Assign the sorted values back to the original vectors
  node_spec.reserve(t_node_spec.size() + 1);
  tol_spec.reserve(t_node_spec.size() + 1);

  node_spec.emplace_back(0, 0);
  tol_spec.emplace_back(0, 0);

  for (int k = 0; k < t_node_spec.size(); k++)
  {
    const auto& p = t_node_spec[k];
    double mass = p.getMZ();
    float score = p.getIntensity();

    // if (score > 0) max_path_score_ += score;
    // else min_path_score_ += score;

    if (mass - node_spec.back().getMZ() < t_tol_spec[k].getIntensity()) // they are the same
    {
      float prev_score = node_spec.back().getIntensity();
      if (node_spec.size() > 1)
      {
        node_spec.pop_back();
        tol_spec.pop_back();
      }
      score = std::max(.0f, score);
      score += std::max(.0f, prev_score);
    }

    node_spec.emplace_back(mass, score);
    tol_spec.emplace_back(mass, t_tol_spec[k].getIntensity());
  }
  node_spec.sortByPosition();
  tol_spec.sortByPosition();
}

void FLASHExtenderAlgorithm::run_(const FLASHTaggerAlgorithm& tagger,
                                  const ProteinHit& hit,
                                  const MSSpectrum& node_spec,
                                  const MSSpectrum& tol_spec,
                                  const std::vector<double>& pro_masses, boost::dynamic_bitset<>& visited,
                                  const double precursor_mass,
                                  std::map<int, std::vector<Size>>& all_paths_per_mode,
                                  int mode) // per hit
{
  std::vector<std::vector<int>> tag_edges(4); // pro start end indices and node start end indices
  std::vector<FLASHHelperClasses::Tag> tags;
  std::set<Size> sinks;

  const std::vector<int>& indices = hit.getMetaValue("TagIndices");

  for (auto i : indices)
  {
    tags.push_back(tags_[i]);
  }

  for (auto& edge : tag_edges)
    edge.reserve(tags.size() * 2);

  FLASHHelperClasses::DAG dag((1 + node_spec.size()) * (1 + pro_masses.size()) * (1 + max_mod_cntr_) * (1 + max_path_score_ - min_path_score_));

  for (const auto& tag : tags)
  {
    if (mode == 0 && tag.getCtermMass() <= 0) continue;
    if (mode == 1 && tag.getNtermMass() <= 0) continue;
    if (mode == 2 && precursor_mass <= 0) continue;
    std::vector<int> positions;
    std::vector<double> masses;

    tagger.getMatchedPositionsAndFlankingMassDiffs(positions, masses, flanking_mass_tol_, hit, tag);
    auto tag_masses = tag.getMzs();
    std::sort(tag_masses.begin(), tag_masses.end());

    std::vector<double> start_masses, end_masses, start_tols, end_tols;
    if (tag.getCtermMass() >= 0) // suffix
    {
      for (const auto& shift : suffix_shifts_)
      {
        double start_mass = tag_masses[0] - shift;
        double end_mass = tag_masses.back() - shift;

        start_tols.push_back(start_mass * tol_ * 2);
        end_tols.push_back(end_mass * tol_ * 2);

        if (precursor_mass > 0)
        {
          start_mass = precursor_mass - Residue::getInternalToFull().getMonoWeight() - start_mass;
          end_mass = precursor_mass - Residue::getInternalToFull().getMonoWeight() - end_mass;
          start_masses.push_back(end_mass);
          end_masses.push_back(start_mass);
        }
        else
        {
          start_masses.push_back(start_mass);
          end_masses.push_back(end_mass);
        }
      }
    }
    else
    {
      for (const auto& shift : prefix_shifts_)
      {
        double start_mass = tag_masses[0] - shift;
        double end_mass = tag_masses.back() - shift;
        start_tols.push_back(start_mass * tol_ * 2);
        end_tols.push_back(end_mass * tol_ * 2);
        start_masses.push_back(start_mass);
        end_masses.push_back(end_mass);
      }
    }

    for (int l = 0; l < start_masses.size(); l++)
    {
      double delta_start = start_tols[l];
      double delta_end = end_tols[l];

      int highest_score_start = node_spec.findHighestInWindow(start_masses[l], delta_start, delta_start);
      int highest_score_end = node_spec.findHighestInWindow(end_masses[l], delta_end, delta_end);

      if (highest_score_start < 0 || highest_score_end < 0) continue;
      for (int pos : positions)
      {
        if (tag.getCtermMass() >= 0) // suffix
        {
          if (precursor_mass == 0)
          {
            pos = pro_masses.size() - 1 - pos; // invert pos
          }
        }

        if (mode == 0) // suffix inverted
        {
          if (pos - tag.getLength() >= 0 && pos < node_spec.size())
          {
            tag_edges[0].emplace_back(pos - tag.getLength());
            tag_edges[1].emplace_back(pos);
            tag_edges[2].emplace_back(highest_score_start);
            tag_edges[3].emplace_back(highest_score_end);
          }
        }
        else
        {
          if (pos >= 0 && pos + tag.getLength() < node_spec.size())
          {
            tag_edges[0].emplace_back(pos);
            tag_edges[1].emplace_back(pos + tag.getLength()); // this can be much faster...
            tag_edges[2].emplace_back(highest_score_start);
            tag_edges[3].emplace_back(highest_score_end);
          }
        }
      }
    }
  }

  constructDAG_(dag, sinks, visited, node_spec, tol_spec, pro_masses, tag_edges, mode);

  Size src = getVertex_(0, 0, 0, 0, pro_masses.size());
  std::vector<int> max_scores(max_mod_cntr_ + 1, 0);
  for (Size sink : sinks)
  {
    int num_mod = getModNumber_(sink);
    if (sink == src || getScore_(sink) < max_scores[num_mod]) continue; // getModNumber_(sink) == 0 ||
    if (precursor_mass > 0 && getNodeIndex_(sink, pro_masses.size()) < node_spec.size() - 1) continue;
    max_scores[num_mod] = getScore_(sink);
  }

  std::vector<std::vector<std::vector<Size>>> paths (max_mod_cntr_ + 1, std::vector<std::vector<Size>>());
  for (Size sink : sinks)
  {
    int num_mod = getModNumber_(sink);
    if (sink == src || getScore_(sink) < max_scores[num_mod]) continue; //
    if (precursor_mass > 0 && getNodeIndex_(sink, pro_masses.size()) + 1 < node_spec.size()) continue;
    dag.findAllPaths(sink, src, paths[num_mod], max_hit_count);
  }

  for (int num_mod = 0; num_mod <= max_mod_cntr_; num_mod++)
  {
    for (const auto& path : paths[num_mod])
    {
      auto iter = all_paths_per_mode.find(num_mod);
      //std::cout<<mode << " "   << num_mod << " "   << getScore_(path[0])<<std::endl;
      if (iter == all_paths_per_mode.end() || iter->second.size() < path.size()) all_paths_per_mode[num_mod] = path;
    }
  }
  //std::cout<< getScore_(all_paths_per_mode[0][0]) << " * " << getScore_(all_paths_per_mode[1][0]) << std::endl;
}

void FLASHExtenderAlgorithm::run(const FLASHTaggerAlgorithm& tagger, double flanking_mass_tol, double ppm)
{
  //setLogType(CMD);
  flanking_mass_tol_ = flanking_mass_tol;
  tol_ = ppm / 1e6;
  tags_.clear();
  tagger.getTags(tags_);
  std::vector<double> mzs;
  std::vector<int> scores;
  std::vector<ProteinHit> hits;
  tagger.getProteinHits(hits, max_hit_count);
  proteoform_hits_.reserve(hits.size());
  if(tagger.getSpectrum().metaValueExists("PrecursorMass"))
  {
    precursor_mass_ = tagger.getSpectrum().getMetaValue("PrecursorMass");
  }

  startProgress(0, hits.size(), "running FLASHExtender ...");

  Residue empty;
  for (const auto& ion_str : ion_types_str_)
  {
    if (ion_str == "a-ion") { prefix_shifts_.push_back(Residue::getInternalToAIon().getMonoWeight()); }
    else if (ion_str == "b-ion") { prefix_shifts_.push_back(Residue::getInternalToBIon().getMonoWeight()); }
    else if (ion_str == "c-ion") { prefix_shifts_.push_back(Residue::getInternalToCIon().getMonoWeight()); }
    else if (ion_str == "x-ion") { suffix_shifts_.push_back(Residue::getInternalToXIon().getMonoWeight()); }
    else if (ion_str == "y-ion") { suffix_shifts_.push_back(Residue::getInternalToYIon().getMonoWeight()); }
    else if (ion_str == "z-ion") { suffix_shifts_.push_back(Residue::getInternalToZIon().getMonoWeight()); }
    else
    {
      continue; // TODO warn
    }
  }

#pragma omp parallel for default(none) shared(hits, tagger, std::cout)
  for (int i = 0; i < hits.size(); i++)
  {
    nextProgress();
    auto& hit = hits[i];
    int total_score = 0;
    int total_match_cntr = 0;
    std::vector<int> mod_starts, mod_ends;
    std::vector<double> mod_masses;
    int protein_start_position = -1, protein_end_position = -1;
    int max_nterm_index = 0, max_cterm_rindex = 0;

    boost::dynamic_bitset<> visited;
    double precursor_mass = precursor_mass_;

    std::map<int, std::map<int, std::vector<Size>>> all_paths; // mode, num_mod, path
    std::map<int, std::vector<Size>> best_paths; // mode, best paths

    for (int mode = 0; mode < 3; mode++) //
    {
      if (mode == 2 && precursor_mass <= 0 && max_nterm_index + max_cterm_rindex >= hit.getSequence().size())
      {
        precursor_mass = calculate_precursor_mass_(hit, protein_start_position, protein_end_position, mod_starts, mod_ends, mod_masses);
      }

      if (mode == 2 && precursor_mass <= 0) break;
      if (mode < 2 && precursor_mass > 0) continue;

      std::vector<double> pro_masses;
      MSSpectrum node_spec, tol_spec;
      get_pro_masses_(hit, pro_masses, mode);
      define_nodes_(tagger, node_spec, tol_spec, pro_masses.back(), precursor_mass, mode);
      if (visited.empty()) visited = boost::dynamic_bitset<>((1 + tagger.getSpectrum().size() * ion_types_str_.size()) * (1 + pro_masses.size()) * (1 + max_mod_cntr_) * (1 + max_path_score_ - min_path_score_));

      //all_paths[mode] = std::map<int, std::vector<Size>>();
      run_(tagger, hit, node_spec, tol_spec, pro_masses, visited, precursor_mass, all_paths[mode], mode);

      if (mode < 2)
      {
        const auto paths_c = all_paths.find(0);
        const auto paths_n = all_paths.find(1);

        std::map<int, int> nscores, cscores; // mod and score

        if (paths_n != all_paths.end())
        {
          for (const auto& [mod, path] : paths_n->second)
          {
            if (path.empty()) continue;
            nscores[mod] = getScore_(path[0]);
          }
        }
        if (paths_c != all_paths.end())
        {
          for (const auto& [mod, path] : paths_c->second)
          {
            if (path.empty()) continue;
            cscores[mod] = getScore_(path[0]);
          }
        }
        int max_score = 0;

        if (nscores.empty()) // only c term
        {
          for (const auto& [mod, path] : paths_c->second)
          {
            if (path.empty()) continue;
            if (max_score >= getScore_(path[0])) continue;
            max_score = getScore_(path[0]);
            best_paths[0] = path;
          }
        }
        else if (cscores.empty()) // only n term
        {
          for (const auto& [mod, path] : paths_n->second)
          {
            if (path.empty()) continue;
            if (max_score >= getScore_(path[0])) continue;
            max_score = getScore_(path[0]);
            best_paths[1] = path;
          }
        }
        else // both terms
        {
          for (int mc = 0; mc <= max_mod_cntr_; mc ++)
          {
            if (cscores.find(mc) == cscores.end()) continue;
            for (int mn = 0; mc + mn <= max_mod_cntr_; mn ++)
            {
              if (nscores.find(mn) == nscores.end()) continue;
              int sum_score = nscores[mn] + cscores[mc];

              if (max_score > sum_score) continue;
              max_score = sum_score;
              best_paths[0] = paths_c->second[mc];
              best_paths[1] = paths_n->second[mn];;
            }
          }
        }
      }
      else if (mode == 2)
      {
        int max_score = 0;
        const auto paths = all_paths.find(2);
        for (const auto& [mod, path] : paths->second)
        {
          if (path.empty()) continue;
          if (max_score >= getScore_(path[0])) continue;
          max_score = getScore_(path[0]);
          best_paths[2] = path;
        }

        mod_starts.clear();
        mod_ends.clear();
        mod_masses.clear();
      }

      if (best_paths.empty()) continue;

      auto& path = best_paths[mode];

      if (path.empty()) continue;

      if (mode < 2)
      {
        total_score += getScore_(path[0]);
        total_match_cntr += path.size() - 1;
      }
      else
      {
        total_score = getScore_(path[0]);
        total_match_cntr = path.size() - 1;
      }

      double prev_mass_shift = 0;
      int prev_mod_count = 0;
      Size pre_pro_index = 0;
      for (auto iter = path.rbegin(); iter != path.rend(); iter++)
      {
        auto pro_index = getProIndex_(*iter, pro_masses.size());
        auto node_index = getNodeIndex_(*iter, pro_masses.size());
        auto mass_shift = node_spec[node_index].getMZ() - pro_masses[pro_index];
        auto mod_count = getModNumber_(*iter);

       //std::cout<< hit.getAccession() << " " << mode << " " << getScore_(*iter) << " " << node_index << " " <<  pro_index << " " << pro_masses[pro_index] << " " << node_spec[node_index].getMZ() << " " <<  mod_count  <<  std::endl;

        if (node_index == 0)
        {
          if (mode > 0) protein_start_position = pro_index;
          if (mode == 0) protein_end_position = hit.getSequence().size() - pro_index;
        }

        if (mode == 0) max_cterm_rindex = std::max(max_cterm_rindex, pro_index);
        if (mode == 1) max_nterm_index = std::max(max_nterm_index, pro_index);

        if (mod_count != prev_mod_count)
        {
          double mod_mass = mass_shift - prev_mass_shift;
          Size start = mode > 0? pre_pro_index :  hit.getSequence().size() - 1 - pro_index;
          Size end = mode > 0? pro_index :  hit.getSequence().size() - 1 - pre_pro_index;
          mod_starts.push_back(start);
          mod_ends.push_back(end);
          mod_masses.push_back(mod_mass);
        }
        prev_mod_count = mod_count;
        pre_pro_index = pro_index;
        prev_mass_shift = mass_shift;
      }
    }

    if (total_score <= 0) continue;

    hit.setMetaValue("Modifications", mod_masses);
    hit.setMetaValue("ModificationStarts", mod_starts);
    hit.setMetaValue("ModificationEnds", mod_ends);
    hit.setMetaValue("MatchedAA", total_match_cntr);
    hit.setCoverage((double)total_match_cntr / hit.getSequence().size());
    hit.setScore(total_score);
    hit.setMetaValue("StartPosition", protein_start_position);
    hit.setMetaValue("EndPosition", protein_end_position);
#pragma omp critical
    proteoform_hits_.push_back(hit);
<<<<<<< HEAD
  } // add positive proteoforms all?

  std::sort(proteoform_hits_.begin(), proteoform_hits_.end(),
            [](const ProteinHit& left, const ProteinHit& right) {
              return left.getScore() > right.getScore();
            });

  int proteoform_index = 0;
  for (auto& hit : proteoform_hits_)
  {
    hit.setMetaValue("Index", proteoform_index);
    for (int tag_index : (std::vector<int>)hit.getMetaValue("TagIndices").toIntList())
    {
      matching_hits_indices_[tag_index].push_back(proteoform_index);
    }
    proteoform_index++;
=======
>>>>>>> 51059c97
  }

  endProgress();
}

void FLASHExtenderAlgorithm::constructDAG_(FLASHHelperClasses::DAG& dag,
                                           std::set<Size>& sinks,
                                           boost::dynamic_bitset<>& visited,
                                           const MSSpectrum& node_spec,
                                           const MSSpectrum& tol_spec,
                                           const std::vector<double>& pro_masses,
                                           const std::vector<std::vector<int>>& tag_edges,
                                           int mode)
{
  if (tag_edges.empty()) return;
  visited.reset();
  Size src = getVertex_(0, 0, 0, 0, pro_masses.size());
  visited[src] = true;
  std::set<Size> visited_tag_edges;
  connectBetweenTags_(dag, visited, visited_tag_edges, sinks, src, node_spec, tol_spec, pro_masses, tag_edges, mode);
}

void FLASHExtenderAlgorithm::connectBetweenTags_(FLASHHelperClasses::DAG& dag,
                                                 boost::dynamic_bitset<>& visited,
                                                 std::set<Size>& visited_tag_edges,
                                                 std::set<Size>& sinks,
                                                 Size vertex,
                                                 const MSSpectrum& node_spec,
                                                 const MSSpectrum& tol_spec,
                                                 const std::vector<double>& pro_masses,
                                                 const std::vector<std::vector<int>>& tag_edges,
                                                 int mode)
{
  if (tag_edges.size() < 4) return;
  int node_index = getNodeIndex_(vertex, pro_masses.size());
  int pro_index = getProIndex_(vertex, pro_masses.size());

  int tag_start_index = -1;
  int tag_end_index = -1;

  const auto& tag_pro_starts = tag_edges[0];
  const auto& tag_pro_ends = tag_edges[1];
  const auto& tag_node_starts = tag_edges[2];
  const auto& tag_node_ends = tag_edges[3];

  for (int i = 0; i < tag_pro_starts.size(); i++)
  {
    if (tag_start_index < 0 && tag_node_starts[i] == node_index && tag_pro_starts[i] == pro_index) { tag_start_index = i; }
    if (tag_end_index < 0 && tag_node_ends[i] == node_index && tag_pro_ends[i] == pro_index) { tag_end_index = i; }
  }

  Size src = getVertex_(0, 0, 0, 0, pro_masses.size());

  if (tag_start_index >= 0) // within tag
  {
    int node_end = -1;
    int i = tag_start_index;
    int pro_end = -1;
    while ((i < tag_node_starts.size()) && (tag_node_starts[i] == node_index) && (tag_pro_starts[i] == pro_index))
    {
      if (pro_end < tag_pro_ends[i]) pro_end = tag_pro_ends[i];
      i++;
    }
    i = tag_start_index;
    while ((i < tag_node_starts.size()) && (tag_node_starts[i] == node_index) && (tag_pro_starts[i] == pro_index))
    {
      if (pro_end == tag_pro_ends[i]) { node_end = std::max(tag_node_ends[i], node_end); }
      i++;
    }

    std::set<Size> next_vertices;

    extendBetweenTags_(dag, visited, next_vertices, vertex, node_end, pro_end, 1e5, node_spec, tol_spec, pro_masses, mode);

    for (auto next_vertex : next_vertices)
    {
      if (next_vertex == src) continue;
      connectBetweenTags_(dag, visited, visited_tag_edges, sinks, next_vertex, node_spec, tol_spec, pro_masses, tag_edges, mode);
    }
  }

  if (vertex == src || tag_end_index >= 0) // between tag.
  {
    std::set<Size> reachable_vertices;

    for (Size tag_index = 0; tag_index < tag_node_starts.size(); tag_index++) // for all reachable tag starting point, run extension
    {
      int node_start = tag_node_starts[tag_index];
      int pro_start = tag_pro_starts[tag_index];

      if (node_index > node_start || pro_index > pro_start) continue;
      bool is_visited_start = false;

      int mod_num = getModNumber_(vertex);
      for (int mn = 0; mn <= mod_num; mn++)
        if (visited_tag_edges.find(getVertex_(node_start, pro_start, 0, mn, pro_masses.size())) != visited_tag_edges.end())
        {
          is_visited_start = true;
          break;
        }

      if (is_visited_start) continue;
      visited_tag_edges.insert(getVertex_(node_start, pro_start, 0, mod_num, pro_masses.size()));

      std::set<Size> next_vertices;
      extendBetweenTags_(dag, visited, next_vertices, vertex, node_start, pro_start, 0, node_spec, tol_spec, pro_masses, mode);

      for (auto next_vertex : next_vertices)
      {
        if (next_vertex == src) continue;
        connectBetweenTags_(dag, visited, visited_tag_edges, sinks, next_vertex, node_spec, tol_spec, pro_masses, tag_edges, mode);
        reachable_vertices.insert(next_vertex);
      }
    }
    if (vertex != src && reachable_vertices.empty())
    {
      extendBetweenTags_(dag, visited, sinks, vertex,  -1, -1, 1e5, node_spec, tol_spec, pro_masses, mode);
    }
  }
}

void FLASHExtenderAlgorithm::extendBetweenTags_(FLASHHelperClasses::DAG& dag,
                                                boost::dynamic_bitset<>& visited,
                                                std::set<Size>& sinks,
                                                Size vertex,
                                                int node_index,
                                                int pro_index,
                                                int diagonal_counter,
                                                const MSSpectrum& node_spec,
                                                const MSSpectrum& tol_spec,
                                                const std::vector<double>& pro_masses,
                                                int mode)
{
  if (! visited[vertex]) return;
  int node_index1 = getNodeIndex_(vertex, pro_masses.size());
  int pro_index1 = getProIndex_(vertex, pro_masses.size());
  int score1 = getScore_(vertex);
  int num_mod1 = getModNumber_(vertex);
  if (num_mod1 == max_mod_cntr_) diagonal_counter = 1e5;
  double node_mass1 = node_spec[node_index1].getMZ();

  if (vertex == getVertex_(0, 0, 0, 0, pro_masses.size()))
  {
    for (int pro_i = pro_index1 + 1; pro_i <= pro_index; pro_i++)
    {
      Size vertex2 = getVertex_(0, pro_i, 0, 0, pro_masses.size());
      dag.addEdge(vertex2, vertex, visited);
      if (! visited[vertex2]) continue;
      extendBetweenTags_(dag, visited, sinks, vertex2, node_index, pro_index, diagonal_counter, node_spec, tol_spec, pro_masses, mode);
    }
  }

  double delta_mass1 = node_mass1 - pro_masses[pro_index1];
  double delta_mass;
  double margin;

  if (node_index >= 0)
  {
    double node_mass = node_spec[node_index].getMZ();
    delta_mass = node_mass - pro_masses[pro_index];
    margin = 2 * tol_spec[node_index].getIntensity(); // give some margin
    if (std::abs(delta_mass - delta_mass1) > max_mod_mass_ * (max_mod_cntr_ - num_mod1) + margin) { return; }
    if (diagonal_counter > 0)
    {
      if (std::abs(delta_mass - delta_mass1) > margin) return;
    }
  }

  for (int score = score1 + 1; score <= max_path_score_; score++)
  {
    // if the starting point has already taken by a higher scoring path, don't go further.
    Size higher_score_vertex = getVertex_(node_index1, pro_index1, score, num_mod1, pro_masses.size());
    if (visited[higher_score_vertex]) return;
  }

  if (node_index < 0)
  {
    sinks.insert(vertex);
    pro_index = std::min(pro_index1 + 50, (int)pro_masses.size() - 1); // if sink is not specified, stretch up to ten amino acids.
  }
  else if (node_index1 > node_index || pro_index1 > pro_index)
    return;

  if (node_index1 == node_index && pro_index1 == pro_index)
  {
    sinks.insert(vertex);
    return;
  }

  for (int node_i = node_index1 + 1; node_i <= (node_index < 0 ? (int)node_spec.size() - 1 : node_index); node_i++)
  {
    if (node_index < 0 && node_spec[node_i].getIntensity() < 0) continue;
    int score = score1 + (int)node_spec[node_i].getIntensity();
    double t_node_mass = node_spec[node_i].getMZ();
    double t_margin = tol_spec[node_i].getIntensity();

    for (int pro_i = pro_index1 + (pro_index1 == 0 ? 0 : 1); pro_i <= pro_index; pro_i++)
    {
      double t_delta_mass = t_node_mass - pro_masses[pro_i];

      if (t_delta_mass - delta_mass1 > max_mod_mass_ + t_margin) continue;
      if (delta_mass1 - t_delta_mass > max_mod_mass_ + t_margin) break;

      int num_mod = num_mod1;
      if (std::abs(t_delta_mass - delta_mass1) > t_margin) { num_mod++; }

      if (diagonal_counter > 0 && num_mod != num_mod1) continue; //
      if (num_mod > max_mod_cntr_) continue;
      if (node_index >= 0)
      {
        if (std::abs(t_delta_mass - delta_mass) > max_mod_mass_ * (max_mod_cntr_ - num_mod) + margin) continue;
      }

      Size next_vertex = getVertex_(node_i, pro_i, score, num_mod, pro_masses.size());

      dag.addEdge(next_vertex, vertex, visited);
      if (! visited[next_vertex]) continue;

      int next_diagonal_counter = diagonal_counter;
      if (diagonal_counter > 0) next_diagonal_counter--;
      else if (num_mod != num_mod1)
        next_diagonal_counter = 1;

      extendBetweenTags_(dag, visited, sinks, next_vertex, node_index, pro_index, next_diagonal_counter, node_spec, tol_spec, pro_masses, mode);
    }
  }
}
} // namespace OpenMS<|MERGE_RESOLUTION|>--- conflicted
+++ resolved
@@ -617,25 +617,6 @@
     hit.setMetaValue("EndPosition", protein_end_position);
 #pragma omp critical
     proteoform_hits_.push_back(hit);
-<<<<<<< HEAD
-  } // add positive proteoforms all?
-
-  std::sort(proteoform_hits_.begin(), proteoform_hits_.end(),
-            [](const ProteinHit& left, const ProteinHit& right) {
-              return left.getScore() > right.getScore();
-            });
-
-  int proteoform_index = 0;
-  for (auto& hit : proteoform_hits_)
-  {
-    hit.setMetaValue("Index", proteoform_index);
-    for (int tag_index : (std::vector<int>)hit.getMetaValue("TagIndices").toIntList())
-    {
-      matching_hits_indices_[tag_index].push_back(proteoform_index);
-    }
-    proteoform_index++;
-=======
->>>>>>> 51059c97
   }
 
   endProgress();
