// Copyright (c) 2002-2024, The OpenMS Team -- EKU Tuebingen, ETH Zurich, and FU Berlin
// SPDX-License-Identifier: BSD-3-Clause
//
// --------------------------------------------------------------------------
// $Maintainer: Kyowon Jeong $
// $Authors: Kyowon Jeong$
// --------------------------------------------------------------------------

#include <OpenMS/ANALYSIS/TOPDOWN/DeconvolvedSpectrum.h>
#include <OpenMS/ANALYSIS/TOPDOWN/FLASHTaggerAlgorithm.h>
#include <utility>

namespace OpenMS
{
  inline const Size max_node_cntr = 400;

  std::vector<Residue> FLASHTaggerAlgorithm::getAA_(double l, double r, double tol, int iso_offset) const
  {
    std::vector<Residue> ret;
    if (l == r) return ret;
    double iso_mass = std::abs(iso_offset * Constants::C13C12_MASSDIFF_U);
    double diff1 = std::abs(std::abs(r - l) - iso_mass);
    double diff2 = std::abs(std::abs(r - l) + iso_mass);
    double abs_tol = std::max(l, r) * tol / 1e6 * 2;
    auto iter = aa_mass_map_.lower_bound(diff1 - abs_tol);

    while (iter != aa_mass_map_.end())
    {
      if (std::abs(diff1 - iter->first) < abs_tol || std::abs(diff2 - iter->first) < abs_tol)
      {
        for (auto& aa : iter->second)
          ret.push_back(aa);
      }
      else if (iter->first - diff2 > abs_tol) { break; }
      iter++;
    }
    return ret;
  }

  void FLASHTaggerAlgorithm::updateEdgeMasses_()
  {
    aa_mass_map_.clear();
    // gap_mass_map_.clear();

    for (const auto& aa : aas_)
    {
      double aa_mass = aa->getMonoWeight(Residue::Internal);
      if (aa_mass_map_.find(aa_mass) == aa_mass_map_.end()) aa_mass_map_[aa_mass] = std::vector<Residue>();
      aa_mass_map_[aa_mass].push_back(*aa);
    }
  }

  Size FLASHTaggerAlgorithm::getVertex_(int index, int path_score, int level, int iso_level) const
  {
    return ((index * (max_tag_length_ + 1) + level) * (max_iso_in_tag_ + 1) + iso_level) * (max_path_score_ - min_path_score_ + 1)
           + (path_score - min_path_score_);
  }

  int FLASHTaggerAlgorithm::getIndex_(Size vertex) const
  {
    return ((vertex / (max_path_score_ - min_path_score_ + 1)) / (max_iso_in_tag_ + 1)) / (max_tag_length_ + 1);
  }

  void FLASHTaggerAlgorithm::constructDAG_(FLASHHelperClasses::DAG& dag,
                                           const std::vector<double>& mzs,
                                           const std::vector<int>& scores,
                                           int length,
                                           double tol)
  {
    // from source to sink, connect but the edge direction is from sink to source.
    edge_aa_map_.clear();
    int start_index = 1; // zeroth = source.
    int end_index = 1;
    boost::dynamic_bitset<> visited(dag.size());
    visited[getVertex_(0, 0, 0, 0)] = true;

    while (end_index < (int)mzs.size())
    {
      auto r = mzs[end_index];

      // first, make edge from r to source.
      Size vertex1 = getVertex_(end_index, scores[end_index], 0, 0);
      Size vertex2 = getVertex_(0, 0, 0, 0);

      dag.addEdge(vertex1, vertex2, visited); // move to DAG?

      // from an edge i, j to class edge.  for each i, j make a unique key. key to an edge.

      while (start_index < end_index && r - mzs[start_index] > max_edge_mass_)
        start_index++;

      for (int n = 0; n < 2; n++) // 0 for all a.a 1 for isotope errors. Allow only one isotope errors.
      {
        for (int current_index = start_index; current_index < end_index; current_index++)
        {
          auto l = mzs[current_index];
          int edge_score = scores[end_index];

          // make edge from r to l if they make an a.a. mass.
          std::vector<Residue> aas;

          aas = getAA_(l, r, tol, n);
          if (aas.empty()) continue;

          // end_index, current_index to amino acid strings.
          if (edge_aa_map_.find(end_index) == edge_aa_map_.end()) { edge_aa_map_[end_index] = std::map<int, std::vector<String>>(); }
          auto& e = edge_aa_map_[end_index];

          if (e.find(current_index) == e.end()) { e[current_index] = std::vector<String>(); }

          for (auto& aa : aas)
          {
            auto aaStr = n == 0 ? aa.toString() : aa.toString().toLower();
            e[current_index].push_back(aaStr);
          }

          for (int g = 0; g + n <= max_iso_in_tag_; g++)
          {
            for (int lvl = 0; lvl < length; lvl++)
            {
              for (int score = min_path_score_; score <= max_path_score_; score++)
              {
                if (score - edge_score < min_path_score_) continue;
                if (score - edge_score > max_path_score_) break;

                vertex1 = getVertex_(end_index, score, lvl + 1, g + n);
                vertex2 = getVertex_(current_index, score - edge_score, lvl, g);
                dag.addEdge(vertex1, vertex2, visited);
              }
            }
          }
        }
        if (max_iso_in_tag_ == 0) break;
      }
      //  make edge from sink to r
      if (end_index < (int)mzs.size() - 1)
      {
        for (int g = 0; g <= max_iso_in_tag_; g++)
        {
          for (int score = min_path_score_; score <= max_path_score_; score++)
          {
            vertex1 = getVertex_((int)mzs.size() - 1, score, length, g);
            vertex2 = getVertex_(end_index, score, length, g);
            dag.addEdge(vertex1, vertex2, visited);
          }
        }
      }
      end_index++;
    }
  }

  FLASHTaggerAlgorithm::FLASHTaggerAlgorithm(): DefaultParamHandler("FLASHTaggerAlgorithm"), ProgressLogger()
  {
    setDefaultParams_();
  }

  FLASHTaggerAlgorithm::FLASHTaggerAlgorithm(const FLASHTaggerAlgorithm& other): DefaultParamHandler(other), ProgressLogger(other)
  {
  }

  FLASHTaggerAlgorithm& FLASHTaggerAlgorithm::operator=(const FLASHTaggerAlgorithm& rhs)
  {
    if (this == &rhs) return *this;

    DefaultParamHandler::operator=(rhs);
    return *this;
  }

  void FLASHTaggerAlgorithm::setDefaultParams_()
  {
    defaults_.setValue("max_count", 200,
                       "Maximum number of the tags per length (lengths set by -min_length and -max_length options). The tags with different amino acid "
                       "combinations are all treated separately. E.g., "
                       "TII, TIL, TLI, TLL are distinct tags even though they have the same mass differences. "
                       "but are counted as four different tags. ");
    defaults_.setMinInt("max_count", 0);

    defaults_.setValue(
      "min_length", 4,
      "Minimum length of a tag. Each mass gap contributes to a single length (even if a mass gap is represented by multiple amino acids). ");
    defaults_.setMaxInt("min_length", 30);
    defaults_.setMinInt("min_length", 3);

    defaults_.setValue(
      "max_length", 9,
      "Maximum length of a tag. Each mass gap contributes to a single length (even if a mass gap is represented by multiple amino acids). ");
    defaults_.setMaxInt("max_length", 30);
    defaults_.setMinInt("max_length", 3);

    defaults_.setValue("flanking_mass_tol", 10000.0, "Flanking mass tolerance in Da.");
    defaults_.setValue("max_iso_error_count", 0, "Maximum isotope error count per tag.");
    defaults_.setMaxInt("max_iso_error_count", 2);
    defaults_.setMinInt("max_iso_error_count", 0);
    defaults_.addTag("max_iso_error_count", "advanced");
    defaults_.setValue("min_matched_aa", 5, "Minimum number of amino acids in matched proteins, covered by tags.");

    defaultsToParam_();
  }

  void FLASHTaggerAlgorithm::updateMembers_()
  {
    max_tag_count_ = param_.getValue("max_count");
    min_tag_length_ = param_.getValue("min_length");
    max_tag_length_ = param_.getValue("max_length");
    max_iso_in_tag_ = param_.getValue("max_iso_error_count");
    min_cov_aa_ = (int)param_.getValue("min_matched_aa");
    //fdr_ = param_.getValue("fdr");
    flanking_mass_tol_ = param_.getValue("flanking_mass_tol");
    updateEdgeMasses_();
    max_edge_mass_ = aa_mass_map_.rbegin()->first + max_iso_in_tag_ * Constants::C13C12_MASSDIFF_U;
  }

  const MSSpectrum& FLASHTaggerAlgorithm::getSpectrum() const
  {
    return spec_;
  }

  void FLASHTaggerAlgorithm::run(const DeconvolvedSpectrum& deconvolved_spectrum, double ppm, const std::vector<FASTAFile::FASTAEntry>& fasta_entry)
  {
    //setLogType(CMD);

    if (deconvolved_spectrum.empty() || deconvolved_spectrum.isDecoy() || deconvolved_spectrum.getOriginalSpectrum().getMSLevel() == 1) return;

    auto tags = std::vector<FLASHHelperClasses::Tag>();
    tags.reserve(max_tag_count_ * max_tag_length_);

    if (!deconvolved_spectrum.getPrecursorPeakGroup().empty())
    {
      spec_.setMetaValue("PrecursorMass", deconvolved_spectrum.getPrecursorPeakGroup().getMonoMass());
    }
    getTags_(deconvolved_spectrum, ppm);

    int index = 0;
    for (auto& tag : tags_)
      tag.setIndex(index++);

    runMatching_(fasta_entry);
  }

  void FLASHTaggerAlgorithm::getTags_(const DeconvolvedSpectrum& dspec, double ppm)
  {
    std::vector<double> mzs;
    std::vector<int> scores;
    mzs.reserve(dspec.size());
    scores.reserve(dspec.size());
    std::vector<double> qscores;
    qscores.reserve(dspec.size());

    for (auto& pg : dspec)
    {
      qscores.push_back(pg.getQscore());
    }
    std::sort(qscores.rbegin(), qscores.rend());
    auto end = std::min(qscores.end(), qscores.begin() + max_node_cntr);
    double random_hit_prob = std::accumulate(qscores.begin(), end, .0);
    random_hit_prob /= (double)std::distance(qscores.begin(), end);

    for (auto& pg : dspec)
    {
      int score = (int)round(10 * log10(std::max(1e-6, pg.getQscore() / std::max(1e-6, (1.0 - random_hit_prob)))));
      //if (score <= -5) continue;
      scores.push_back(score);
      mzs.push_back(pg.getMonoMass());
    }
    getTags_(mzs, scores, dspec.getScanNumber(), ppm);
  }

  void FLASHTaggerAlgorithm::updateTagSet_(std::set<FLASHHelperClasses::Tag>& tag_set,
                                           std::map<String, std::vector<FLASHHelperClasses::Tag>>& seq_tag,
                                           const std::vector<Size>& path,
                                           const std::vector<double>& mzs,
                                           const std::vector<int>& scores,
                                           int scan,
                                           double ppm)
  {
    double flanking_mass = -1;

    std::vector<String> seqs {""};
    std::vector<double> tag_mzs;
    std::vector<int> tag_scores;
    tag_mzs.reserve(path.size() - 1);
    tag_scores.reserve(path.size() - 1);

    for (int j = 1; j < (int)path.size(); j++)
    {
      int i1 = getIndex_(path[j - 1]); // c term size
      int i2 = getIndex_(path[j]);     // n term side

      if (edge_aa_map_.find(i1) != edge_aa_map_.end() && edge_aa_map_[i1].find(i2) != edge_aa_map_[i1].end())
      {
        auto& edge_aa = edge_aa_map_[i1];
        std::vector<String> tmp_seqs;
        tmp_seqs.reserve(seqs.size() * edge_aa[i2].size());
        for (const auto& tmp_seq : seqs)
        {
          for (const auto& seq : edge_aa[i2])
          {
            tmp_seqs.emplace_back(seq + tmp_seq);
          }
        }
        seqs = tmp_seqs;
        tag_mzs.push_back(mzs[i1]);
        tag_scores.push_back(scores[i1]);
      }
      else if (i2 == 0) // nterm
      {
        tag_mzs.push_back(mzs[i1]);
        tag_scores.push_back(scores[i1]);
        flanking_mass = mzs[i1];
      }
    }

    std::vector<double> rev_tag_mzs;
    rev_tag_mzs.reserve(tag_mzs.size());
    std::vector<int> rev_tag_scores;
    rev_tag_scores.reserve(tag_scores.size());

    for (int i = tag_mzs.size() - 1; i >= 0; i--)
    {
      rev_tag_mzs.push_back(tag_mzs[i]);
      rev_tag_scores.push_back(tag_scores[i]);
    }

    for (const auto& seq : seqs)
    {
      auto iter = seq_tag.find(seq);
      bool pass = true;
      if (iter != seq_tag.end()) // remove overlapping tags.
      {
        for (const auto& pt : iter->second)
        {
          if (pt.getNtermMass() < 0) continue;
          if (abs(pt.getNtermMass() - flanking_mass) / std::max(pt.getNtermMass(), flanking_mass) * 1e6 > ppm) continue;
          pass = false;
          break;
        }
      }
      if (pass)
      {
        auto direct_tag = FLASHHelperClasses::Tag(seq, flanking_mass, -1, tag_mzs, tag_scores, scan);
        tag_set.insert(direct_tag);
        seq_tag[seq].push_back(direct_tag);
      }

      pass = true;
      String rev_seq = String(seq).reverse();
      iter = seq_tag.find(rev_seq);
      if (iter != seq_tag.end()) // remove overlapping tags.
      {
        for (const auto& pt : iter->second)
        {
          if (pt.getCtermMass() < 0) continue;
          if (abs(pt.getCtermMass() - flanking_mass) / std::max(pt.getCtermMass(), flanking_mass) * 1e6 > ppm) continue;
          pass = false;
          break;
        }
      }
      if (pass)
      {
        auto reverse_tag = FLASHHelperClasses::Tag(rev_seq, -1, flanking_mass, rev_tag_mzs, rev_tag_scores, scan);
        tag_set.insert(reverse_tag);
        seq_tag[rev_seq].push_back(reverse_tag);
      }
    }
  }

  void FLASHTaggerAlgorithm::getTags_(const std::vector<double>& mzs, const std::vector<int>& scores, int scan, double ppm)
  {
    if (max_tag_count_ == 0) return;

    std::vector<int> _scores;
    std::vector<double> _mzs;
    int threshold;

    if (mzs.size() >= max_node_cntr)
    {
      _scores = scores;
      std::sort(_scores.rbegin(), _scores.rend());
      threshold = _scores[max_node_cntr - 1];
      _scores.clear();

      _mzs.reserve(max_node_cntr + 1);
      _scores.reserve(max_node_cntr + 1);
    }
    else
    {
      _mzs.reserve(mzs.size() + 1);
      _scores.reserve(mzs.size() + 1);
      threshold = *std::min_element(scores.begin(), scores.end());
    }

    _mzs.push_back(.0);
    _scores.push_back(0);
    spec_.reserve(_mzs.size());
    for (int i = 0; i < (int)mzs.size(); i++)
    {
      if (scores[i] < threshold) continue;
      _mzs.push_back(mzs[i]);
      _scores.push_back(scores[i]);
      spec_.emplace_back(mzs[i], scores[i]);
    }

    // filtration of top 500 masses is done

    int max_vertex_score = *std::max_element(_scores.begin(), _scores.end());
    int min_vertex_score = *std::min_element(_scores.begin(), _scores.end());

    max_path_score_ = std::max(max_vertex_score, max_vertex_score) * (max_tag_length_ + 2);
    min_path_score_ = std::max(min_vertex_score, min_vertex_score) * (max_tag_length_ + 2);

    max_path_score_ = std::max(max_path_score_, std::max(max_vertex_score, max_vertex_score) * (min_tag_length_ - 2));
    min_path_score_ = std::min(min_path_score_, std::max(min_vertex_score, min_vertex_score) * (min_tag_length_ - 2));
    min_path_score_ = std::max(0, min_path_score_);

    std::set<FLASHHelperClasses::Tag> tagSet;
    std::map<String, std::vector<FLASHHelperClasses::Tag>> seq_tag;

    for (int length = min_tag_length_; length <= max_tag_length_; length++)
    {
      FLASHHelperClasses::DAG dag(_mzs.size() * (1 + max_tag_length_) * (1 + max_iso_in_tag_) * (1 + max_path_score_ - min_path_score_));
      constructDAG_(dag, _mzs, _scores, length, ppm);

      std::set<FLASHHelperClasses::Tag> _tagSet;
      for (int score = max_path_score_; score >= min_path_score_ && (int)_tagSet.size() < max_tag_count_; score--)
      {
        std::vector<std::vector<Size>> all_paths;
        all_paths.reserve(max_tag_count_);
        for (int g = 0; g <= max_iso_in_tag_; g++)
        {
          dag.findAllPaths(getVertex_(_mzs.size() - 1, score, length, g), getVertex_(0, 0, 0, 0), all_paths, max_tag_count_);
        }
        for (const auto& path : all_paths)
        {
          updateTagSet_(_tagSet, seq_tag, path, _mzs, _scores, scan, ppm);
        }
      }
      tagSet.insert(_tagSet.begin(), _tagSet.end());
    }

    for (int length = min_tag_length_; length <= max_tag_length_; length++)
    {
      int count = 0;
      for (const auto& tag : tagSet)
      {
        if ((int)tag.getLength() != length) continue;
        tags_.push_back(tag);
        if (++count == max_tag_count_) break;
      }
    }

    std::sort(tags_.begin(), tags_.end(),
              [](const FLASHHelperClasses::Tag& a, const FLASHHelperClasses::Tag& b) { return a.getScore() > b.getScore(); });
  }

  Size FLASHTaggerAlgorithm::find_with_X_(const std::string_view& A, const String& B, Size pos) // allow a single X. pos is in A
  {
    for (size_t i = pos; i <= A.length() - B.length(); ++i)
    {
      bool match = true;
      int x_cntr = 0;
      for (size_t j = 0; j < B.length(); ++j)
      {
        if (A[i + j] == 'X') x_cntr++;
        if ((A[i + j] != B[j] && A[i + j] != 'X') || x_cntr > 1)
        {
          match = false;
          break;
        }
      }
      if (match) { return i; }
    }
    return String::npos;
  }

  // Make output struct containing all information about matched entries and tags, coverage, score etc.
  void FLASHTaggerAlgorithm::runMatching_(const std::vector<FASTAFile::FASTAEntry>& fasta_entry)
  {
    std::vector<std::pair<ProteinHit, std::vector<int>>> pairs;
    std::vector<int> start_loc(tags_.size(), 0);
    std::vector<int> end_loc(tags_.size(), 0);
    std::sort(tags_.rbegin(), tags_.rend());
    int scan = 0;
    // for each tag, find the possible start and end locations in the protein sequence. If C term, they are negative values to specify values are from
    // the end of the protein
    for (int i = 0; i < (int)tags_.size(); i++)
    {
      const auto& tag = tags_[i];
      scan = tag.getScan();
      auto flanking_mass = std::max(tag.getNtermMass(), tag.getCtermMass());
      start_loc[i] = std::max(0, int(floor(flanking_mass - flanking_mass_tol_) / aa_mass_map_.rbegin()->first));
      end_loc[i] = int(ceil(flanking_mass + flanking_mass_tol_) / aa_mass_map_.begin()->first) + (int)tag.getLength() + 1;
    }

    // int min_hit_tag_score = max_path_score_;
    startProgress(0, (SignedSize)fasta_entry.size(), "Running FLASHTagger: searching database");

    double taget_count = 0;
    double decoy_count = 0;

    for (const auto& fe : fasta_entry)
    {
      if (fe.identifier.hasPrefix("DECOY"))
      {
        decoy_count++;
      }
      else
      {
        taget_count++;
      }
      decoy_factor_ = decoy_count / taget_count;
    }

  #pragma omp parallel for default(none) shared(pairs, fasta_entry, taget_count, decoy_count, start_loc, end_loc, scan)
    for (int i = 0; i < (int)fasta_entry.size(); i++)
    {
      const auto& fe = fasta_entry[i];
      nextProgress();
      std::vector<int> matched_tag_indices;
      auto x_pos = fe.sequence.find('X');
      std::map<Size, int> matched_pos_score;
      // find range, match allowing X.
      std::set<double> matched_masses;
      for (int j = 0; j < (int)tags_.size(); j++)
      {
        auto& tag = tags_[j];

        auto A = tag.getMzs();
        bool isSubset = std::includes(matched_masses.begin(), matched_masses.end(), A.begin(), A.end());
        if (isSubset)
        {
          continue;
        }

        bool isNterm = tag.getNtermMass() > 0;

        int s, t;
        if (isNterm) { s = start_loc[j]; }
        else { s = std::max(0, int(fe.sequence.length()) - 1 - end_loc[j]); }
        t = std::min(end_loc[j] - start_loc[j], int(fe.sequence.length()) - s);
        if (t < (int)tag.getLength()) continue;
        const auto sub_seq = std::string_view(fe.sequence.data() + s, t);

        auto uppercase_tag_seq = tag.getSequence().toUpper();
        std::vector<int> positions;
        Size tpos = 0;
        while (true)
        {
          tpos = sub_seq.find(uppercase_tag_seq, tpos);
          if (tpos == std::string_view::npos) break;
          positions.push_back((int)tpos + s);
          tpos++;
        }

        if (positions.empty() && (int)x_pos >= s && (int)x_pos <= s + t) // only if perfect hits are not found and X exists
        {
          tpos = 0;
          while (true)
          {
            tpos = find_with_X_(sub_seq, uppercase_tag_seq, tpos);
            if (tpos == std::string_view::npos) break;
            positions.push_back((int)tpos + s);
            tpos++;
          }
        }

        bool matched = false;
        for (const auto& pos : positions)
        {
          if (tag.getNtermMass() > 0 && pos >= 0)
          {
            auto nterm = fe.sequence.substr(0, std::min(pos, (int)fe.sequence.length()));
            if (x_pos != String::npos) { nterm.erase(remove(nterm.begin(), nterm.end(), 'X'), nterm.end()); }
            double aamass = nterm.empty() ? 0 : AASequence::fromString(nterm).getMonoWeight(Residue::Internal);
            if (std::abs(tag.getNtermMass() - aamass) > flanking_mass_tol_) continue;
          }
          else if (tag.getCtermMass() > 0 && pos + tag.getSequence().length() < fe.sequence.length())
          {
            auto cterm = fe.sequence.substr(pos + tag.getSequence().length());
            if (x_pos != String::npos) cterm.erase(remove(cterm.begin(), cterm.end(), 'X'), cterm.end());
            double aamass = cterm.empty() ? 0 : AASequence::fromString(cterm).getMonoWeight(Residue::Internal);
            if (std::abs(tag.getCtermMass() - aamass) > flanking_mass_tol_) continue;
          }
          else
            continue;

          for (int off = 0; off < (int)tag.getLength(); off++)
          {
            int score = tag.getScore(off);
            auto iter = matched_pos_score.find(pos + off);
            if (iter != matched_pos_score.end()) score = std::max(score, iter->second);
            matched_pos_score[pos + off] = score;
            matched = true;
          }
        }
        if (matched)
        {
          matched_masses.insert(tag.getMzs().begin(), tag.getMzs().end());
          matched_tag_indices.push_back(j); // tag indices
        }
        else
          continue;
      }
      if (matched_tag_indices.empty()) continue;

      int match_cntr = 0;
      int match_score = 0;
      for (const auto& ps : matched_pos_score)
      {
        if (fe.sequence[ps.first] == 'X') continue;
        match_cntr++;
        match_score += ps.second;
      }

      if (match_cntr < min_cov_aa_) continue;

      ProteinHit hit(0, 0, fe.identifier, fe.sequence); //
      hit.setDescription(fe.description);
      hit.setMetaValue("Scan", scan);
      hit.setMetaValue("MatchedAA", match_cntr);
      hit.setCoverage(double(match_cntr) / (double)fe.sequence.length());
      hit.setScore(match_score);
  #pragma omp critical
      {
        pairs.emplace_back(hit, matched_tag_indices);
      }
    }

    endProgress();

    protein_hits_.reserve(pairs.size());

    for (auto& [hit, indices] : pairs)
    {
      hit.setMetaValue("TagIndices", indices);
      protein_hits_.push_back(hit);
    }

    std::sort(protein_hits_.begin(), protein_hits_.end(), [](const ProteinHit& left, const ProteinHit& right) {
      return left.getScore() == right.getScore() ? (left.getCoverage() == right.getCoverage() ? (left.getAccession() > right.getAccession())
                                                                                              : (left.getCoverage() > right.getCoverage()))
                                                 : (left.getScore() > right.getScore());
    });

  }

  void FLASHTaggerAlgorithm::getProteinHits(std::vector<ProteinHit>& hits, int max_target_ount) const
  {
    hits.reserve(protein_hits_.size());
    int count = 0;
    for (const auto& hit : protein_hits_)
    {
      hits.push_back(hit);
      if (hit.getAccession().hasPrefix("DECOY")) continue;
      if (max_target_ount > 0 && count++ >= max_target_ount) break;
    }
  }

  void FLASHTaggerAlgorithm::getTags(std::vector<FLASHHelperClasses::Tag>& tags) const
  {
    for (const auto& tag : tags_)
    {
      tags.push_back(tag);
    }
  }

  void FLASHTaggerAlgorithm::getMatchedPositionsAndFlankingMassDiffs(std::vector<int>& positions,
                                                                     std::vector<double>& masses,
                                                                     double flanking_mass_tol,
                                                                     const ProteinHit& hit,
                                                                     const FLASHHelperClasses::Tag& tag)
  {
    Size pos = 0;
    std::vector<int> indices;
    const auto& seq = hit.getSequence();
    auto tagseq = tag.getSequence().toUpper();
    while (true)
    {
      pos = find_with_X_(seq, tagseq, pos + 1);
      if (pos == String::npos) break;
      double delta_mass = 0;

      auto x_pos = seq.find('X');
      if (tag.getNtermMass() > 0)
      {
        auto nterm = seq.substr(0, pos);
        if (x_pos != String::npos) { nterm.erase(remove(nterm.begin(), nterm.end(), 'X'), nterm.end()); }
        delta_mass = tag.getNtermMass() - (nterm.empty() ? 0 : AASequence::fromString(nterm).getMonoWeight(Residue::Internal));
      }
      else
      {
        auto cterm = seq.substr(pos + tag.getSequence().length());
        if (x_pos != String::npos) cterm.erase(remove(cterm.begin(), cterm.end(), 'X'), cterm.end());
        delta_mass = tag.getCtermMass() - (cterm.empty() ? 0 : AASequence::fromString(cterm).getMonoWeight(Residue::Internal));
      }
      if (std::abs(delta_mass) > flanking_mass_tol) continue;
      masses.push_back(delta_mass);
      positions.push_back((int)pos);
    }
  }
<<<<<<< HEAD

  void FLASHTaggerAlgorithm::getTagsMatchingTo(const ProteinHit& hit, std::vector<FLASHHelperClasses::Tag>& tags) const
  {
    const std::vector<int>& indices = hit.getMetaValue("TagIndices").toIntList();
    for (auto i : indices)
    {
      tags.push_back(tags_[i]);
    }
  }

=======
>>>>>>> 51059c97
} // namespace OpenMS<|MERGE_RESOLUTION|>--- conflicted
+++ resolved
@@ -697,17 +697,4 @@
       positions.push_back((int)pos);
     }
   }
-<<<<<<< HEAD
-
-  void FLASHTaggerAlgorithm::getTagsMatchingTo(const ProteinHit& hit, std::vector<FLASHHelperClasses::Tag>& tags) const
-  {
-    const std::vector<int>& indices = hit.getMetaValue("TagIndices").toIntList();
-    for (auto i : indices)
-    {
-      tags.push_back(tags_[i]);
-    }
-  }
-
-=======
->>>>>>> 51059c97
 } // namespace OpenMS