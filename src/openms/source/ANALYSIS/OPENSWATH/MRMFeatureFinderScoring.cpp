--- conflicted
+++ resolved
@@ -310,24 +310,12 @@
   }
 
   OpenSwath_Ind_Scores MRMFeatureFinderScoring::scoreIdentification_(MRMTransitionGroupType& trgr_ident,
-<<<<<<< HEAD
                                                                      OpenSwathScoring& scorer,
                                                                      const size_t feature_idx,
                                                                      const std::vector<std::string>& native_ids_detection,
                                                                      const double det_intensity_ratio_score,
                                                                      const double det_mi_ratio_score,
                                                                      const std::vector<OpenSwath::SwathMap>& swath_maps)
-=======
-                                                                 OpenSwathScoring& scorer,
-                                                                 const size_t feature_idx,
-                                                                 const std::vector<std::string>& native_ids_detection,
-                                                                 const double sn_win_len_,
-                                                                 const unsigned int sn_bin_count_,
-                                                                 const double det_intensity_ratio_score,
-                                                                 const double det_mi_ratio_score,
-                                                                 bool write_log_messages_,
-                                                                 const std::vector<OpenSwath::SwathMap>& swath_maps)
->>>>>>> 9311b7bd
   {
     MRMFeature idmrmfeature = trgr_ident.getFeaturesMuteable()[feature_idx];
     OpenSwath::IMRMFeature* idimrmfeature;
@@ -710,79 +698,18 @@
 
         if (su_.use_uis_scores && transition_group_identification.getTransitions().size() > 0)
         {
-<<<<<<< HEAD
           OpenSwath_Ind_Scores idscores = scoreIdentification_(transition_group_identification, scorer, feature_idx,
                                                                native_ids_detection, det_intensity_ratio_score,
                                                                det_mi_ratio_score, swath_maps);
           mrmfeature->IDScoresAsMetaValue(false, idscores);
-=======
-          OpenSwath_Ind_Scores idscores = scoreIdentification_(transition_group_identification, 
-                                                           scorer, feature_idx,
-                                                           native_ids_detection,
-                                                           sn_win_len_,
-                                                           sn_bin_count_,
-                                                           det_intensity_ratio_score,
-                                                           det_mi_ratio_score,
-                                                           write_log_messages_,
-                                                           swath_maps);
-
-          mrmfeature->setMetaValue("id_target_transition_names", idscores.ind_transition_names);
-          mrmfeature->setMetaValue("id_target_num_transitions", idscores.ind_num_transitions);
-          mrmfeature->setMetaValue("id_target_area_intensity", idscores.ind_area_intensity);
-          mrmfeature->setMetaValue("id_target_total_area_intensity", idscores.ind_total_area_intensity);
-          mrmfeature->setMetaValue("id_target_intensity_score", idscores.ind_intensity_score);
-          mrmfeature->setMetaValue("id_target_intensity_ratio_score", idscores.ind_intensity_ratio);
-          mrmfeature->setMetaValue("id_target_apex_intensity", idscores.ind_apex_intensity);
-          mrmfeature->setMetaValue("id_target_total_mi", idscores.ind_total_mi);
-          mrmfeature->setMetaValue("id_target_ind_log_intensity", idscores.ind_log_intensity);
-          mrmfeature->setMetaValue("id_target_ind_xcorr_coelution", idscores.ind_xcorr_coelution_score);
-          mrmfeature->setMetaValue("id_target_ind_xcorr_shape", idscores.ind_xcorr_shape_score);
-          mrmfeature->setMetaValue("id_target_ind_log_sn_score", idscores.ind_log_sn_score);
-          mrmfeature->setMetaValue("id_target_ind_isotope_correlation", idscores.ind_isotope_correlation);
-          mrmfeature->setMetaValue("id_target_ind_isotope_overlap", idscores.ind_isotope_overlap);
-          mrmfeature->setMetaValue("id_target_ind_massdev_score", idscores.ind_massdev_score);
-          mrmfeature->setMetaValue("id_target_ind_mi_score", idscores.ind_mi_score);
-          mrmfeature->setMetaValue("id_target_ind_mi_ratio_score", idscores.ind_mi_ratio);
-
->>>>>>> 9311b7bd
         }
 
         if (su_.use_uis_scores && transition_group_identification_decoy.getTransitions().size() > 0)
         {
-<<<<<<< HEAD
           OpenSwath_Ind_Scores idscores = scoreIdentification_(transition_group_identification_decoy, scorer, feature_idx,
                                                                native_ids_detection, det_intensity_ratio_score,
                                                                det_mi_ratio_score, swath_maps);
           mrmfeature->IDScoresAsMetaValue(true, idscores);
-=======
-          OpenSwath_Ind_Scores idscores = scoreIdentification_(transition_group_identification_decoy, 
-                                                           scorer, feature_idx,
-                                                           native_ids_detection,
-                                                           sn_win_len_,
-                                                           sn_bin_count_,
-                                                           det_intensity_ratio_score,
-                                                           det_mi_ratio_score,
-                                                           write_log_messages_,
-                                                           swath_maps);
-
-          mrmfeature->setMetaValue("id_decoy_transition_names", idscores.ind_transition_names);
-          mrmfeature->setMetaValue("id_decoy_num_transitions", idscores.ind_num_transitions);
-          mrmfeature->setMetaValue("id_decoy_area_intensity", idscores.ind_area_intensity);
-          mrmfeature->setMetaValue("id_decoy_total_area_intensity", idscores.ind_total_area_intensity);
-          mrmfeature->setMetaValue("id_decoy_intensity_score", idscores.ind_intensity_score);
-          mrmfeature->setMetaValue("id_decoy_intensity_ratio_score", idscores.ind_intensity_ratio);
-          mrmfeature->setMetaValue("id_decoy_apex_intensity", idscores.ind_apex_intensity);
-          mrmfeature->setMetaValue("id_decoy_total_mi", idscores.ind_total_mi);
-          mrmfeature->setMetaValue("id_decoy_ind_log_intensity", idscores.ind_log_intensity);
-          mrmfeature->setMetaValue("id_decoy_ind_xcorr_coelution", idscores.ind_xcorr_coelution_score);
-          mrmfeature->setMetaValue("id_decoy_ind_xcorr_shape", idscores.ind_xcorr_shape_score);
-          mrmfeature->setMetaValue("id_decoy_ind_log_sn_score", idscores.ind_log_sn_score);
-          mrmfeature->setMetaValue("id_decoy_ind_isotope_correlation", idscores.ind_isotope_correlation);
-          mrmfeature->setMetaValue("id_decoy_ind_isotope_overlap", idscores.ind_isotope_overlap);
-          mrmfeature->setMetaValue("id_decoy_ind_massdev_score", idscores.ind_massdev_score);
-          mrmfeature->setMetaValue("id_decoy_ind_mi_score", idscores.ind_mi_score);
-          mrmfeature->setMetaValue("id_decoy_ind_mi_ratio_score", idscores.ind_mi_ratio);
->>>>>>> 9311b7bd
         }
 
         if (su_.use_coelution_score_)
