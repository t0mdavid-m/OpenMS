--- conflicted
+++ resolved
@@ -43,12 +43,9 @@
 #undef max
 #endif
 
-<<<<<<< HEAD
-=======
 #include <cstdlib>
 #include <cstdio>
 
->>>>>>> daae6062
 namespace OpenMS
 {
 
