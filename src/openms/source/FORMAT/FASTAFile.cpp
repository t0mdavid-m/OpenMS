// --------------------------------------------------------------------------
//           OpenMS -- Open-Source Mass Spectrometry
// --------------------------------------------------------------------------
// Copyright The OpenMS Team -- Eberhard Karls University Tuebingen,
// ETH Zurich, and Freie Universitaet Berlin 2002-2020.
//
// This software is released under a three-clause BSD license:
//  * Redistributions of source code must retain the above copyright
//  notice, this list of conditions and the following disclaimer.
//  * Redistributions in binary form must reproduce the above copyright
//  notice, this list of conditions and the following disclaimer in the
//  documentation and/or other materials provided with the distribution.
//  * Neither the name of any author or any participating institution
//  may be used to endorse or promote products derived from this software
//  without specific prior written permission.
// For a full list of authors, refer to the file AUTHORS.
// --------------------------------------------------------------------------
// THIS SOFTWARE IS PROVIDED BY THE COPYRIGHT HOLDERS AND CONTRIBUTORS "AS IS"
// AND ANY EXPRESS OR IMPLIED WARRANTIES, INCLUDING, BUT NOT LIMITED TO, THE
// IMPLIED WARRANTIES OF MERCHANTABILITY AND FITNESS FOR A PARTICULAR PURPOSE
// ARE DISCLAIMED. IN NO EVENT SHALL ANY OF THE AUTHORS OR THE CONTRIBUTING
// INSTITUTIONS BE LIABLE FOR ANY DIRECT, INDIRECT, INCIDENTAL, SPECIAL,
// EXEMPLARY, OR CONSEQUENTIAL DAMAGES (INCLUDING, BUT NOT LIMITED TO,
// PROCUREMENT OF SUBSTITUTE GOODS OR SERVICES; LOSS OF USE, DATA, OR PROFITS;
// OR BUSINESS INTERRUPTION) HOWEVER CAUSED AND ON ANY THEORY OF LIABILITY,
// WHETHER IN CONTRACT, STRICT LIABILITY, OR TORT (INCLUDING NEGLIGENCE OR
// OTHERWISE) ARISING IN ANY WAY OUT OF THE USE OF THIS SOFTWARE, EVEN IF
// ADVISED OF THE POSSIBILITY OF SUCH DAMAGE.
//
// --------------------------------------------------------------------------
// $Maintainer: Timo Sachsenberg $
// $Authors: Nico Pfeifer, Chris Bielow $
// --------------------------------------------------------------------------

#include <OpenMS/FORMAT/FileHandler.h>
#include <OpenMS/FORMAT/FASTAFile.h>
#include <OpenMS/FORMAT/TextFile.h>
#include <OpenMS/SYSTEM/File.h>

#include <OpenMS/CONCEPT/LogStream.h>


namespace OpenMS
{
    using namespace std;

    FASTAFile::FASTAFile()
            : entries_read_(0)
    {
    }

    FASTAFile::~FASTAFile()
    {
        // infile_ and outfile_ will close automatically when going out of scope. No need to do it explicitly here.
    }


    bool FASTAFile::getLine_(std::istream& is, std::string& t){
        t.clear();
        std::istream::sentry se(is, true);
        if (!se)
        { // the stream has an error
            return false;
        }
        std::streambuf* sb = is.rdbuf();
        if(entries_read_== 0)//
        {
            if(sb->sgetc() == '>') return false;
            if(sb->sgetc() == '#')
            {
                is.ignore(numeric_limits<streamsize>::max(),'\n');//skipping the following line without reading
                return true;
            }
        }
        for (;;)
        {
            int c = sb->sbumpc();// get and advance to next char
            switch (c)
            {
                case '\n':
                    if (sb->sgetc() == '>') // peek current char
                    {
                        return false;//reaching the beginning of the next protein-entry
                    }
                    return true;
                case '\r':
                    if (sb->sgetc() == '\n') // peek current char
                    {
                        sb->sbumpc(); // consume it
                    }
                    return true;
                case ' ':
                    break;
                case '\t':
                    break;
                case std::streambuf::traits_type::eof():
                    is.setstate(std::ios::eofbit); // still allows: while(is == true)
                    if (t.empty())
                    { // only if we just started a new line, we set the is.fail() == true, ie. is == false
                        is.setstate(std::ios::badbit);
                    }
                    return false;
                default:
                    t += (char)c;
            }
        }
    }

    bool FASTAFile::readEntry_(std::string & id, std::string & seq)
    {
       std::string line;
       if(TextFile::getLine(infile_,line))//using Textfile::getLine to be able to read '>'
       {
           line.erase(0,1);
           id=line;
       }
       else return false; //infile_ empty

        while(FASTAFile::getLine_(infile_, line))
        {
            seq+=line;
        }
        seq+=line;//after getLine_ returns false still add the line read

        if(seq.empty()) return false;
        return true;
    }

    void FASTAFile::readStart(const String& filename)
    {
        if (!File::exists(filename))
        {
            throw Exception::FileNotFound(__FILE__, __LINE__, OPENMS_PRETTY_FUNCTION, filename);
        }

        if (!File::readable(filename))
        {
            throw Exception::FileNotReadable(__FILE__, __LINE__, OPENMS_PRETTY_FUNCTION, filename);
        }

        if (infile_.is_open()) infile_.close(); // precaution

        infile_.open(filename.c_str(), std::ios::binary | std::ios::in);

        infile_.seekg(0, infile_.end);
        fileSize_ = infile_.tellg();
        infile_.seekg(0, infile_.beg);

        // Skip the header of PEFF files (http://www.psidev.info/peff)
        std::string line;
        while (FASTAFile::getLine_(infile_, line))
        {
            //skipping PEFF header or anything before the first identifier
        }

        entries_read_ = 0;
    }

    bool FASTAFile::readNext(FASTAEntry& protein)
    {
        if (infile_.eof())
        {
            return false;
        }

        String id, s;
        if (readEntry_(id, s) == false)
        {
            if (entries_read_ == 0) s = "The first entry could not be read!";
            else s = "Only " + String(entries_read_) + " proteins could be read. The record after failed.";
            throw Exception::ParseError(__FILE__, __LINE__, OPENMS_PRETTY_FUNCTION, "", "Error while parsing FASTA file! " + s + " Please check the file!");
        }
        ++entries_read_;

        protein.sequence = s; // assign here, since 's' might have higher capacity, thus wasting memory (usually 10-15%)
        // handle id
        id.trim();
        String::size_type position = id.find_first_of(" \v\t");
        if (position == String::npos)
        {
            protein.identifier = std::move(id);
            protein.description = "";
        }
        else
        {
            protein.identifier = id.substr(0, position);
            protein.description = id.suffix(id.size() - position - 1);
        }
        return true;
    }

    std::streampos FASTAFile::position()
    {
        return infile_.tellg();
    }

<<<<<<< HEAD
    bool FASTAFile::setPosition(const std::streampos& pos)
=======
    return true;
  }

  std::streampos FASTAFile::position() const
  {
    return seqan::position(*static_cast<FASTARecordReader*>(reader_.get()));
  }

  bool FASTAFile::setPosition(const std::streampos& pos)
  {
    return (seqan::setPosition(*static_cast<FASTARecordReader*>(reader_.get()), pos) == 0);
  }

  bool FASTAFile::atEnd() const
  {
    return seqan::atEnd(*static_cast<FASTARecordReader*>(reader_.get()));
  }

  void FASTAFile::load(const String& filename, vector<FASTAEntry>& data) const
  {
    startProgress(0, 1, "Loading FASTA file");
    data.clear();
    FASTAEntry p;
    FASTAFile f;
    f.readStart(filename);
    while (f.readNext(p))
>>>>>>> e9938967
    {
        if(pos <= fileSize_)
        {
            infile_.seekg(pos);
            return true;
        }
        return false;
    }
<<<<<<< HEAD
=======
    endProgress();
    return;
  }
>>>>>>> e9938967

    bool FASTAFile::atEnd() const
    {
        return infile_.eof();
    }

    void FASTAFile::load(const String& filename, vector<FASTAEntry>& data)
    {
        data.clear();
        FASTAEntry p;
        FASTAFile f;
        f.readStart(filename);
        while (f.readNext(p))
        {
            data.push_back(std::move(p));
        }
        return;
    }

    void FASTAFile::writeStart(const String& filename)
    {
        if (!FileHandler::hasValidExtension(filename, FileTypes::FASTA))
        {
            throw Exception::UnableToCreateFile(__FILE__, __LINE__, OPENMS_PRETTY_FUNCTION, filename, "invalid file extension; expected '" + FileTypes::typeToName(FileTypes::FASTA) + "'");
        }

        outfile_.open(filename.c_str(), ofstream::out);

        if (!outfile_.good())
        {
            throw Exception::UnableToCreateFile(__FILE__, __LINE__, OPENMS_PRETTY_FUNCTION, filename);
        }
    }

    void FASTAFile::writeNext(const FASTAEntry& protein)
    {
        outfile_ << ">" << protein.identifier << " " << protein.description << "\n";
        const String& tmp(protein.sequence);

        int chunks( tmp.size()/80 ); // number of complete chunks
        Size chunk_pos(0);
        while (--chunks >= 0)
        {
            outfile_.write(&tmp[chunk_pos], 80);
            outfile_ << "\n";
            chunk_pos += 80;
        }

        if (tmp.size() > chunk_pos)
        {
            outfile_.write(&tmp[chunk_pos], tmp.size() - chunk_pos);
            outfile_ << "\n";
        }
    }

    void FASTAFile::writeEnd()
    {
        outfile_.close();
    }
<<<<<<< HEAD

    void FASTAFile::store(const String& filename, const vector<FASTAEntry>& data)
    {
        FASTAFile f;
        f.writeStart(filename);
        for (vector<FASTAEntry>::const_iterator it = data.begin(); it != data.end(); ++it)
        {
            f.writeNext(*it);
        }
        f.writeEnd(); // close file
    }
=======
  }

  void FASTAFile::writeEnd()
  {
    outfile_.close();
  }

  void FASTAFile::store(const String& filename, const vector<FASTAEntry>& data) const
  {
    startProgress(0, data.size(), "Writing FASTA file");
    FASTAFile f;
    f.writeStart(filename);
    for (vector<FASTAEntry>::const_iterator it = data.begin(); it != data.end(); ++it)
    {
      f.writeNext(*it);
      nextProgress();
    }
    f.writeEnd(); // close file
    endProgress();
  }
>>>>>>> e9938967

} // namespace OpenMS<|MERGE_RESOLUTION|>--- conflicted
+++ resolved
@@ -54,80 +54,80 @@
         // infile_ and outfile_ will close automatically when going out of scope. No need to do it explicitly here.
     }
 
-
-    bool FASTAFile::getLine_(std::istream& is, std::string& t){
-        t.clear();
-        std::istream::sentry se(is, true);
-        if (!se)
-        { // the stream has an error
-            return false;
-        }
-        std::streambuf* sb = is.rdbuf();
-        if(entries_read_== 0)//
-        {
-            if(sb->sgetc() == '>') return false;
-            if(sb->sgetc() == '#')
+    bool FASTAFile::readEntry_(std::string & id, std::string & seq)
+    {
+        std::streambuf* sb = infile_.rdbuf();
+        bool condition = true;
+
+        while(sb->sgetc() == '#')// Skip the header of PEFF files (http://www.psidev.info/peff)
+        {
+            infile_.ignore(numeric_limits<streamsize>::max(),'\n');
+        }
+        if(sb->sbumpc() == '>')//not saving '>'
+        {
+            while(condition)// reading the ID
             {
-                is.ignore(numeric_limits<streamsize>::max(),'\n');//skipping the following line without reading
-                return true;
+                int c = sb->sbumpc();// get and advance to next char
+                switch (c)
+                {
+                    case '\n'://ID finished
+                        condition = false;
+                        break;
+                    case std::streambuf::traits_type::eof():
+                        infile_.setstate(std::ios::eofbit);
+                        if (id.empty())
+                        { // only if we just started a new line, we set the is.fail() == true, ie. is == false
+                            infile_.setstate(std::ios::badbit);
+                        }
+                        return true;
+                    default:
+                        id += (char)c;
+                }
             }
         }
-        for (;;)
+        else return false;//was in wrong position for reading ID
+        if(id.empty()==true) return false;
+
+        condition = true;
+        while(condition)//reading the sequence
         {
             int c = sb->sbumpc();// get and advance to next char
             switch (c)
             {
                 case '\n':
-                    if (sb->sgetc() == '>') // peek current char
+                    if (sb->sgetc() == '>') //reaching the beginning of the next protein-entry
                     {
-                        return false;//reaching the beginning of the next protein-entry
+                        condition = false;
                     }
-                    return true;
+                    break;
                 case '\r':
                     if (sb->sgetc() == '\n') // peek current char
                     {
                         sb->sbumpc(); // consume it
                     }
+                    break;
+                case ' ': //not saving white spaces
+                    break;
+                case '\t':
+                    break;
+                case std::streambuf::traits_type::eof():
+                    infile_.setstate(std::ios::eofbit);
+                    if (seq.empty())
+                    { // only if we just started a new line, we set the is.fail() == true, ie. is == false
+                        infile_.setstate(std::ios::badbit);
+                    }
                     return true;
-                case ' ':
-                    break;
-                case '\t':
-                    break;
-                case std::streambuf::traits_type::eof():
-                    is.setstate(std::ios::eofbit); // still allows: while(is == true)
-                    if (t.empty())
-                    { // only if we just started a new line, we set the is.fail() == true, ie. is == false
-                        is.setstate(std::ios::badbit);
-                    }
-                    return false;
                 default:
-                    t += (char)c;
+                    seq += (char)c;
             }
         }
-    }
-
-    bool FASTAFile::readEntry_(std::string & id, std::string & seq)
-    {
-       std::string line;
-       if(TextFile::getLine(infile_,line))//using Textfile::getLine to be able to read '>'
-       {
-           line.erase(0,1);
-           id=line;
-       }
-       else return false; //infile_ empty
-
-        while(FASTAFile::getLine_(infile_, line))
-        {
-            seq+=line;
-        }
-        seq+=line;//after getLine_ returns false still add the line read
-
         if(seq.empty()) return false;
         return true;
     }
 
     void FASTAFile::readStart(const String& filename)
     {
+
         if (!File::exists(filename))
         {
             throw Exception::FileNotFound(__FILE__, __LINE__, OPENMS_PRETTY_FUNCTION, filename);
@@ -141,17 +141,9 @@
         if (infile_.is_open()) infile_.close(); // precaution
 
         infile_.open(filename.c_str(), std::ios::binary | std::ios::in);
-
         infile_.seekg(0, infile_.end);
         fileSize_ = infile_.tellg();
         infile_.seekg(0, infile_.beg);
-
-        // Skip the header of PEFF files (http://www.psidev.info/peff)
-        std::string line;
-        while (FASTAFile::getLine_(infile_, line))
-        {
-            //skipping PEFF header or anything before the first identifier
-        }
 
         entries_read_ = 0;
     }
@@ -194,53 +186,23 @@
         return infile_.tellg();
     }
 
-<<<<<<< HEAD
     bool FASTAFile::setPosition(const std::streampos& pos)
-=======
-    return true;
-  }
-
-  std::streampos FASTAFile::position() const
-  {
-    return seqan::position(*static_cast<FASTARecordReader*>(reader_.get()));
-  }
-
-  bool FASTAFile::setPosition(const std::streampos& pos)
-  {
-    return (seqan::setPosition(*static_cast<FASTARecordReader*>(reader_.get()), pos) == 0);
-  }
-
-  bool FASTAFile::atEnd() const
-  {
-    return seqan::atEnd(*static_cast<FASTARecordReader*>(reader_.get()));
-  }
-
-  void FASTAFile::load(const String& filename, vector<FASTAEntry>& data) const
-  {
-    startProgress(0, 1, "Loading FASTA file");
-    data.clear();
-    FASTAEntry p;
-    FASTAFile f;
-    f.readStart(filename);
-    while (f.readNext(p))
->>>>>>> e9938967
     {
         if(pos <= fileSize_)
         {
+            infile_.clear();//when end of file is reached, otherwise it gets -1
             infile_.seekg(pos);
             return true;
         }
         return false;
     }
-<<<<<<< HEAD
-=======
-    endProgress();
-    return;
-  }
->>>>>>> e9938967
-
-    bool FASTAFile::atEnd() const
-    {
+
+    bool FASTAFile::atEnd()
+    {
+        if(infile_.peek() == std::streambuf::traits_type::eof()) // empty file
+        {
+            return true;
+        }
         return infile_.eof();
     }
 
@@ -297,7 +259,6 @@
     {
         outfile_.close();
     }
-<<<<<<< HEAD
 
     void FASTAFile::store(const String& filename, const vector<FASTAEntry>& data)
     {
@@ -309,27 +270,5 @@
         }
         f.writeEnd(); // close file
     }
-=======
-  }
-
-  void FASTAFile::writeEnd()
-  {
-    outfile_.close();
-  }
-
-  void FASTAFile::store(const String& filename, const vector<FASTAEntry>& data) const
-  {
-    startProgress(0, data.size(), "Writing FASTA file");
-    FASTAFile f;
-    f.writeStart(filename);
-    for (vector<FASTAEntry>::const_iterator it = data.begin(); it != data.end(); ++it)
-    {
-      f.writeNext(*it);
-      nextProgress();
-    }
-    f.writeEnd(); // close file
-    endProgress();
-  }
->>>>>>> e9938967
 
 } // namespace OpenMS