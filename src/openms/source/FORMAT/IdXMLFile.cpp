--- conflicted
+++ resolved
@@ -571,10 +571,6 @@
       {
         pep_id_.setRT(tmp2);
       }
-<<<<<<< HEAD
-      
-=======
->>>>>>> 8594fb93
       String tmp3;
       optionalAttributeAsString_(tmp3, attributes, "spectrum_reference");
       if (!tmp3.empty())
