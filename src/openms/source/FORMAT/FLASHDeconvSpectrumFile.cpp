--- conflicted
+++ resolved
@@ -324,7 +324,6 @@
     }
   }
 
-<<<<<<< HEAD
   void FLASHDeconvSpectrumFile::writeDLMatrixHeader(std::fstream& fs)
   {
     for(int i=0;i<3;i++)
@@ -420,11 +419,6 @@
   void FLASHDeconvSpectrumFile::writeTopFD(DeconvolvedSpectrum& dspec, std::fstream& fs, const double snr_threshold, const uint min_ms_level, const bool randomize_precursor_mass,
                                            const bool randomize_fragment_mass)
   {
-=======
-  void FLASHDeconvSpectrumFile::writeTopFD(DeconvolvedSpectrum& dspec, std::fstream& fs, const double snr_threshold, const uint min_ms_level, const bool randomize_precursor_mass,
-                                           const bool randomize_fragment_mass)
-  {
->>>>>>> 6ca7d144
     UInt ms_level = dspec.getOriginalSpectrum().getMSLevel();
     if (ms_level > min_ms_level)
     {
