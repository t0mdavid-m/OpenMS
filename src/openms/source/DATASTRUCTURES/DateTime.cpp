--- conflicted
+++ resolved
@@ -37,12 +37,7 @@
 #include <OpenMS/DATASTRUCTURES/String.h>
 #include <OpenMS/CONCEPT/Exception.h>
 
-<<<<<<< HEAD
-
-#include <QtCore/QDate> // very expensive to include!
-=======
 #include <QtCore/QDateTime> // very expensive to include!
->>>>>>> b93fab57
 
 using namespace std;
 
@@ -50,8 +45,6 @@
 {
   DateTime::DateTime() :
     dt_(new QDateTime)
-<<<<<<< HEAD
-=======
   {
   }
 
@@ -62,7 +55,6 @@
 
   DateTime::DateTime(DateTime&& rhs) noexcept
     : dt_(rhs.dt_.release())
->>>>>>> b93fab57
   {
   }
 
