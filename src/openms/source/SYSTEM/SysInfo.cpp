--- conflicted
+++ resolved
@@ -45,10 +45,8 @@
 #else
 #include <cstdio>
 #include <unistd.h>
-<<<<<<< HEAD
 #include <cstdlib>
-=======
->>>>>>> 1c56da81
+
 #define OMS_USELINUXMEMORYPLATFORM
 #endif
 
