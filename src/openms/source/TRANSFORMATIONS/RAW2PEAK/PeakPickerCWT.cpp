--- conflicted
+++ resolved
@@ -224,18 +224,10 @@
     const PeakIterator last,
     const ContinuousWaveletTransform & wt,
     PeakArea_ & area,
-<<<<<<< HEAD
-    Int distance_from_scan_border,
-    Int ms_level,
-    double peak_bound_cwt,
-    double peak_bound_ms2_level_cwt,
-    Int direction) const
-=======
     const Int distance_from_scan_border,
     const double peak_bound_,
     const double peak_bound_cwt,
     const Int direction) const
->>>>>>> 7bbc06b6
   {
     // ATTENTION! It is assumed that the resolution==1 (no resolution higher than 1).
     // Comment: Who cares ??
@@ -548,11 +540,7 @@
     return false;
   }
 
-<<<<<<< HEAD
   void PeakPickerCWT::getPeakCentroid_(PeakArea_& area) const
-=======
-  void PeakPickerCWT::getPeakCentroid_(PeakArea_ & area) const 
->>>>>>> 7bbc06b6
   {
     PeakIterator left_it = area.max - 1, right_it = area.max;
     double rel_peak_height = area.max->getIntensity() * (double)param_.getValue("centroid_percentage");
@@ -563,12 +551,7 @@
     {
       w += left_it->getIntensity() * left_it->getMZ();
       sum += left_it->getIntensity();
-<<<<<<< HEAD
-      if (left_it != area.left) --left_it;
-      else break;
-=======
       --left_it;
->>>>>>> 7bbc06b6
     }
 
     // right point is inclusive (but should normally not be reached due to intensity cutoff)
@@ -576,12 +559,7 @@
     {
       w += right_it->getIntensity() * right_it->getMZ();
       sum += right_it->getIntensity();
-<<<<<<< HEAD
-      if (right_it != area.right) ++right_it;
-      else break;
-=======
       ++right_it;
->>>>>>> 7bbc06b6
     }
 
     area.centroid_position = w / sum;
@@ -592,16 +570,7 @@
 
   }
 
-<<<<<<< HEAD
-  double PeakPickerCWT::lorentz_(double height, double lambda, double pos, double x) const
-  {
-    return height / (1 + pow(lambda * (x - pos), 2));
-  }
-
-  void PeakPickerCWT::initializeWT_(ContinuousWaveletTransformNumIntegration & wt, double & peak_bound_cwt, double & peak_bound_ms2_level_cwt) const
-=======
-  void PeakPickerCWT::initializeWT_(ContinuousWaveletTransformNumIntegration & wt, double peak_bound_in, double& peak_bound_ms_cwt) const
->>>>>>> 7bbc06b6
+  void PeakPickerCWT::initializeWT_(ContinuousWaveletTransformNumIntegration& wt, const double peak_bound_in, double& peak_bound_ms_cwt) const
   {
 #ifdef DEBUG_PEAK_PICKING
     std::cout << "PeakPickerCWT<D>::initialize_ peak_bound_" << peak_bound_ <<  std::endl;
@@ -612,11 +581,11 @@
 
     //calculate peak bound in CWT
 
-    // build a lorentz peak of height peak_bound_
+    // build a Lorentz peak of height peak_bound_
     // compute its cwt, and compute the resulting height
     // of the transformed peak
 
-    //compute the peak in the intervall [-2*scale,2*scale]
+    //compute the peak in the interval [-2*scale,2*scale]
     Int n = (Int)(scale_ / spacing * 4) + 1;
 
     double lambda = 2. / scale_;
@@ -653,17 +622,12 @@
     }
 
 #ifdef DEBUG_PEAK_PICKING
-
     std::cout << "PEAK BOUND IN CWT " << peak_bound_ms_cwt << std::endl;
 #endif
 
   }
 
-<<<<<<< HEAD
-  void PeakPickerCWT::getPeakArea_(const PeakPickerCWT::PeakArea_& area, double& area_left, double& area_right)
-=======
-  void PeakPickerCWT::getPeakArea_(const PeakPickerCWT::PeakArea_ & area, double & area_left, double & area_right) const
->>>>>>> 7bbc06b6
+  void PeakPickerCWT::getPeakArea_(const PeakPickerCWT::PeakArea_& area, double& area_left, double& area_right) const
   {
     area_left = 0.0;
     // this does not depend on equal peak spacing
@@ -684,13 +648,7 @@
     }
   }
 
-<<<<<<< HEAD
-
   PeakShape PeakPickerCWT::fitPeakShape_(const PeakPickerCWT::PeakArea_& area) const
-=======
-  PeakShape PeakPickerCWT::fitPeakShape_
-    (const PeakPickerCWT::PeakArea_ & area) const
->>>>>>> 7bbc06b6
   {
 
 #ifdef DEBUG_PEAK_PICKING
@@ -701,40 +659,12 @@
     double left_intensity  =  area.left->getIntensity();
     double right_intensity = area.right->getIntensity();
 
-<<<<<<< HEAD
 #ifdef DEBUG_PEAK_PICKING
     std::cout << "fit at the peak maximum " << std::endl;
 #endif
     // compute peak areas from the left and right minima
     double peak_area_left, peak_area_right;
     getPeakArea_(area, peak_area_left, peak_area_right);
-=======
-  
-#ifdef DEBUG_PEAK_PICKING
-    std::cout << "fit at the peak maximum " << std::endl;
-#endif
-    // determine the left half of the peak area
-    double peak_area_left = 0.;
-    // warning: this depends on equal peak spacing: better would be (i1+i2)*(mz2-mz1)
-    peak_area_left += area.left->getIntensity() * ((area.left + 1)->getMZ() - area.left->getMZ()) * 0.5;
-    peak_area_left += area.max->getIntensity() *  (area.max->getMZ() - (area.max - 1)->getMZ()) * 0.5;
-    for (PeakIterator pi = area.left + 1; pi < area.max; ++pi)
-    {
-      double step = ((pi)->getMZ() - (pi - 1)->getMZ());
-      peak_area_left += step * pi->getIntensity();
-    }
-
-    // same with right side
-    // warning: this depends on equal peak spacing: better would be (i1+i2)*(mz2-mz1)
-    double peak_area_right = 0.;
-    peak_area_right += area.right->getIntensity() * ((area.right)->getMZ() - (area.right - 1)->getMZ()) * 0.5;
-    peak_area_right += area.max->getIntensity() *  ((area.max + 1)->getMZ() - (area.max)->getMZ()) * 0.5;
-    for (PeakIterator pi = area.max + 1; pi < area.right; ++pi)
-    {
-      double step = ((pi)->getMZ() - (pi - 1)->getMZ());
-      peak_area_right += step * pi->getIntensity();
-    }
->>>>>>> 7bbc06b6
 
     // first the Lorentz peak ...
     // (see equation 8.14 on p. 74 in Dissertation of Eva Lange -- the equation has a typo: it should say A_r instead of A, i.e. lambda_r = h/A_r*arctan(...) )
@@ -1268,16 +1198,6 @@
         {
           break;
         }
-<<<<<<< HEAD
-        
-        // search for the endpoints of the peak
-        regular_endpoints = getPeakEndPoints_(it_pick_begin,
-                                              it_pick_end,
-                                              area,
-                                              distance_from_scan_border,
-                                              peak_left_index,
-                                              peak_right_index, wt);
-=======
         //search for the endpoints of the peak
         bool regular_endpoints = getPeakEndPoints_(it_pick_begin,
                                                   it_pick_end,
@@ -1285,7 +1205,6 @@
                                                   distance_from_scan_border,
                                                   peak_left_index,
                                                   peak_right_index, wt);
->>>>>>> 7bbc06b6
 
         // compute the centroid position (area.centroid_position)
         getPeakCentroid_(area);
