--- conflicted
+++ resolved
@@ -42,13 +42,10 @@
 #include <OpenMS/FORMAT/MSstatsFile.h>
 #include <OpenMS/FORMAT/TriqlerFile.h>
 #include <OpenMS/FORMAT/MzTabFile.h>
-<<<<<<< HEAD
 #include <OpenMS/FORMAT/OMSFile.h>
-=======
 #include <OpenMS/FORMAT/TransformationXMLFile.h>
 #include <OpenMS/FORMAT/ConsensusXMLFile.h>
 #include <OpenMS/FORMAT/FeatureXMLFile.h>
->>>>>>> 11838776
 
 #include <OpenMS/METADATA/ExperimentalDesign.h>
 #include <OpenMS/APPLICATIONS/MapAlignerBase.h>
@@ -1150,21 +1147,11 @@
 
       // create empty feature map and annotate MS file
       FeatureMap seeds;
-<<<<<<< HEAD
-
-      StringList sl;
-      sl.push_back(mz_file);
-      seeds.setPrimaryMSRunPath(sl);
-      seeds.setLoadedFilePath(sl[0]); // fills path in DocumentIdentifier - needed in function convertSeeds
-=======
       seeds.setPrimaryMSRunPath({mz_file});
->>>>>>> 11838776
 
       if (getStringOption_("targeted_only") == "false")
       {
         calculateSeeds_(ms_centroided, seeds, median_fwhm); // resets LoadedFilePath()
-        seeds.setPrimaryMSRunPath(sl);
-        seeds.setLoadedFilePath(sl[0]);
         if (debug_level_ > 666)
         {
           FeatureXMLFile().store("debug_seeds_fraction_" + String(ms_files.first) + "_" + String(fraction_group) + ".featureXML", seeds);
@@ -1174,13 +1161,6 @@
       // Run FeatureFinderIdentification
 
       FeatureMap fm;
-<<<<<<< HEAD
-      StringList feature_msfile_ref;
-      feature_msfile_ref.push_back(mz_file);
-      fm.setPrimaryMSRunPath(feature_msfile_ref);
-      fm.setLoadedFilePath(feature_msfile_ref[0]);
-=======
->>>>>>> 11838776
 
       FeatureFinderIdentificationAlgorithm ffi;
       ffi.getMSData().swap(ms_centroided);
@@ -1200,7 +1180,6 @@
         IdXMLFile().store("debug_fraction_" + String(ms_files.first) + "_IDs_after_transfer.idXML", protein_ids, peptide_ids);
       }
 
-<<<<<<< HEAD
       IdentificationDataConverter::importIDs(id_data, protein_ids, peptide_ids);
       IdentificationDataConverter::importIDs(id_data_ext, ext_protein_ids, ext_peptide_ids);
 
@@ -1209,29 +1188,10 @@
         ffi.convertSeeds(seeds, id_data);
       }
 
-      ffi.run(fm, id_data, id_data_ext);
-
-      // remove transferred IDs and seeds
-      // TODO Note: this is currently not needed since the export to the old data structures does not export ObsMatches w/o score
-      // But this also makes sense, since there would be no good score (maybe the best of the consensusFeature?).
-      // I think the association to an ID for those transferred IDs that result in features should happen through
-      // linking to the consensusFeature anyway. Therefore I think *all* of them can be deleted (not only unvalidated ones).
-      //if (!transfered_ids.empty()) removeUnvalidatedTransferIDs_(fm);
-      //removeTransferIDsAndSeeds_(fm);
-
-      // TODO annotate in the consensusMap if a feature was a seed or transfer?
+      ffi.run(fm, id_data, id_data_ext, mz_file);
 
       // convert IDs in feature map to Peptide-/ProteinIdentification:
       IdentificationDataConverter::exportFeatureIDs(fm);
-=======
-      ffi.run(peptide_ids, 
-        protein_ids, 
-        ext_peptide_ids, 
-        ext_protein_ids, 
-        tmp,
-        seeds,
-        mz_file);
->>>>>>> 11838776
 
       // TODO: consider moving this to FFid
       // free parts of feature map not needed for further processing (e.g., subfeatures...)
