from libcpp.vector cimport vector as libcpp_vector
from libcpp cimport bool
from DPosition cimport *
from String cimport *

cdef extern from "<OpenMS/MATH/STATISTICS/GaussFitter.h>" namespace "OpenMS::Math":

    cdef cppclass GaussFitter:

<<<<<<< HEAD
        GaussFitter() nogil except +
        # private
        GaussFitter(GaussFitter) nogil except + # wrap-ignore
=======
        GaussFitter() nogil except + # wrap-doc:Implements a fitter for Gaussian functions
        GaussFitter(GaussFitter) nogil except +   # wrap-ignore
>>>>>>> a9e07f0a

        # sets the initial parameters used by the fit method as inital guess for the gaussian
        void setInitialParameters(GaussFitResult & result) nogil except + # wrap-doc:Sets the initial parameters used by the fit method as initial guess for the Gaussian

        #   @brief Fits a gaussian distribution to the given data points
        #   @param points the data points used for the gaussian fitting
        #   @exception Exception::UnableToFit is thrown if fitting cannot be performed
        GaussFitResult fit(libcpp_vector[DPosition2] points) nogil except + # wrap-doc:Fits a Gaussian distribution to the given data points

cdef extern from "<OpenMS/MATH/STATISTICS/GaussFitter.h>" namespace "OpenMS::Math::GaussFitter":

    cdef cppclass GaussFitResult:

        GaussFitResult() nogil except +
        GaussFitResult(double, double, double) nogil except +
        GaussFitResult(GaussFitResult &) nogil except + # compiler

        double eval(double) nogil except +

        # parameter A of gaussian distribution (amplitude)
        double A
        # parameter x0 of gaussian distribution (left/right shift)
        double x0
        # parameter sigma of gaussian distribution (width)
        double sigma<|MERGE_RESOLUTION|>--- conflicted
+++ resolved
@@ -7,14 +7,9 @@
 
     cdef cppclass GaussFitter:
 
-<<<<<<< HEAD
-        GaussFitter() nogil except +
+        GaussFitter() nogil except + # wrap-doc:Implements a fitter for Gaussian functions
         # private
         GaussFitter(GaussFitter) nogil except + # wrap-ignore
-=======
-        GaussFitter() nogil except + # wrap-doc:Implements a fitter for Gaussian functions
-        GaussFitter(GaussFitter) nogil except +   # wrap-ignore
->>>>>>> a9e07f0a
 
         # sets the initial parameters used by the fit method as inital guess for the gaussian
         void setInitialParameters(GaussFitResult & result) nogil except + # wrap-doc:Sets the initial parameters used by the fit method as initial guess for the Gaussian
