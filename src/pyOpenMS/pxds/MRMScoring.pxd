from Types cimport *
from libcpp cimport bool
from libcpp.vector cimport vector as libcpp_vector
from ISpectrumAccess cimport *
# from ITransition cimport *
# from TransitionExperiment cimport *
# from StatsHelpers cimport *
# from Scoring cimport *
from LightTargetedExperiment cimport *

cdef extern from "<OpenMS/OPENSWATHALGO/ALGO/MRMScoring.h>" namespace "OpenSwath":
    
    cdef cppclass MRMScoring "OpenSwath::MRMScoring":
        MRMScoring(MRMScoring) nogil except + #wrap-ignore

        # TODO create class for XCorrMatrix
        # XCorrMatrixType  getXCorrMatrix() nogil except +
        # NAMESPACE # # POINTER # void initializeXCorrMatrix(OpenSwath::IMRMFeature * mrmfeature, OpenSwath::ITransitionGroup * transition_group, bool normalize) nogil except +
        double calcXcorrCoelutionScore() nogil except +
        double calcXcorrCoelutionWeightedScore(libcpp_vector[ double ] & normalized_library_intensity) nogil except +
        libcpp_string calcSeparateXcorrContrastCoelutionScore() nogil except +
        double calcXcorrPrecursorContrastCoelutionScore() nogil except +

        double calcXcorrShapeScore() nogil except +
        double calcXcorrShapeWeightedScore(libcpp_vector[ double ] & normalized_library_intensity) nogil except +
        libcpp_string calcSeparateXcorrContrastShapeScore() nogil except +
        double calcXcorrPrecursorContrastShapeScore() nogil except +

        # NAMESPACE # # POINTER # void calcLibraryScore(OpenSwath::IMRMFeature * mrmfeature, libcpp_vector[ TransitionType ] & transitions, double & correlation, double & rmsd, double & manhattan, double & dotprod) nogil except +
        double calcRTScore(LightCompound & peptide, double normalized_experimental_rt) nogil except +
        # NAMESPACE # # POINTER # double calcSNScore(OpenSwath::IMRMFeature * mrmfeature, libcpp_vector[ OpenSwath::ISignalToNoisePtr ] & signal_noise_estimators) nogil except +

<<<<<<< HEAD
=======
        double calcMS1XcorrCoelutionScore() nogil except +
        double calcMS1XcorrShape_score() nogil except +

        double calcMIScore() nogil except +
        double calcMIScore_weighted(const libcpp_vector[ double ] & normalized_library_intensity) nogil except +
        double calcMS1MIScore() nogil except +
        libcpp_string calcIndMIIdScore() nogil except +
        libcpp_vector[ libcpp_vector[ double ] ]  getMIMatrix() nogil except +
>>>>>>> f9d6fae0
<|MERGE_RESOLUTION|>--- conflicted
+++ resolved
@@ -30,14 +30,9 @@
         double calcRTScore(LightCompound & peptide, double normalized_experimental_rt) nogil except +
         # NAMESPACE # # POINTER # double calcSNScore(OpenSwath::IMRMFeature * mrmfeature, libcpp_vector[ OpenSwath::ISignalToNoisePtr ] & signal_noise_estimators) nogil except +
 
-<<<<<<< HEAD
-=======
-        double calcMS1XcorrCoelutionScore() nogil except +
-        double calcMS1XcorrShape_score() nogil except +
 
         double calcMIScore() nogil except +
         double calcMIScore_weighted(const libcpp_vector[ double ] & normalized_library_intensity) nogil except +
         double calcMS1MIScore() nogil except +
         libcpp_string calcIndMIIdScore() nogil except +
-        libcpp_vector[ libcpp_vector[ double ] ]  getMIMatrix() nogil except +
->>>>>>> f9d6fae0
+        libcpp_vector[ libcpp_vector[ double ] ]  getMIMatrix() nogil except +