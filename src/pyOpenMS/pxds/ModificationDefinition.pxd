from libcpp cimport bool
from Types cimport *
from String cimport *
from ResidueModification cimport *

cdef extern from "<OpenMS/CHEMISTRY/ModificationDefinition.h>" namespace "OpenMS":
    
    cdef cppclass ModificationDefinition "OpenMS::ModificationDefinition":
        # wrap-hash:
        #   getModification().c_str()

        ModificationDefinition() nogil except +
        ModificationDefinition(ModificationDefinition) nogil except +
        ModificationDefinition(String &mod) nogil except +
<<<<<<< HEAD

        bool operator==(ModificationDefinition &rhs) nogil except +
        bool operator!=(ModificationDefinition &rhs) nogil except +
        bool operator<(ModificationDefinition &) nogil except +

=======
        # void setTermSpecificity(ResidueModification::TermSpecificity pos) nogil except +
        # ResidueModification::TermSpecificity getTermSpecificity() nogil except +
>>>>>>> 22dac2f2
        void setFixedModification(bool fixed) nogil except +
        bool isFixedModification() nogil except +
        void setMaxOccurences(UInt num) nogil except +
        UInt getMaxOccurences() nogil except +
        String getModification() nogil except +
        void setModification(String &modification) nogil except +

<<<<<<< HEAD
        void setTermSpecificity(Term_Specificity pos) nogil except +
        Term_Specificity getTermSpecificity() nogil except +
=======
        void setTermSpecificity(TermSpecificity pos) nogil except +
        TermSpecificity getTermSpecificity() nogil except +
>>>>>>> 22dac2f2
<|MERGE_RESOLUTION|>--- conflicted
+++ resolved
@@ -12,16 +12,11 @@
         ModificationDefinition() nogil except +
         ModificationDefinition(ModificationDefinition) nogil except +
         ModificationDefinition(String &mod) nogil except +
-<<<<<<< HEAD
 
         bool operator==(ModificationDefinition &rhs) nogil except +
         bool operator!=(ModificationDefinition &rhs) nogil except +
         bool operator<(ModificationDefinition &) nogil except +
 
-=======
-        # void setTermSpecificity(ResidueModification::TermSpecificity pos) nogil except +
-        # ResidueModification::TermSpecificity getTermSpecificity() nogil except +
->>>>>>> 22dac2f2
         void setFixedModification(bool fixed) nogil except +
         bool isFixedModification() nogil except +
         void setMaxOccurences(UInt num) nogil except +
@@ -29,10 +24,5 @@
         String getModification() nogil except +
         void setModification(String &modification) nogil except +
 
-<<<<<<< HEAD
-        void setTermSpecificity(Term_Specificity pos) nogil except +
-        Term_Specificity getTermSpecificity() nogil except +
-=======
         void setTermSpecificity(TermSpecificity pos) nogil except +
         TermSpecificity getTermSpecificity() nogil except +
->>>>>>> 22dac2f2
