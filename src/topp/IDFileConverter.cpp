// --------------------------------------------------------------------------
//                   OpenMS -- Open-Source Mass Spectrometry
// --------------------------------------------------------------------------
// Copyright The OpenMS Team -- Eberhard Karls University Tuebingen,
// ETH Zurich, and Freie Universitaet Berlin 2002-2020.
//
// This software is released under a three-clause BSD license:
//  * Redistributions of source code must retain the above copyright
//    notice, this list of conditions and the following disclaimer.
//  * Redistributions in binary form must reproduce the above copyright
//    notice, this list of conditions and the following disclaimer in the
//    documentation and/or other materials provided with the distribution.
//  * Neither the name of any author or any participating institution
//    may be used to endorse or promote products derived from this software
//    without specific prior written permission.
// For a full list of authors, refer to the file AUTHORS.
// --------------------------------------------------------------------------
// THIS SOFTWARE IS PROVIDED BY THE COPYRIGHT HOLDERS AND CONTRIBUTORS "AS IS"
// AND ANY EXPRESS OR IMPLIED WARRANTIES, INCLUDING, BUT NOT LIMITED TO, THE
// IMPLIED WARRANTIES OF MERCHANTABILITY AND FITNESS FOR A PARTICULAR PURPOSE
// ARE DISCLAIMED. IN NO EVENT SHALL ANY OF THE AUTHORS OR THE CONTRIBUTING
// INSTITUTIONS BE LIABLE FOR ANY DIRECT, INDIRECT, INCIDENTAL, SPECIAL,
// EXEMPLARY, OR CONSEQUENTIAL DAMAGES (INCLUDING, BUT NOT LIMITED TO,
// PROCUREMENT OF SUBSTITUTE GOODS OR SERVICES; LOSS OF USE, DATA, OR PROFITS;
// OR BUSINESS INTERRUPTION) HOWEVER CAUSED AND ON ANY THEORY OF LIABILITY,
// WHETHER IN CONTRACT, STRICT LIABILITY, OR TORT (INCLUDING NEGLIGENCE OR
// OTHERWISE) ARISING IN ANY WAY OUT OF THE USE OF THIS SOFTWARE, EVEN IF
// ADVISED OF THE POSSIBILITY OF SUCH DAMAGE.
//
// --------------------------------------------------------------------------
// $Maintainer: Timo Sachsenberg $
// $Authors: Katharina Albers, Clemens Groepl, Chris Bielow, Mathias Walzer,
// Hendrik Weisser
// --------------------------------------------------------------------------

#include <OpenMS/APPLICATIONS/TOPPBase.h>

#include <OpenMS/CHEMISTRY/SpectrumAnnotator.h>
#include <OpenMS/CONCEPT/Constants.h>
#include <OpenMS/FORMAT/FileHandler.h>
#include <OpenMS/FORMAT/FileTypes.h>
#include <OpenMS/FORMAT/IdXMLFile.h>
#include <OpenMS/FORMAT/MascotXMLFile.h>
#include <OpenMS/FORMAT/MzIdentMLFile.h>
#include <OpenMS/FORMAT/OMSFile.h>
#include <OpenMS/FORMAT/OMSSAXMLFile.h>
#include <OpenMS/FORMAT/PepXMLFile.h>
#include <OpenMS/FORMAT/PercolatorOutfile.h>
#include <OpenMS/FORMAT/ProtXMLFile.h>
#include <OpenMS/FORMAT/SequestOutfile.h>
#include <OpenMS/FORMAT/XTandemXMLFile.h>
#include <OpenMS/FORMAT/TextFile.h>
#include <OpenMS/FORMAT/XQuestResultXMLFile.h>
#include <OpenMS/METADATA/ID/IdentificationDataConverter.h>
#include <OpenMS/SYSTEM/File.h>

#include <boost/math/special_functions/fpclassify.hpp> // for "isnan"

#ifdef _OPENMP
#include <omp.h>
#endif

using namespace OpenMS;
using namespace std;

//-------------------------------------------------------------
// Doxygen docu
//-------------------------------------------------------------

/**
@page TOPP_IDFileConverter IDFileConverter

@brief Converts peptide/protein identification engine file formats.

<CENTER>
    <table>
        <tr>
            <td ALIGN = "center" BGCOLOR="#EBEBEB"> potential predecessor tools </td>
            <td VALIGN="middle" ROWSPAN=3> \f$ \longrightarrow \f$ IDFileConverter \f$ \longrightarrow \f$</td>
            <td ALIGN = "center" BGCOLOR="#EBEBEB"> potential successor tools </td>
        </tr>
        <tr>
            <td VALIGN="middle" ALIGN = "center" ROWSPAN=1> TPP tools: PeptideProphet, ProteinProphet </td>
            <td VALIGN="middle" ALIGN = "center" ROWSPAN=2> TPP tools: ProteinProphet\n(for conversion from idXML to pepXML) </td>
        </tr>
        <tr>
            <td VALIGN="middle" ALIGN = "center" ROWSPAN=1> Sequest protein identification engine </td>
        </tr>
    </table>
</CENTER>

IDFileConverter can be used to convert identification results from external tools/pipelines (like TPP, Sequest, Mascot, OMSSA, X! Tandem) into other (OpenMS-specific) formats.
For search engine results, it might be advisable to use the respective TOPP Adapters (e.g. OMSSAAdapter) to avoid the extra conversion step.

The most simple format accepted is '.tsv': A tab separated text file, which contains one or more peptide sequences per line.
Each line represents one spectrum, i.e. is stored as a PeptideIdentification with one or more PeptideHits.
Lines starting with "#" are ignored by the parser.

Conversion from the TPP file formats pepXML and protXML to OpenMS' idXML is quite comprehensive, to the extent that the original data can be
represented in the simpler idXML format.

In contrast, support for converting from idXML to pepXML is limited. The purpose here is simply to create pepXML files containing the relevant
information for the use of ProteinProphet.
We use the following heuristic: if peptideprophet_analyzed is set, we take the scores from the idXML as is and assume
the PeptideHits contain all necessary information. If peptideprophet is not set, we only provide ProteinProphet-compatible
results with probability-based scores (i.e. Percolator with PEP score or scores from IDPosteriorErrorProbability). All
secondary or non-probability main scores will be written as "search_scores" only.

Support for conversion to/from mzIdentML (.mzid) is still experimental and may lose information.

The xquest.xml format is very specific to Protein-Protein Cross-Linking MS (XL-MS) applications and is only considered useful for compatibility
of OpenPepXL / OpenPepXLLF with the xQuest / xProphet / xTract pipeline. It will only have useful output when converting from idXML or mzid containg XL-MS data.

<B>Details on additional parameters:</B>

@p mz_file: @n
Some search engine output files (like pepXML, mascotXML, Sequest .out files) may not contain retention times, only scan numbers or spectrum IDs. To be able to look up the actual RT values, the raw file has to be provided using the parameter @p mz_file. (If the identification results should be used later to annotate feature maps or consensus maps, it is critical that they contain RT values. See also @ref TOPP_IDMapper.)

@p mz_name: @n
pepXML files can contain results from multiple experiments. However, the idXML format does not support this. The @p mz_name parameter (or @p mz_file, if given) thus serves to define what parts to extract from the pepXML.

@p scan_regex: @n
This advanced parameter defines a spectrum reference format via a Perl-style regular expression. The reference format connects search hits to the MS2 spectra that were searched, and may be needed to look up e.g. retention times in the raw data (@p mz_file). See the documentation of class @ref OpenMS::SpectrumLookup "SpectrumLookup" for details on how to specify spectrum reference formats. Note that it is not necessary to look up any information in the raw data if that information can be extracted directly from the spectrum reference, in which case @p mz_file is not needed.@n
For Mascot results exported to (Mascot) XML, scan numbers that can be used to look up retention times (via @p mz_file) should be given in the "pep_scan_title" XML elements, but the format can vary. Some default formats are defined in the Mascot XML reader, but if those fail to extract the scan numbers, @p scan_regex can be used to overwrite the defaults.@n
For pepXML, supplying @p scan_regex may be necessary for files exported from Mascot, but only if the default reference formats (same as for Mascot XML) do not match. The spectrum references to which @p scan_regex is applied are read from the "spectrum" attribute of the "spectrum_query" elements.@n
For Percolator tab-delimited output, information is extracted from the "PSMId" column. By default, extraction of scan numbers and charge states is supported for MS-GF+ Percolator results (retention times and precursor m/z values can then be looked up in the raw data via @p mz_file).@n

Some information about the supported input types:
@li @ref OpenMS::MzIdentMLFile "mzIdentML"
@li @ref OpenMS::IdXMLFile "idXML"
@li @ref OpenMS::PepXMLFile "pepXML"
@li @ref OpenMS::ProtXMLFile "protXML"
@li @ref OpenMS::MascotXMLFile "Mascot XML"
@li @ref OpenMS::OMSSAXMLFile "OMSSA XML"
@li @ref OpenMS::XTandemXMLFile "X! Tandem XML"
@li @ref OpenMS::SequestOutfile "Sequest .out directory"
@li @ref OpenMS::PercolatorOutfile "Percolator tab-delimited output"


  <B>The command line parameters of this tool are:</B>
  @verbinclude TOPP_IDFileConverter.cli
  <B>INI file documentation of this tool:</B>
  @htmlinclude TOPP_IDFileConverter.html

*/

// We do not want this class to show up in the docu:
/// @cond TOPPCLASSES


class TOPPIDFileConverter :
  public TOPPBase
{
public:
  TOPPIDFileConverter() :
    TOPPBase("IDFileConverter", "Converts identification engine file formats.", true)
  {
  }

private:
  bool add_ionmatches_(vector<PeptideIdentification>& peptide_identifications, String filename, double tolerance)
  {
      TheoreticalSpectrumGenerator tg;
      Param tgp(tg.getDefaults());
      tgp.setValue("add_metainfo", "true");
      tgp.setValue("add_losses", "true");
      tgp.setValue("add_precursor_peaks", "true");
      tgp.setValue("add_abundant_immonium_ions", "true");
      tgp.setValue("add_first_prefix_ion", "true");
      tgp.setValue("add_y_ions", "true");
      tgp.setValue("add_b_ions", "true");
      tgp.setValue("add_a_ions", "true");
      tgp.setValue("add_x_ions", "true");
      tg.setParameters(tgp);

      SpectrumAlignment sa;
      Param sap = sa.getDefaults();
      sap.setValue("tolerance", tolerance, "...");
      sa.setParameters(sap);
      SpectrumAnnotator annot;
      bool ret = true;
      PeakMap expmap;
      SpectrumLookup lookup;
      FileHandler().loadExperiment(filename, expmap);
      lookup.readSpectra(expmap.getSpectra());

#ifdef _OPENMP
#pragma omp parallel for
#endif
      for (SignedSize i = 0; i < (SignedSize)peptide_identifications.size(); ++i)
      {
        try
        {
          String ref = peptide_identifications[i].getMetaValue("spectrum_reference");
          Size index = lookup.findByNativeID(ref);
          annot.addIonMatchStatistics(peptide_identifications[i], expmap[index], tg, sa);
        }
        catch (Exception::ElementNotFound&)
        {
#ifdef _OPENMP
#pragma omp critical (IDFileConverter_ERROR)
#endif
          {
            OPENMS_LOG_ERROR << "Error: Failed to look up spectrum - none with corresponding native ID found." << endl;
            ret = false;
          }
        }
      }
    return ret;
  }

protected:
  void registerOptionsAndFlags_() override
  {
    registerInputFile_("in", "<path/file>", "",
                       "Input file or directory containing the data to convert. This may be:\n"
                       "- a single file in OpenMS database format (.oms),\n"
                       "- a single file in a multi-purpose XML format (.idXML, .mzid, .pepXML, .protXML),\n"
                       "- a single file in a search engine-specific format (Mascot: .mascotXML, OMSSA: .omssaXML, X! Tandem: .xml, Percolator: .psms, xQuest: .xquest.xml),\n"
                       "- a single text file (tab separated) with one line for all peptide sequences matching a spectrum (top N hits),\n"
                       "- for Sequest results, a directory containing .out files.\n");
    setValidFormats_("in", ListUtils::create<String>("oms,idXML,mzid,pepXML,protXML,mascotXML,omssaXML,xml,psms,tsv,xquest.xml"));

    registerOutputFile_("out", "<file>", "", "Output file", true);
    String formats("oms,idXML,mzid,pepXML,FASTA,xquest.xml");
    setValidFormats_("out", ListUtils::create<String>(formats));
    registerStringOption_("out_type", "<type>", "", "Output file type (default: determined from file extension)", false);
    setValidStrings_("out_type", ListUtils::create<String>(formats));

    addEmptyLine_();
    registerInputFile_("mz_file", "<file>", "", "[pepXML, Sequest, Mascot, X! Tandem, mzid, Percolator only] Retention times and native spectrum ids (spectrum_references) will be looked up in this file", false);
    setValidFormats_("mz_file", ListUtils::create<String>("mzML,mzXML,mzData"));
    addEmptyLine_();
    registerStringOption_("mz_name", "<file>", "", "[pepXML only] Experiment filename/path (extension will be removed) to match in the pepXML file ('base_name' attribute). Only necessary if different from 'mz_file'.", false);
    registerFlag_("peptideprophet_analyzed", "[pepXML output only] Write output in the format of a PeptideProphet analysis result. By default a 'raw' pepXML is produced that contains only search engine results.", false);
    registerStringOption_("score_type", "<choice>", PercolatorOutfile::score_type_names[0], "[Percolator only] Which of the Percolator scores to report as 'the' score for a peptide hit", false);
    setValidStrings_("score_type", vector<String>(PercolatorOutfile::score_type_names, PercolatorOutfile::score_type_names + int(PercolatorOutfile::SIZE_OF_SCORETYPE)));

    registerFlag_("ignore_proteins_per_peptide", "[Sequest only] Workaround to deal with .out files that contain e.g. \"+1\" in references column,\n"
                                                 "but do not list extra references in subsequent lines (try -debug 3 or 4)", true);
    registerStringOption_("scan_regex", "<expression>", "", "[Mascot, pepXML, Percolator only] Regular expression used to extract the scan number or retention time. See documentation for details.", false, true);
    registerFlag_("no_spectra_data_override", "[+mz_file only] Avoid overriding 'spectra_data' in protein identifications if 'mz_file' is given and 'spectrum_reference's are added/updated. Use only if you are sure it is absolutely the same 'mz_file' as used for identification.", true);
    registerFlag_("no_spectra_references_override", "[+mz_file only] Avoid overriding 'spectrum_reference' in peptide identifications if 'mz_file' is given and a 'spectrum_reference' is already present.", true);
    registerDoubleOption_("add_ionmatch_annotation", "<tolerance>", 0, "[+mz_file only] Annotate the identifications with ion matches from spectra in 'mz_file' using the given tolerance (in Da). This will take quite some time.", false, true);
<<<<<<< HEAD
=======

    registerFlag_("concatenate_peptides", "[FASTA output only] Will concatenate the top peptide hits to one peptide sequence, rather than write a new peptide for each hit.", true);
    registerIntOption_("number_of_hits", "<integer>", 1, "[FASTA output only] Controls how many peptide hits will be exported. A value of 0 or less exports all hits.", false, true);
>>>>>>> 8bba7db1
  }

  ExitCodes main_(int, const char**) override
  {
    //-------------------------------------------------------------
    // general variables and data
    //-------------------------------------------------------------
    FileHandler fh;
    vector<PeptideIdentification> peptide_identifications;
    vector<ProteinIdentification> protein_identifications;
    SpectrumMetaDataLookup lookup;

    //-------------------------------------------------------------
    // reading input
    //-------------------------------------------------------------
    const String in = getStringOption_("in");
    const String mz_file = getStringOption_("mz_file");

    ProgressLogger logger;
    logger.setLogType(ProgressLogger::CMD);
    logger.startProgress(0, 1, "Loading...");

    if (File::isDirectory(in))
    {
      const String in_directory = File::absolutePath(in).ensureLastChar('/');
      const bool ignore_proteins_per_peptide = getFlag_("ignore_proteins_per_peptide");

      UInt i = 0;
      FileTypes::Type type;
      PeakMap msexperiment;
      // Note: we had issues with leading zeroes, so let us represent scan numbers as Int (next line used to be map<String, float> num_and_rt;)  However, now String::toInt() might throw.
      map<Int, float> num_and_rt;
      vector<String> NativeID;

      // The mz-File (if given)
      if (!mz_file.empty())
      {
        type = fh.getTypeByFileName(mz_file);
        fh.loadExperiment(mz_file, msexperiment, type, log_type_, false, false);

        for (PeakMap::Iterator spectra_it = msexperiment.begin(); spectra_it != msexperiment.end(); ++spectra_it)
        {
          String(spectra_it->getNativeID()).split('=', NativeID);
          try
          {
            num_and_rt[NativeID[1].toInt()] = spectra_it->getRT();
            // cout << "num_and_rt: " << NativeID[1] << " = " << NativeID[1].toInt() << " : " << num_and_rt[NativeID[1].toInt()] << endl; // CG debuggging 2009-07-01
          }
          catch (Exception::ConversionError& e)
          {
            writeLog_(String("Error: Cannot read scan number as integer. '") + e.getMessage());
          }
        }
      }

      // Get list of the actual Sequest .out-Files
      StringList in_files;
      if (!File::fileList(in_directory, String("*.out"), in_files))
      {
        writeLog_(String("Error: No .out files found in '") + in_directory + "'. Aborting!");
      }

      // Now get to work ...
      for (vector<String>::const_iterator in_files_it = in_files.begin(); in_files_it != in_files.end(); ++in_files_it)
      {
        vector<PeptideIdentification> peptide_ids_seq;
        ProteinIdentification protein_id_seq;
        vector<double> pvalues_seq;
        vector<String> in_file_vec;

        SequestOutfile sequest_outfile;

        writeDebug_(String("Reading file ") + *in_files_it, 3);

        try
        {
          sequest_outfile.load((String) (in_directory + *in_files_it), peptide_ids_seq, protein_id_seq, 1.0, pvalues_seq, "Sequest", ignore_proteins_per_peptide);

          in_files_it->split('.', in_file_vec);

          for (Size j = 0; j < peptide_ids_seq.size(); ++j)
          {
            // We have to explicitly set the identifiers, because the normal set ones are composed of search engine name and date, which is the same for a bunch of sequest out-files.
            peptide_ids_seq[j].setIdentifier(*in_files_it + "_" + i);

            Int scan_number = 0;
            if (!mz_file.empty())
            {
              try
              {
                scan_number = in_file_vec[2].toInt();
                peptide_ids_seq[j].setRT(num_and_rt[scan_number]);
              }
              catch (Exception::ConversionError& e)
              {
                writeLog_(String("Error: Cannot read scan number as integer. '") + e.getMessage());
              }
              catch (exception& e)
              {
                writeLog_(String("Error: Cannot read scan number as integer. '") + e.what());
              }
              //double real_mz = ( peptide_ids_seq[j].getMZ() - hydrogen_mass )/ (double)peptide_ids_seq[j].getHits()[0].getCharge(); // ???? semantics of mz
              const double real_mz = peptide_ids_seq[j].getMZ() / (double) peptide_ids_seq[j].getHits()[0].getCharge();
              peptide_ids_seq[j].setMZ(real_mz);
            }

            writeDebug_(String("scan: ") + String(scan_number) + String("  RT: ") + String(peptide_ids_seq[j].getRT()) + "  MZ: " + String(peptide_ids_seq[j].getMZ()) + "  Ident: " + peptide_ids_seq[j].getIdentifier(), 4);

            peptide_identifications.push_back(peptide_ids_seq[j]);
          }

          protein_id_seq.setIdentifier(*in_files_it + "_" + i);
          protein_identifications.push_back(protein_id_seq);
          ++i;
        }
        catch (Exception::ParseError& pe)
        {
          writeLog_(pe.getMessage() + String("(file: ") + *in_files_it + ")");
          throw;
        }
        catch (...)
        {
          writeLog_(String("Error reading file: ") + *in_files_it);
          throw;
        }
      }

      writeDebug_("All files processed.", 3);
    } // ! directory
    else
    {
      FileTypes::Type in_type = fh.getType(in);
      switch (in_type)
      {
      case FileTypes::PEPXML:
      {
        String mz_name =  getStringOption_("mz_name");
        if (mz_file.empty())
        {
          PepXMLFile().load(in, protein_identifications,
                            peptide_identifications, mz_name);
        }
        else
        {
          PeakMap exp;
          fh.loadExperiment(mz_file, exp, FileTypes::UNKNOWN, log_type_, false,
                            false);
          if (mz_name.empty()) mz_name = mz_file;
          String scan_regex = getStringOption_("scan_regex");
          // we may have to parse Mascot spectrum references in pepXML, too:
          MascotXMLFile::initializeLookup(lookup, exp, scan_regex);
          PepXMLFile().load(in, protein_identifications,
                            peptide_identifications, mz_name, lookup);
        }
      }
      break;

      case FileTypes::IDXML:
      {
        IdXMLFile().load(in, protein_identifications, peptide_identifications);
        // get spectrum_references from the mz data, if necessary:
        if (!mz_file.empty())
        {
          SpectrumMetaDataLookup::addMissingSpectrumReferences(
            peptide_identifications,
            mz_file,
            false,
            !getFlag_("no_spectra_data_override"),
            !getFlag_("no_spectra_references_override"),
            protein_identifications);

          double add_ions = getDoubleOption_("add_ionmatch_annotation");
          if (add_ions > 0)
          {
            add_ionmatches_(peptide_identifications, mz_file, add_ions);
          }
        }
      }
      break;

      case FileTypes::MZIDENTML:
      {
        OPENMS_LOG_WARN << "Converting from mzid: you might experience loss of information depending on the capabilities of the target format." << endl;
        MzIdentMLFile().load(in, protein_identifications,
                             peptide_identifications);

        // get retention times from the mz data, if necessary:
        if (!mz_file.empty())
        {
          SpectrumMetaDataLookup::addMissingRTsToPeptideIDs(
            peptide_identifications, mz_file, false);

          double add_ions = getDoubleOption_("add_ionmatch_annotation");
          if (add_ions > 0)
          {
            add_ionmatches_(peptide_identifications, mz_file, add_ions);
          }
        }
      }
      break;

      case FileTypes::PROTXML:
      {
        protein_identifications.resize(1);
        peptide_identifications.resize(1);
        ProtXMLFile().load(in, protein_identifications[0],
                           peptide_identifications[0]);
      }
      break;

      case FileTypes::OMSSAXML:
      {
        protein_identifications.resize(1);
        OMSSAXMLFile().load(in, protein_identifications[0],
                            peptide_identifications, true);
      }
      break;

      case FileTypes::MASCOTXML:
      {
        if (!mz_file.empty())
        {
          String scan_regex = getStringOption_("scan_regex");
          PeakMap exp;
          // load only MS2 spectra:
          fh.getOptions().addMSLevel(2);
          fh.loadExperiment(mz_file, exp, FileTypes::MZML, log_type_, false,
                            false);
          MascotXMLFile::initializeLookup(lookup, exp, scan_regex);
        }
        protein_identifications.resize(1);
        MascotXMLFile().load(in, protein_identifications[0],
                             peptide_identifications, lookup);
      }
      break;

      case FileTypes::XML: // X! Tandem
      {
        ProteinIdentification protein_id;
        ModificationDefinitionsSet mod_defs;
        XTandemXMLFile().load(in, protein_id, peptide_identifications,
                              mod_defs);
        protein_id.setSearchEngineVersion("");
        protein_id.setSearchEngine("XTandem");
        protein_identifications.push_back(protein_id);
        if (!mz_file.empty())
        {
          PeakMap exp;
          fh.getOptions().addMSLevel(2);
          fh.loadExperiment(mz_file, exp, FileTypes::MZML, log_type_, false,
                            false);
          for (vector<PeptideIdentification>::iterator it =
                 peptide_identifications.begin(); it !=
                 peptide_identifications.end(); ++it)
          {
            UInt id = (Int)it->getMetaValue("spectrum_id");
            --id; // native IDs were written 1-based
            if (id < exp.size())
            {
              it->setRT(exp[id].getRT());
              double pre_mz(0.0);
              if (!exp[id].getPrecursors().empty())
              {
                pre_mz = exp[id].getPrecursors()[0].getMZ();
              }
              it->setMZ(pre_mz);
              it->removeMetaValue("spectrum_id");
            }
            else
            {
              OPENMS_LOG_ERROR << "XTandem xml: Error: id '" << id << "' not found in peak map!" << endl;
            }
          }
        }
      }
      break;

      case FileTypes::PSMS: // Percolator
      {
        String score_type = getStringOption_("score_type");
        enum PercolatorOutfile::ScoreType perc_score =
          PercolatorOutfile::getScoreType(score_type);
        if (!mz_file.empty())
        {
          PeakMap experiment;
          fh.loadExperiment(mz_file, experiment, FileTypes::UNKNOWN, log_type_, false, false);
          lookup.readSpectra(experiment.getSpectra());
        }
        String scan_regex = getStringOption_("scan_regex");
        if (!scan_regex.empty()) lookup.addReferenceFormat(scan_regex);
        protein_identifications.resize(1);
        PercolatorOutfile().load(in, protein_identifications[0],
                                 peptide_identifications, lookup, perc_score);
      }
      break;

      case FileTypes::TSV:
      {
        ProteinIdentification protein_id;
        protein_id.setSearchEngineVersion("");
        protein_id.setSearchEngine("XTandem");
        protein_identifications.push_back(protein_id);

        TextFile tf;
        tf.load(in, true, -1, true);
        for (TextFile::Iterator it = tf.begin(); it != tf.end(); ++it)
        {
          it->trim();
          // skip empty and comment lines
          if (it->empty() || it->hasPrefix("#")) continue;

          PeptideIdentification pepid;
          StringList peps;
          it->split('\t', peps, false);
          std::vector<PeptideHit> hits;
          for (StringList::const_iterator sit=peps.begin(); sit != peps.end(); ++sit)
          {
            PeptideHit hit;
            hit.setSequence(AASequence::fromString(*sit));
            hits.push_back(hit);
          }
          pepid.setHits(hits);
          peptide_identifications.push_back(pepid);
        }
      }
      break;

      case FileTypes::XQUESTXML:
      {
        XQuestResultXMLFile().load(in, peptide_identifications, protein_identifications);
      }
      break;

      case FileTypes::OMS:
      {
        IdentificationData id_data;
        OMSFile().load(in, id_data);
<<<<<<< HEAD
        IdentificationDataConverter::exportIDs(id_data, protein_identifications,
                                               peptide_identifications);
=======
        // if we don't have peptides, but have RNA oligos, then export those:
        bool export_rna = (id_data.getIdentifiedPeptides().empty() &&
                           !id_data.getIdentifiedOligos().empty());
        IdentificationDataConverter::exportIDs(id_data, protein_identifications,
                                               peptide_identifications,
                                               export_rna);
>>>>>>> 8bba7db1
      }
      break;

      default:
        writeLog_("Error: Unknown input file type given. Aborting!");
        printUsage_();
        return ILLEGAL_PARAMETERS;
      }
    }
    logger.endProgress();

    //-------------------------------------------------------------
    // writing output
    //-------------------------------------------------------------
    const String out = getStringOption_("out");
    FileTypes::Type out_type = FileTypes::nameToType(getStringOption_("out_type"));
    if (out_type == FileTypes::UNKNOWN)
    {
      out_type = fh.getTypeByFileName(out);
    }
    if (out_type == FileTypes::UNKNOWN)
    {
      writeLog_("Error: Could not determine output file type!");
      return PARSE_ERROR;
    }

    logger.startProgress(0, 1, "Storing...");
    switch (out_type)
    {
    case FileTypes::PEPXML:
    {
      bool peptideprophet_analyzed = getFlag_("peptideprophet_analyzed");
      String mz_name = getStringOption_("mz_name");
      PepXMLFile().store(out, protein_identifications, peptide_identifications,
                         mz_file, mz_name, peptideprophet_analyzed);
    }
    break;

    case FileTypes::IDXML:
      IdXMLFile().store(out, protein_identifications, peptide_identifications);
      break;

    case FileTypes::MZIDENTML:
      MzIdentMLFile().store(out, protein_identifications,
                            peptide_identifications);
      break;

    case FileTypes::XQUESTXML:
      XQuestResultXMLFile().store(out, protein_identifications,
                                  peptide_identifications);
      break;

    case FileTypes::FASTA:
    {
      Size count = 0;
      Int max_hits = getIntOption_("number_of_hits");
      if (max_hits < 1)
      {
        max_hits = INT_MAX;
      }

      bool concat = getFlag_("concatenate_peptides");
      //Because by concatenation of peptides [KR]|P sites will probably be created, peptides starting with 'P' are
      //saved separately and later moved to the beginning of the concatenated sequence.
      //This is done to avoid losing information about the preceding peptides if a peptides starts with 'P'.
      String all_p; //peptides beginning with 'P'
      String all_but_p; //all the others

      FASTAFile f;
      f.writeStart(out);
      FASTAFile::FASTAEntry entry;
      for (const PeptideIdentification& pep_id : peptide_identifications)
      {
        Int curr_hit = 1;
        for (const PeptideHit& hit : pep_id.getHits())
        {
          if (curr_hit > max_hits) break;
          ++curr_hit;

          String seq = hit.getSequence().toUnmodifiedString();
          if (concat)
          {
            if (seq[0] == 'P')
            {
              all_p += seq;
            }
            else
            {
              all_but_p += seq;
            }
          }
          else
          {
            std::set<String> prot = hit.extractProteinAccessionsSet();
            entry.sequence = seq;
            entry.identifier = seq;
            entry.description = String(count) + " " + hit.getSequence().toString() + " " + ListUtils::concatenate(StringList(prot.begin(), prot.end()), ";");

            f.writeNext(entry);
            ++count;
          }
        }
      }
      if (concat)
      {
        entry.sequence = all_p + all_but_p;
        entry.identifier = protein_identifications[0].getSearchEngine() + "_" + Constants::UserParam::CONCAT_PEPTIDE;
        entry.description = "";

        f.writeNext(entry);
      }
    }
    break;

    case FileTypes::OMS:
    {
      IdentificationData id_data;
      IdentificationDataConverter::importIDs(id_data, protein_identifications,
                                             peptide_identifications);
      OMSFile().store(out, id_data);
    }
    break;

    default:
      writeLog_("Unsupported output file type given. Aborting!");
      printUsage_();
      return ILLEGAL_PARAMETERS;
    }

    logger.endProgress();

    return EXECUTION_OK;
  }

};

int main(int argc, const char** argv)
{
  TOPPIDFileConverter tool;
  return tool.main(argc, argv);
}

///@endcond<|MERGE_RESOLUTION|>--- conflicted
+++ resolved
@@ -242,12 +242,9 @@
     registerFlag_("no_spectra_data_override", "[+mz_file only] Avoid overriding 'spectra_data' in protein identifications if 'mz_file' is given and 'spectrum_reference's are added/updated. Use only if you are sure it is absolutely the same 'mz_file' as used for identification.", true);
     registerFlag_("no_spectra_references_override", "[+mz_file only] Avoid overriding 'spectrum_reference' in peptide identifications if 'mz_file' is given and a 'spectrum_reference' is already present.", true);
     registerDoubleOption_("add_ionmatch_annotation", "<tolerance>", 0, "[+mz_file only] Annotate the identifications with ion matches from spectra in 'mz_file' using the given tolerance (in Da). This will take quite some time.", false, true);
-<<<<<<< HEAD
-=======
 
     registerFlag_("concatenate_peptides", "[FASTA output only] Will concatenate the top peptide hits to one peptide sequence, rather than write a new peptide for each hit.", true);
     registerIntOption_("number_of_hits", "<integer>", 1, "[FASTA output only] Controls how many peptide hits will be exported. A value of 0 or less exports all hits.", false, true);
->>>>>>> 8bba7db1
   }
 
   ExitCodes main_(int, const char**) override
@@ -585,17 +582,8 @@
       {
         IdentificationData id_data;
         OMSFile().load(in, id_data);
-<<<<<<< HEAD
         IdentificationDataConverter::exportIDs(id_data, protein_identifications,
                                                peptide_identifications);
-=======
-        // if we don't have peptides, but have RNA oligos, then export those:
-        bool export_rna = (id_data.getIdentifiedPeptides().empty() &&
-                           !id_data.getIdentifiedOligos().empty());
-        IdentificationDataConverter::exportIDs(id_data, protein_identifications,
-                                               peptide_identifications,
-                                               export_rna);
->>>>>>> 8bba7db1
       }
       break;
 
