// Copyright (c) 2002-2023, The OpenMS Team -- EKU Tuebingen, ETH Zurich, and FU Berlin
// SPDX-License-Identifier: BSD-3-Clause
//
// --------------------------------------------------------------------------
// $Maintainer: Kyowon Jeong, Jihyung Kim $
// $Authors: Kyowon Jeong, Jihyung Kim $
// --------------------------------------------------------------------------

#include <OpenMS/ANALYSIS/TOPDOWN/DeconvolvedSpectrum.h>
#include <OpenMS/ANALYSIS/TOPDOWN/FLASHDeconvAlgorithm.h>
#include <OpenMS/ANALYSIS/TOPDOWN/TopDownTagger.h>
#include <OpenMS/APPLICATIONS/TOPPBase.h>
#include <OpenMS/FORMAT/FLASHDeconvFeatureFile.h>
#include <OpenMS/FORMAT/FLASHDeconvSpectrumFile.h>
#include <OpenMS/FORMAT/FileTypes.h>
<<<<<<< HEAD
#include <OpenMS/FORMAT/MzMLFile.h>
=======
#include <OpenMS/FORMAT/FileHandler.h>
#include <OpenMS/METADATA/SpectrumLookup.h>
>>>>>>> e3ecff60


#include <QFileInfo>

using namespace OpenMS;
using namespace std;

//-------------------------------------------------------------
// Doxygen docu
//-------------------------------------------------------------
/**
  @page TOPP_FLASHDeconv FLASHDeconv

  @brief FLASHDeconv performs ultrafast deconvolution of top down proteomics MS datasets.
  FLASHDeconv takes mzML file as input and outputs deconvolved feature list (.tsv) and
  deconvolved spectra files (.tsv, .mzML, .msalign, .ms1ft).
  FLASHDeconv uses SpectralDeconvolution for spectral level deconvolution and MassFeatureTracer to detect mass features.
  Also for MSn spectra, the precursor masses (not peak m/zs) should be determined and assigned in most cases. This assignment
  can be done by tracking MSn-1 spectra deconvolution information. Thus FLASHDeconv class keeps MSn-1 spectra deconvolution information
  for a certain period for precursor mass assignment in DeconvolvedSpectrum class.
  In case of FLASHIda runs, this precursor mass assignment is done by FLASHIda. Thus FLASHDeconv class simply parses the log file
  from FLASHIda runs and pass the parsed information to DeconvolvedSpectrum class.

  See https://openms.de/FLASHDeconv for more information.


  <B>The command line parameters of this tool are:</B>
  @verbinclude TOPP_FLASHDeconv.cli
  <B>INI file documentation of this tool:</B>
  @htmlinclude TOPP_FLASHDeconv.html
*/
class TOPPFLASHDeconv :
    public TOPPBase
{
public:
<<<<<<< HEAD
  TOPPFLASHDeconv() :
      TOPPBase("FLASHDeconv", "Ultra-fast high-quality deconvolution enables online processing of top-down MS data")
=======
  TOPPFLASHDeconv() 
    : TOPPBase("FLASHDeconv", "Ultra-fast high-quality deconvolution enables online processing of top-down MS data",
      true,
      {Citation {"Jeong K, Kim J, Gaikwad M et al.",
                 "FLASHDeconv: Ultrafast, High-Quality Feature Deconvolution for Top-Down Proteomics",
                 "Cell Syst 2020 Feb 26;10(2):213-218.e6",
                 "10.1016/j.cels.2020.01.003"}})
>>>>>>> e3ecff60
  {
  }

protected:

  // this function will be used to register the tool parameters
  // it gets automatically called on tool execution
  void registerOptionsAndFlags_() override
  {
    registerInputFile_("in", "<file>", "", "Input file (mzML)");
    setValidFormats_("in", ListUtils::create<String>("mzML"));

    registerOutputFile_("out", "<file>", "", "Default output tsv file containing deconvolved features");
    setValidFormats_("out", ListUtils::create<String>("tsv"));

    registerOutputFileList_("out_spec", "<file for MS1, file for MS2, ...>", {}, "Output tsv files containing deconvolved spectra (per MS level)", false);
    setValidFormats_("out_spec", ListUtils::create<String>("tsv"));

    registerOutputFile_("out_mzml", "<file>", "", "Output mzml file containing deconvolved spectra (of all MS levels)", false);
    setValidFormats_("out_mzml", ListUtils::create<String>("mzML"));

    registerOutputFile_("out_quant", "<file>", "", "Output tsv file containing isobaric quantification results", false);
    setValidFormats_("out_quant", ListUtils::create<String>("tsv"));

    registerOutputFile_("out_annotated_mzml", "<file>", "",
                        "Output mzml file containing annotated spectra. For each annotated peak, monoisotopic mass, charge, and isotope index are stored as meta data. Unannotated peaks are also "
                        "copied as well without meta data.",
                        false);
    setValidFormats_("out_annotated_mzml", ListUtils::create<String>("mzML"));

    registerOutputFileList_("out_msalign", "<file for MS1, file for MS2, ...>", {},
                            "Output msalign (topFD and ProMex compatible) files containing deconvolved spectra (per MS level)."
                            " The file name for MSn should end with msn.msalign to be able to be recognized by TopPIC GUI. "
                            "For example, -out_msalign [name]_ms1.msalign [name]_ms2.msalign",
                            false);
    setValidFormats_("out_msalign", ListUtils::create<String>("msalign"), false);

    registerOutputFileList_("out_feature", "<file for MS1, file for MS2, ...>", {},
                            "Output feature (topFD compatible) files containing deconvolved features (per MS level). "
                            "The feature files are necessary for TopPIC feature intensity output.",
                            false);
    setValidFormats_("out_feature", ListUtils::create<String>("feature"), false);

    registerDoubleOption_("min_precursor_snr", "<SNR value>", 1.0,
                          "Minimum precursor SNR (SNR within the precursor envelope range) for identification. Similar to precursor interference level, but far more stringent as it also considers "
                          "the isotope distribution shape of signal."
                          "When FLASHIda log file is used, this parameter is ignored. Applied only for topFD msalign outputs.",
                          false, false);
    setMinFloat_("min_precursor_snr", .0);

    registerDoubleOption_("min_precursor_qvalue", "<q value>", 1.0,
                          "Minimum precursor q value for identification. To use this threshold, set -report_FDR 1."
                          " Specify to, for instance, 0.01 to make sure your precursor deconvolution FDR is less than 0.01."
                          " Applied only for topFD msalign outputs, regardless of using FLASHIda.",
                          false, false);
    setMinFloat_("min_precursor_qvalue", .0);
    setMaxFloat_("min_precursor_qvalue", 1.0);


    registerIntOption_("mzml_mass_charge", "<0:uncharged 1: +1 charged -1: -1 charged>", 0, "Charge state of deconvolved masses in mzml output (specified by out_mzml)", false);
    setMinInt_("mzml_mass_charge", -1);
    setMaxInt_("mzml_mass_charge", 1);

    registerIntOption_("write_detail", "<1:true 0:false>", 0,
                       "To write peak information per deconvolved mass in detail or not in tsv files for deconvolved spectra. "
                       "If set to 1, all peak information (m/z, intensity, charge and isotope index) per mass is reported.",
                       false, true);
    setMinInt_("write_detail", 0);
    setMaxInt_("write_detail", 1);

    registerDoubleOption_("min_mz", "<m/z value>", -1.0, "If set to positive value, minimum m/z to deconvolve.", false, true);
    registerDoubleOption_("max_mz", "<m/z value>", -1.0, "If set to positive value, maximum m/z to deconvolve.", false, true);
    registerDoubleOption_("min_rt", "<RT value>", -1.0, "If set to positive value, minimum RT (in second) to deconvolve.", false, true);
    registerDoubleOption_("max_rt", "<RT value>", -1.0, "If set to positive value, maximum RT (in second) to deconvolve.", false, true);

    registerSubsection_("fd", "FLASHDeconv algorithm parameters");
    registerSubsection_("sd", "Spectral deconvolution parameters");
    registerSubsection_("ft", "Feature tracing parameters");
    registerSubsection_("iq", "Isobaric quantification parameters");
    registerSubsection_("tagger", "Tagger parameters");
  }

  Param getSubsectionDefaults_(const String& prefix) const override
  {
    if (prefix == "fd")
    {
      auto fd_param = FLASHDeconvAlgorithm().getDefaults();
      fd_param.removeAll("sd:");
      fd_param.removeAll("ft:");
      fd_param.removeAll("iq:");
      return fd_param;
    }
    else if (prefix == "sd")
    {
      auto fd_param = FLASHDeconvAlgorithm().getDefaults();
      return fd_param.copy("sd:", true);
    }
    else if (prefix == "ft")
    {
      auto fd_param = FLASHDeconvAlgorithm().getDefaults();
      return fd_param.copy("ft:", true);
    }
    else if (prefix == "iq")
    {
      auto fd_param = FLASHDeconvAlgorithm().getDefaults();
      return fd_param.copy("iq:", true);
    }
    else if (prefix == "tagger")
    {
      auto tagger_param = TopDownTagger().getDefaults();
      tagger_param.setValue("tol", DoubleList {}, "ppm tolerances for tag generation. If not set, sd:tol will be used.");
      tagger_param.addTag("tol", "advanced");
      return tagger_param;
    }
    else
    {
      throw Exception::InvalidValue(__FILE__, __LINE__, OPENMS_PRETTY_FUNCTION, "Unknown subsection", prefix);
    }
  }

  // the main_ function is called after all parameters are read
  ExitCodes main_(int, const char**) override
  {
    OPENMS_LOG_INFO << "Initializing ... " << endl;
    //-------------------------------------------------------------
    // parsing parameters
    //-------------------------------------------------------------

    String in_file = getStringOption_("in");
    String out_file = getStringOption_("out");
    //String in_train_file {};

    auto out_spec_file = getStringList_("out_spec");
    String out_mzml_file = getStringOption_("out_mzml");
    String out_anno_mzml_file = getStringOption_("out_annotated_mzml");
    String out_quant_file = getStringOption_("out_quant");
    auto out_topfd_file = getStringList_("out_msalign");
    auto out_topfd_feature_file = getStringList_("out_feature");
    double topFD_SNR_threshold = getDoubleOption_("min_precursor_snr");
    double topFD_qval_threshold = getDoubleOption_("min_precursor_qvalue");

    bool write_detail = getIntOption_("write_detail") > 0;
    int mzml_charge = getIntOption_("mzml_mass_charge");
    double min_mz = getDoubleOption_("min_mz");
    double max_mz = getDoubleOption_("max_mz");
    double min_rt = getDoubleOption_("min_rt");
    double max_rt = getDoubleOption_("max_rt");
    std::map<uint, int> per_ms_level_spec_count;
    std::map<uint, int> per_ms_level_deconv_spec_count;
    std::map<uint, int> per_ms_level_mass_count;
    FLASHDeconvAlgorithm fd;
    Param tmp_fd_param = getParam_().copy("fd:", true);
    Param fd_param;
    fd_param.insert("", tmp_fd_param);
    bool report_decoy = (int)tmp_fd_param.getValue("report_FDR") > 0;
    topFD_SNR_threshold = tmp_fd_param.getValue("ida_log").toString().empty()? topFD_SNR_threshold : 0;

    tmp_fd_param = getParam_().copy("sd:", false);
    fd_param.insert("", tmp_fd_param);
    DoubleList tols = tmp_fd_param.getValue("sd:tol");

    tmp_fd_param = getParam_().copy("ft:", false);
    fd_param.insert("", tmp_fd_param);

    tmp_fd_param = getParam_().copy("iq:", false);
    fd_param.insert("", tmp_fd_param);
    fd.setParameters(fd_param);

    //-------------------------------------------------------------
    // reading input
    //-------------------------------------------------------------

    MSExperiment map;
    FileHandler mzml;

    // reading mzMLs with m/z and rt criteria.
    PeakFileOptions opt = mzml.getOptions();
    if (min_rt > 0 || max_rt > 0)
    {
      opt.setRTRange(DRange<1> {min_rt, max_rt});
    }
    if (min_mz > 0 || max_mz > 0)
    {
      opt.setMZRange(DRange<1> {min_mz, max_mz});
    }
<<<<<<< HEAD

    mzml.setLogType(log_type_);
=======
    if (min_intensity >= 0)
    {
      opt.setIntensityRange(DRange<1> {min_intensity, 1e200});
    }
>>>>>>> e3ecff60
    mzml.setOptions(opt);
    mzml.loadExperiment(in_file, map, {FileTypes::MZML}, log_type_);

    std::vector<DeconvolvedSpectrum> deconvolved_spectra;
    std::vector<FLASHDeconvHelperStructs::MassFeature> deconvolved_features;
    std::map<int, double> scan_rt_map;
    std::map<int, PeakGroup> msNscan_to_precursor_pg;

    // Run FLASHDeconvAlgorithm here!
    OPENMS_LOG_INFO << "Processing : " << in_file << endl;
    fd.run(map, deconvolved_spectra, deconvolved_features);

    // collect statistics for information
    for (auto& it : map)
    {
      uint ms_level = it.getMSLevel();
      if (per_ms_level_spec_count.find(ms_level) == per_ms_level_spec_count.end())
        per_ms_level_spec_count[ms_level] = 0;
      per_ms_level_spec_count[ms_level]++;
    }

    for (auto& deconvolved_spectrum : deconvolved_spectra)
    {
      uint ms_level = deconvolved_spectrum.getOriginalSpectrum().getMSLevel();
      if (per_ms_level_deconv_spec_count.find(ms_level) == per_ms_level_deconv_spec_count.end())
        per_ms_level_deconv_spec_count[ms_level] = 0;
      if (per_ms_level_mass_count.find(ms_level) == per_ms_level_mass_count.end())
        per_ms_level_mass_count[ms_level] = 0;

      per_ms_level_deconv_spec_count[ms_level]++;
      per_ms_level_mass_count[ms_level] += (int)deconvolved_spectrum.size();
      scan_rt_map[deconvolved_spectrum.getScanNumber()] = deconvolved_spectrum.getOriginalSpectrum().getRT();
      if (ms_level > 1 && !deconvolved_spectrum.getPrecursorPeakGroup().empty())
      {
        msNscan_to_precursor_pg[deconvolved_spectrum.getScanNumber()] = deconvolved_spectrum.getPrecursorPeakGroup();
      }
    }

    for (auto& val : per_ms_level_deconv_spec_count)
    {
      OPENMS_LOG_INFO << "So far, FLASHDeconv found " << per_ms_level_mass_count[val.first] << " masses in " << val.second << " MS" << val.first << " spectra out of "
                      << per_ms_level_spec_count[val.first] << endl;
    }
    if (!deconvolved_features.empty())
    {
      OPENMS_LOG_INFO << "Mass tracer found " << deconvolved_features.size() << " features" << endl;
    }

    OPENMS_LOG_INFO << "FLASHDeconv run complete. Now writing the results in output files ..." << endl;
/*
    /
    // Run tagger
    TopDownTagger tagger;
    auto tagger_param = getParam_().copy("tagger:", true);
    if (((DoubleList)tagger_param.getValue("tol")).empty())
    {
      tagger_param.setValue("tol", tols);
    }
    tagger.setParameters(tagger_param);
    String seq = "AEGFVVKDIHFEGLQRVAVGAALLSMPVRTGDTVNDEDISNTIRALFATGNFEDVRVLRDGDTLLVQVKERPTIASITFSGNKSVKDDMLKQNLEASGVRVGESLDRTTIADIEKGLEDFYYSVGKYSASVKAVVTPLPRNRVDLKLVFQEGVSAEIQQINIVGNHAFTTDELISHFQLRDEVPWWNVVGDRKYQKQKLAGDLETLRSYYLDRGYARFNIDSTQVSLTPDKKGIYVTVNITEGDQYKLSGVEVSGNLAGHSAEIEQLTKIEPGELYNGTKVTKMEDDIKKLLGRYGYAYPRVQSMPEINDADKTVKLRVNVDAGNRFYVRKIRFEGNDTSKDAVLRREMRQMEGAWLGSDLVDQGKERLNRLGFFETVDTDTQRVPGSPDQVDVVYKVKERNTGSFNFGIGYGTESGVSFQAGVQQDNWLGTGYAVGINGTKNDYQTYAELSVTNPYFTVDGVSLGGRLFYNDFQADDADLSDYTNKSYGTDVTLGFPINEYNSLRAGLGYVHNSLSNMQPQVAMWRYLYSMGEHPSTSDQDNSFKTDDFTFNYGWTYNKLDRGYFPTDGSRVNLTGKVTIPGSDNEYYKVTLDTATYVPIDDDHKWVVLGRTRWGYGDGLGGKEMPFYENFYAGGSSTVRGFQSNTIGPKAVYFPHQASNYDPDYDYECATQDGAKDLCKSDDAVGGNAMAVASLEFITPTPFISDKYANSVRTSFFWDMGTVWDTNWDSSQYSGYPDYSDPSNIRMSAGIALQWMSPLGPLVFSYAQPFKKYDGDKAEQFQFNIGKTW";
    seq = "CSTLERVVYRPDINQGNYLTANDVSKIRVGMTQQQVAYALGTPLMSDPFGTNTWFYVFRQQPGHEGVTQQTLTLTFNSSGVLTNIDNKPALSGN";
    // seq = "TTSASSHLNKGIKQVYMSLPQGEKVQAMYIWIDGTGEGLRCKTRTLDSEPKCVEELPEWNFDGSSTLQSEGSNSDMYLVPAAMFRDPFRKDPNKLVLCEVFKYNRRPAETNLRHTCKRIMDMVSNQHPWFGMEQEYTLMGTDGHPFGWPSNGFPGPQGPYYCGVGADRAYGRDIVEAHYRACLYAGVKIAGTNAEVMPAQWEFQIGPCEGISMGDHLWVARFILHRVCEDFGVIATFDPKPIPGNWNGAGCHTNFSTKAMREENGLKYIEEAIEKLSKRHQYHIRAYDPKGGLDNARRLTGFHETSNINDFSAGVANRSASIRIPRTVGQEKKGYFEDRRPSANCDPFSVTEALIRTCLLNETGDEPFQYKN";
    // seq = "STEIKTQVVVLGAGPAGYSAAFRCADLGLETVIVERYNTLGGVCLNVGCIPSKALLHVAKVIEEAKALAEHGIVFGEPKTDIDKIRTWKEKVINQLTGGLAGMAKGRKVKVVNGLGKFTGANTLEVEGENGKTVINFDNAIIAAGSRPIQLPFIPHEDPRIWDSTDALELKEVPERLLVMGGGIIGLEMGTVYHALGSQIDVVEMFDQVIPAADKDIVKVFTKRISKKFNLMLETKVTAVEAKEDGIYVTMEGKKAPAEPQRYDAVLVAIGRVPNGKNLDAGKAGVEVDDRGFIRVDKQLRTNVPHIFAIGDIVGQPMLAHKGVHEGHVAAEVIAGKKHYFDPKVIPSIAYTEPEVAWVGLTEKEAKEKGISYETATFPWAASGRAIASDCADGMTKLIFDKESHRVIGGAIVGTNGGELLGEIGLAIEMGCDAEDIALTIHAHPTLHESVGLAAEVFEGSITDLPNPKAKKK";


    std::vector<std::string> tags;
    for (auto& deconvolved_spectrum : deconvolved_spectra)
    {
      tagger.run(deconvolved_spectrum, tags);
      for (auto& tag : tags)
      {
        if (seq.hasSubstring(tag))
          std::cout<<tag<<std::endl;

        std::reverse(tag.begin(), tag.end());
        if (seq.hasSubstring(tag))
          std::cout<< tag <<std::endl;
      }
      std::cout << "Total tag count: " << tags.size() * 2 << std::endl;
      tags.clear();
    }
    */
    // Write output files
    // default feature deconvolution tsv output

    if (!deconvolved_features.empty())
    {
      OPENMS_LOG_INFO << "writing feature tsv ..." << endl;
      fstream out_stream;
      out_stream.open(out_file, fstream::out);
      FLASHDeconvFeatureFile::writeHeader(out_stream, report_decoy);
      FLASHDeconvFeatureFile::writeFeatures(deconvolved_features, in_file, out_stream, report_decoy);
      out_stream.close();
    }
    // Per ms level spectrum deconvolution tsv output
    if (!out_spec_file.empty())
    {
      OPENMS_LOG_INFO << "writing spectrum tsv ..." << endl;
      std::vector<fstream> out_spec_streams = std::vector<fstream>(out_spec_file.size());
      for (Size i = 0; i < out_spec_file.size(); i++)
      {
        if (out_spec_file[i].empty() || per_ms_level_deconv_spec_count.find(i + 1) == per_ms_level_deconv_spec_count.end())
          continue;
        out_spec_streams[i].open(out_spec_file[i], fstream::out);
        FLASHDeconvSpectrumFile::writeDeconvolvedMassesHeader(out_spec_streams[i], i + 1, write_detail, report_decoy);
      }

      for (auto& deconvolved_spectrum : deconvolved_spectra)
      {
        uint ms_level = deconvolved_spectrum.getOriginalSpectrum().getMSLevel();
        if (out_spec_file[ms_level - 1].empty()) continue;
        FLASHDeconvSpectrumFile::writeDeconvolvedMasses(deconvolved_spectrum, deconvolved_spectrum, out_spec_streams[ms_level - 1], in_file, fd.getAveragine(), tols[ms_level - 1], write_detail,
                                                        report_decoy);
      }

      for (Size i = 0; i < out_spec_file.size(); i++)
      {
        if (out_spec_file[i].empty() || per_ms_level_deconv_spec_count.find(i + 1) == per_ms_level_deconv_spec_count.end())
          continue;
        out_spec_streams[i].close();
      }
    }
<<<<<<< HEAD
    // topFD feature output
    if (!out_topfd_feature_file.empty())
=======

    if (!out_mzml_file.empty())
    {
      FileHandler mzml_file;
      mzml_file.storeExperiment(out_mzml_file, exp, {FileTypes::MZML});
    }

    if (!out_anno_mzml_file.empty())
    {
      FileHandler mzml_file;
      mzml_file.storeExperiment(out_anno_mzml_file, exp_annotated, {FileTypes::MZML});
    }

    for (int j = 0; j < (int)current_max_ms_level; j++)
>>>>>>> e3ecff60
    {
      OPENMS_LOG_INFO << "writing topfd *.feature ..." << endl;
      std::vector<fstream> out_topfd_feature_streams;
      out_topfd_feature_streams = std::vector<fstream>(out_topfd_feature_file.size());
      for (Size i = 0; i < out_topfd_feature_file.size(); i++)
      {
        if (out_topfd_feature_file[i].empty() || per_ms_level_deconv_spec_count.find(i + 1) == per_ms_level_deconv_spec_count.end())
          continue;
        out_topfd_feature_streams[i].open(out_topfd_feature_file[i], fstream::out);
        FLASHDeconvFeatureFile::writeTopFDFeatureHeader(out_topfd_feature_streams[i], i + 1);
        FLASHDeconvFeatureFile::writeTopFDFeatures(deconvolved_features, msNscan_to_precursor_pg, scan_rt_map, in_file, out_topfd_feature_streams[i], i + 1);
        out_topfd_feature_streams[i].close();
      }
    }

    // topFD msalign output
    if (!out_topfd_file.empty())
    {
      OPENMS_LOG_INFO << "writing topfd *.tsv ..." << endl;
      auto out_topfd_streams = std::vector<fstream>(out_topfd_file.size());
      for (Size i = 0; i < out_topfd_file.size(); i++)
      {
        if (out_topfd_file[i].empty() || per_ms_level_deconv_spec_count.find(i + 1) == per_ms_level_deconv_spec_count.end())
          continue;
        out_topfd_streams[i].open(out_topfd_file[i], fstream::out);
      }
      for (auto& deconvolved_spectrum : deconvolved_spectra)
      {
        uint ms_level = deconvolved_spectrum.getOriginalSpectrum().getMSLevel();
        if (out_topfd_file[ms_level - 1].empty()) continue;
        FLASHDeconvSpectrumFile::writeTopFD(deconvolved_spectrum, out_topfd_streams[ms_level - 1], topFD_SNR_threshold, topFD_qval_threshold, per_ms_level_deconv_spec_count.begin()->first, false,
                                            false);
      }

      for (Size i = 0; i < out_topfd_file.size(); i++)
      {
        if (out_topfd_file[i].empty() || per_ms_level_deconv_spec_count.find(i + 1) == per_ms_level_deconv_spec_count.end())
          continue;
        out_topfd_streams[i].close();
      }
    }

    // isobaric quantification output
    if (!out_quant_file.empty())
    {
      OPENMS_LOG_INFO << "writing quantification tsv ..." << endl;
      fstream out_quant_stream;
      out_quant_stream.open(out_quant_file, fstream::out);
      FLASHDeconvSpectrumFile::writeIsobaricQuantification(out_quant_stream, deconvolved_spectra);
      out_quant_stream.close();
    }
    // mzML output
    if (!out_anno_mzml_file.empty() || !out_mzml_file.empty())
    {
      FLASHDeconvSpectrumFile::writeMzML(map, deconvolved_spectra, out_mzml_file, out_anno_mzml_file, mzml_charge, tols);
    }

    return EXECUTION_OK;
  }
};

// the actual main function needed to create an executable
int main(int argc, const char** argv)
{
  TOPPFLASHDeconv tool;
  return tool.main(argc, argv);
}<|MERGE_RESOLUTION|>--- conflicted
+++ resolved
@@ -13,12 +13,7 @@
 #include <OpenMS/FORMAT/FLASHDeconvFeatureFile.h>
 #include <OpenMS/FORMAT/FLASHDeconvSpectrumFile.h>
 #include <OpenMS/FORMAT/FileTypes.h>
-<<<<<<< HEAD
 #include <OpenMS/FORMAT/MzMLFile.h>
-=======
-#include <OpenMS/FORMAT/FileHandler.h>
-#include <OpenMS/METADATA/SpectrumLookup.h>
->>>>>>> e3ecff60
 
 
 #include <QFileInfo>
@@ -54,10 +49,6 @@
     public TOPPBase
 {
 public:
-<<<<<<< HEAD
-  TOPPFLASHDeconv() :
-      TOPPBase("FLASHDeconv", "Ultra-fast high-quality deconvolution enables online processing of top-down MS data")
-=======
   TOPPFLASHDeconv() 
     : TOPPBase("FLASHDeconv", "Ultra-fast high-quality deconvolution enables online processing of top-down MS data",
       true,
@@ -65,7 +56,6 @@
                  "FLASHDeconv: Ultrafast, High-Quality Feature Deconvolution for Top-Down Proteomics",
                  "Cell Syst 2020 Feb 26;10(2):213-218.e6",
                  "10.1016/j.cels.2020.01.003"}})
->>>>>>> e3ecff60
   {
   }
 
@@ -251,15 +241,8 @@
     {
       opt.setMZRange(DRange<1> {min_mz, max_mz});
     }
-<<<<<<< HEAD
 
     mzml.setLogType(log_type_);
-=======
-    if (min_intensity >= 0)
-    {
-      opt.setIntensityRange(DRange<1> {min_intensity, 1e200});
-    }
->>>>>>> e3ecff60
     mzml.setOptions(opt);
     mzml.loadExperiment(in_file, map, {FileTypes::MZML}, log_type_);
 
@@ -382,25 +365,8 @@
         out_spec_streams[i].close();
       }
     }
-<<<<<<< HEAD
     // topFD feature output
     if (!out_topfd_feature_file.empty())
-=======
-
-    if (!out_mzml_file.empty())
-    {
-      FileHandler mzml_file;
-      mzml_file.storeExperiment(out_mzml_file, exp, {FileTypes::MZML});
-    }
-
-    if (!out_anno_mzml_file.empty())
-    {
-      FileHandler mzml_file;
-      mzml_file.storeExperiment(out_anno_mzml_file, exp_annotated, {FileTypes::MZML});
-    }
-
-    for (int j = 0; j < (int)current_max_ms_level; j++)
->>>>>>> e3ecff60
     {
       OPENMS_LOG_INFO << "writing topfd *.feature ..." << endl;
       std::vector<fstream> out_topfd_feature_streams;
