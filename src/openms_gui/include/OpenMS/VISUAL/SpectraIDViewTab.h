// --------------------------------------------------------------------------
//                   OpenMS -- Open-Source Mass Spectrometry
// --------------------------------------------------------------------------
// Copyright The OpenMS Team -- Eberhard Karls University Tuebingen,
// ETH Zurich, and Freie Universitaet Berlin 2002-2021.
//
// This software is released under a three-clause BSD license:
//  * Redistributions of source code must retain the above copyright
//    notice, this list of conditions and the following disclaimer.
//  * Redistributions in binary form must reproduce the above copyright
//    notice, this list of conditions and the following disclaimer in the
//    documentation and/or other materials provided with the distribution.
//  * Neither the name of any author or any participating institution
//    may be used to endorse or promote products derived from this software
//    without specific prior written permission.
// For a full list of authors, refer to the file AUTHORS.
// --------------------------------------------------------------------------
// THIS SOFTWARE IS PROVIDED BY THE COPYRIGHT HOLDERS AND CONTRIBUTORS "AS IS"
// AND ANY EXPRESS OR IMPLIED WARRANTIES, INCLUDING, BUT NOT LIMITED TO, THE
// IMPLIED WARRANTIES OF MERCHANTABILITY AND FITNESS FOR A PARTICULAR PURPOSE
// ARE DISCLAIMED. IN NO EVENT SHALL ANY OF THE AUTHORS OR THE CONTRIBUTING
// INSTITUTIONS BE LIABLE FOR ANY DIRECT, INDIRECT, INCIDENTAL, SPECIAL,
// EXEMPLARY, OR CONSEQUENTIAL DAMAGES (INCLUDING, BUT NOT LIMITED TO,
// PROCUREMENT OF SUBSTITUTE GOODS OR SERVICES; LOSS OF USE, DATA, OR PROFITS;
// OR BUSINESS INTERRUPTION) HOWEVER CAUSED AND ON ANY THEORY OF LIABILITY,
// WHETHER IN CONTRACT, STRICT LIABILITY, OR TORT (INCLUDING NEGLIGENCE OR
// OTHERWISE) ARISING IN ANY WAY OUT OF THE USE OF THIS SOFTWARE, EVEN IF
// ADVISED OF THE POSSIBILITY OF SUCH DAMAGE.
//
// --------------------------------------------------------------------------
// $Maintainer: Timo Sachsenberg $
// $Authors: Timo Sachsenberg $
// --------------------------------------------------------------------------

#pragma once

#include <OpenMS/VISUAL/DataSelectionTabs.h>
#include <OpenMS/VISUAL/LayerData.h>
#include <OpenMS/VISUAL/TableView.h>
#include <OpenMS/DATASTRUCTURES/DefaultParamHandler.h>

#include <QtWidgets>
#include <QLineEdit>
#include <QComboBox>
#include <QTableWidget>
#include <QCheckBox>
#include <QWidget>

#include <unordered_map>
#include <vector>

namespace OpenMS
{
  /**
    @brief Tabular visualization / selection of identified spectra.

    @htmlinclude OpenMS_DigestSimulation.parameters
  */
  class OPENMS_GUI_DLLAPI SpectraIDViewTab :
    public QWidget,
    public DefaultParamHandler,
    public DataTabBase
  {
    Q_OBJECT
  public:
    /// Constructor
    SpectraIDViewTab(const Param& preferences, QWidget* parent = nullptr);
    /// Destructor
    ~SpectraIDViewTab() override = default;

    // docu in base class
    bool hasData(const LayerData* layer) override;

    /// set layer data and create table anew; if given a nullptr, behaves as clear()
    void updateEntries(LayerData* model) override;
    /// get layer data
    LayerData* getLayer();

    /// clears all visible data from table widget and voids the layer
    void clear() override;

    /// Helper member to block outgoing signals
    bool ignore_update = false; 
  
  protected slots:
    /// Rebuild table entries
    void updateEntries_();
<<<<<<< HEAD
=======
    void updateProteinEntries_(int spec_cell_row_idx);
>>>>>>> 6cf7dcce

  signals:
    /// request to show a specific spectrum, and (if available) a specific pepId + pepHit in there (otherwise -1, -1)
    void spectrumSelected(int spectrum_index, int pep_id_index, int pep_hit_index);
    /// request to unshow a spectrum
    void spectrumDeselected(int spectrum_index);
    /// request to zoom into a 1D spec
    void requestVisibleArea1D(double lower_mz, double upper_mz);

  private:
   /// partially fill the bottom-most row  
   void fillRow_(const MSSpectrum& spectrum, const int spec_index, const QColor background_color);
   // extract the required part of the accession and open browser to navigate to uniport site with that accession
   void extractNumFromAccession_(QString listItem);

    LayerData* layer_ = nullptr;
    QCheckBox* hide_no_identification_ = nullptr;
    QCheckBox* create_rows_for_commmon_metavalue_ = nullptr;
    TableView* table_widget_ = nullptr;
    TableView* protein_table_widget_ = nullptr;
    QTableWidget* fragment_window_ = nullptr;
    QWidget* protein_window_ = nullptr;
    QWidget* accession_window_ = nullptr;
    bool is_ms1_shown_ = false;
    bool is_first_time_loading = true;
    std::unordered_map<String, std::vector<PeptideIdentification>> protein_to_peptide_id_map;
  private slots:
    /// Saves the (potentially filtered) IDs as an idXML or mzIdentML file
    void saveIDs_();
    /// update PeptideIdentification / PeptideHits, when data in the table changes (status of checkboxes)
    void updatedSingleCell_(QTableWidgetItem* item);
    /// Cell clicked in table_widget; emits which spectrum (row) was clicked, and may show additional data
    void currentCellChanged_(int row, int column, int old_row, int old_column);
<<<<<<< HEAD
    // Create protein accession to peptide identification map using C++ STL unordered_map
    void createProteinToPeptideIDMap_();

=======
    /// Cell selected or deselected: this is only used to check for deselection, rest happens in currentCellChanged_
    void currentSpectraSelectionChanged_();

    /// update ProteinHits, when data in the table changes (status of checkboxes)
    void updatedSingleProteinCell_(QTableWidgetItem* item);
    /// Protein Cell clicked in protein_table_widget; emits which protein (row) was clicked, and may show additional data
    void currentProteinCellChanged_(int row, int column, int old_row, int old_column);
>>>>>>> 6cf7dcce
  };
}<|MERGE_RESOLUTION|>--- conflicted
+++ resolved
@@ -85,10 +85,8 @@
   protected slots:
     /// Rebuild table entries
     void updateEntries_();
-<<<<<<< HEAD
-=======
+
     void updateProteinEntries_(int spec_cell_row_idx);
->>>>>>> 6cf7dcce
 
   signals:
     /// request to show a specific spectrum, and (if available) a specific pepId + pepHit in there (otherwise -1, -1)
@@ -122,11 +120,10 @@
     void updatedSingleCell_(QTableWidgetItem* item);
     /// Cell clicked in table_widget; emits which spectrum (row) was clicked, and may show additional data
     void currentCellChanged_(int row, int column, int old_row, int old_column);
-<<<<<<< HEAD
+
     // Create protein accession to peptide identification map using C++ STL unordered_map
     void createProteinToPeptideIDMap_();
 
-=======
     /// Cell selected or deselected: this is only used to check for deselection, rest happens in currentCellChanged_
     void currentSpectraSelectionChanged_();
 
@@ -134,6 +131,6 @@
     void updatedSingleProteinCell_(QTableWidgetItem* item);
     /// Protein Cell clicked in protein_table_widget; emits which protein (row) was clicked, and may show additional data
     void currentProteinCellChanged_(int row, int column, int old_row, int old_column);
->>>>>>> 6cf7dcce
+
   };
 }