--- conflicted
+++ resolved
@@ -47,12 +47,7 @@
 #include <OpenMS/FILTERING/ID/IDFilter.h>
 #include <OpenMS/MATH/MISC/MathFunctions.h>
 
-<<<<<<< HEAD
-#include <boost/range/adaptor/reversed.hpp>
-
-=======
 #include <QtWidgets/QMessageBox>
->>>>>>> 5af4ebdb
 #include <QtCore/QString>
 
 using namespace OpenMS;
@@ -138,7 +133,7 @@
             break;
           }
           default:
-            LOG_WARN << "Annotation of MS level > 2 not supported.!" << endl;
+            LOG_WARN << "Annotation of MS level > 2 not supported.!" << std::endl;
         }
       }
 
@@ -151,21 +146,21 @@
   }
 
 
-  void TOPPViewIdentificationViewBehavior::addPeakAnnotations_(const vector<PeptideIdentification>& ph)
+  void TOPPViewIdentificationViewBehavior::addPeakAnnotations_(const std::vector<PeptideIdentification>& ph)
   {
     // called anew for every click on a spectrum
     LayerData& current_layer = tv_->getActive1DWidget()->canvas()->getCurrentLayer();
 
     if (current_layer.getCurrentSpectrum().empty())
     {
-      LOG_WARN << "Spectrum is empty! Nothing to annotate!" << endl;
+      LOG_WARN << "Spectrum is empty! Nothing to annotate!" << std::endl;
     }
 
     // mass precision to match a peak's m/z to a feature m/z
     // m/z values of features are usually an average over multiple scans...
     double ppm = 0.5;
 
-    vector<QColor> cols;
+    std::vector<QColor> cols;
     cols.push_back(Qt::blue);
     cols.push_back(Qt::green);
     cols.push_back(Qt::red);
@@ -178,7 +173,7 @@
       QMessageBox::warning(tv_, "Error", "The spectrum is not sorted! Aborting!");
       return;
     }
-    for (vector<PeptideIdentification>::const_iterator it = ph.begin();
+    for (std::vector<PeptideIdentification>::const_iterator it = ph.begin();
                                                             it!= ph.end();
                                                             ++it)
     {
@@ -193,9 +188,10 @@
 
       Annotation1DCaret* first_dit(nullptr);
       // we could have many many hits for different compounds which have the exact same sum formula... so first group by sum formula
-      map<String, StringList> formula_to_names;
-      for (vector<PeptideHit>::const_iterator ith = it->getHits().begin();
-           ith != it->getHits().end(); ++ith)
+      std::map<String, StringList> formula_to_names;
+      for (std::vector< PeptideHit >::const_iterator ith = it->getHits().begin();
+                                                      ith!= it->getHits().end();
+                                                      ++ith)
       {
         if (ith->metaValueExists("identifier") && ith->metaValueExists("chemical_formula"))
         {
@@ -219,13 +215,14 @@
 
       // assemble annotation (each formula gets a paragraph)
       String text = "<html><body>";
-      Size i = 0;
-      for (map<String, StringList>::iterator ith = formula_to_names.begin();
-           ith!= formula_to_names.end(); ++ith)
+      Size i(0);
+      for (std::map<String, StringList>::iterator ith = formula_to_names.begin();
+                                                  ith!= formula_to_names.end();
+                                                  ++ith)
       {
         if (++i >= 4)
         { // at this point, this is the 4th entry.. which we don't show any more...
-          text += String("<b><span style=\"color:") + cols[i].name() + "\">..." + Size(distance(formula_to_names.begin(), formula_to_names.end()) - 4 + 1) + " more</span></b><br>";
+          text += String("<b><span style=\"color:") + cols[i].name() + "\">..." + Size(std::distance(formula_to_names.begin(), formula_to_names.end()) - 4 + 1) + " more</span></b><br>";
           break;
         }
         text += String("<b><span style=\"color:") + cols[i].name() + "\">" + ith->first + "</span></b><br>\n";
@@ -360,8 +357,8 @@
 
 
                   // String formatting
-                  Size prefix_length = max(xl_pos_alpha, xl_pos_beta);
-                  //Size suffix_length = max(seq_alpha.size() - xl_pos_alpha, seq_beta.size() - xl_pos_beta);
+                  Size prefix_length = std::max(xl_pos_alpha, xl_pos_beta);
+                  //Size suffix_length = std::max(seq_alpha.size() - xl_pos_alpha, seq_beta.size() - xl_pos_beta);
                   Size alpha_space = prefix_length - xl_pos_alpha;
                   Size beta_space = prefix_length - xl_pos_beta;
 
@@ -424,7 +421,7 @@
           break;
         }
         default:
-          LOG_WARN << "Annotation of MS level > 2 not supported." << endl;
+          LOG_WARN << "Annotation of MS level > 2 not supported.!" << std::endl;
       }
     } // end DT_PEAK
     // else if (current_layer.type == LayerData::DT_CHROMATOGRAM)
@@ -951,7 +948,7 @@
       param.setValue("tolerance", tolerance, "Defines the absolute (in Da) or relative (in ppm) tolerance in the alignment");
       tv_->getActive1DWidget()->performAlignment(current_spectrum_layer_index, theoretical_spectrum_layer_index, param);
 
-      vector<pair<Size, Size> > aligned_peak_indices = tv_->getActive1DWidget()->canvas()->getAlignedPeaksIndices();
+      std::vector<std::pair<Size, Size> > aligned_peak_indices = tv_->getActive1DWidget()->canvas()->getAlignedPeaksIndices();
 
       // annotate original spectrum with ions and sequence
       for (Size i = 0; i != aligned_peak_indices.size(); ++i)
@@ -1035,7 +1032,7 @@
 
       // remove all graphical peak annotations as these will be recreated from the stored peak annotations
       Annotations1DContainer& las = current_layer.getAnnotations(spectrum_index);
-      auto new_end = remove_if(las.begin(), las.end(),
+      auto new_end = std::remove_if(las.begin(), las.end(),
                               [](const Annotation1DItem* a)
                               { return dynamic_cast<const Annotation1DPeakItem*>(a) != nullptr; });
       las.erase(new_end, las.end());
@@ -1069,7 +1066,7 @@
     {
       if (current_spectrum.empty())
       {
-        LOG_WARN << "Spectrum is empty! Nothing to annotate!" << endl;
+        LOG_WARN << "Spectrum is empty! Nothing to annotate!" << std::endl;
       }
       else if (!current_spectrum.isSorted())
       {
