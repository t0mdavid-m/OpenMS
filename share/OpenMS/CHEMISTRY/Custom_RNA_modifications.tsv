--- conflicted
+++ resolved
@@ -38,16 +38,8 @@
 thio-cytidine	C*	C*	C	C	C	C9O5N3H13	243.0855	243.2197
 thio-guanosine	G*	G*	G	G	G	C10O5N5H13	283.0917	283.2442
 thio-uridine	U*	U*	U	U	U	C9O6N2H12	244.0695	244.2043
-<<<<<<< HEAD
-deoxyadenosine	dA	dA	A			C10O3N5H13	251.1018	251.2424
-deoxycytidine	dC	dC	C			C9O4N3H13	227.0906	227.2176
-deoxyguanosine	dG	dG	G			C10O4N5H13	267.0968	267.2418
-deoxyuridine	dU	dU	U			C9O5N2H12	228.0746	228.2024
-thymidine	dT	dT	U			C10O5N2H14	242.0903	242.2290
-=======
 thio-deoxyadenosine	dA*	dA*	A			C10O3N5H13	251.1018	251.2424
 thio-deoxycytidine	dC*	dC*	C			C9O4N3H13	227.0906	227.2176
 thio-deoxyguanosine	dG*	dG*	G			C10O4N5H13	267.0968	267.2418
 thio-deoxyuridine	dU*	dU*	U			C9O5N2H12	228.0746	228.2024
-thio-thymidine	dT*	dT*	U			C10O5N2H14	242.0903	242.2290
->>>>>>> d2a64a62
+thio-thymidine	dT*	dT*	U			C10O5N2H14	242.0903	242.2290